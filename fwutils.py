--- conflicted
+++ resolved
@@ -843,145 +843,6 @@
         state = 'stopped'
     return (state, reason)
 
-<<<<<<< HEAD
-=======
-def get_router_config(full=False):
-    """Get router configuration.
-
-     :param full:         Return requests together with translated commands.
-
-     :returns: Array of requests from DB.
-     """
-    def _dump_config_request(db_requests, key, full):
-        (request, params) = db_requests.fetch_request(key)
-        if full:
-            return {'message': request, 'params': params, 'cmd_list': db_requests.fetch_cmd_list(key)}
-        else:
-            return {'message': request, 'params': params}
-
-    with FwDbRequests(fwglobals.g.SQLITE_DB_FILE) as db_requests:
-        cfg = []
-
-        # Dump start-router request
-        if full and 'start-router' in db_requests.db:
-            cfg.append(_dump_config_request(db_requests, 'start-router', full))
-        # Dump interfaces
-        for key in db_requests.db:
-            if re.match('add-interface', key):
-                cfg.append(_dump_config_request(db_requests, key, full))
-        # Dump routes
-        for key in db_requests.db:
-            if re.match('add-route', key):
-                cfg.append(_dump_config_request(db_requests, key, full))
-        # Dump tunnels
-        for key in db_requests.db:
-            if re.match('add-tunnel', key):
-                cfg.append(_dump_config_request(db_requests, key, full))
-        # Dump dhcp configuration
-        for key in db_requests.db:
-            if re.match('add-dhcp-config', key):
-                cfg.append(_dump_config_request(db_requests, key, full))
-        # Dump applications configuration
-        for key in db_requests.db:
-            if re.match('add-application', key):
-                cfg.append(_dump_config_request(db_requests, key, full))
-        # Dump policy configuration
-        for key in db_requests.db:
-            if re.match('add-multilink-policy', key):
-                cfg.append(_dump_config_request(db_requests, key, full))
-        return cfg if len(cfg) > 0 else None
-
-def print_router_config(full=False):
-    """Print router configuration.
-
-     :param full:         Return requests together with translated commands.
-
-     :returns: None.
-     """
-    def _print_config_request(db_requests, key, full):
-        (_, params) = db_requests.fetch_request(key)
-        print("Key:\n   %s" % key)
-        print("Request:\n   %s" % json.dumps(params, sort_keys=True, indent=4))
-        if full:
-            cmd_list = db_requests.fetch_cmd_list(key)
-            print("Commands:\n  %s" % yaml_dump(cmd_list))
-        print("")
-
-    with FwDbRequests(fwglobals.g.SQLITE_DB_FILE) as db_requests:
-
-        if 'signature' in db_requests.db and len(db_requests.db['signature']) > 0:
-            print("signature: %s\n" % db_requests.db['signature'])
-
-        if 'start-router' in db_requests.db:
-            print("======== START COMMAND =======")
-            _print_config_request(db_requests, 'start-router', full)
-
-        head_line_printed = False
-        for key in db_requests.db:
-            if re.match('add-interface', key):
-                if not head_line_printed:
-                    print("========= INTERFACES =========")
-                    head_line_printed = True
-                _print_config_request(db_requests, key, full)
-
-        head_line_printed = False
-        for key in db_requests.db:
-            if re.match('add-route', key):
-                if not head_line_printed:
-                    print("=========== ROUTES ===========")
-                    head_line_printed = True
-                _print_config_request(db_requests, key, full)
-
-        head_line_printed = False
-        for key in db_requests.db:
-            if re.match('add-tunnel', key):
-                if not head_line_printed:
-                    print("=========== TUNNELS ==========")
-                    head_line_printed = True
-                _print_config_request(db_requests, key, full)
-
-        head_line_printed = False
-        for key in db_requests.db:
-            if re.match('add-dhcp-config', key):
-                if not head_line_printed:
-                    print("=========== DHCP CONFIG ==========")
-                    head_line_printed = True
-                _print_config_request(db_requests, key, full)
-
-def print_multilink_policy_config(full=False):
-    """Print multilink policy configuration.
-
-     :param full:         Return requests together with translated commands.
-
-     :returns: None.
-     """
-    def _print_config_request(db_requests, key, full):
-        (_, params) = db_requests.fetch_request(key)
-        print("Key:\n   %s" % key)
-        print("Request:\n   %s" % json.dumps(params, sort_keys=True, indent=4))
-        if full:
-            cmd_list = db_requests.fetch_cmd_list(key)
-            print("Commands:\n  %s" % yaml_dump(cmd_list))
-        print("")
-
-    with FwDbRequests(fwglobals.g.SQLITE_DB_FILE) as db_requests:
-        head_line_printed = False
-        for key in db_requests.db:
-            if re.match('add-application', key):
-                if not head_line_printed:
-                    print("=========== APPS ==========")
-                    head_line_printed = True
-                _print_config_request(db_requests, key, full)
-
-        head_line_printed = False
-        for key in db_requests.db:
-            if re.match('add-multilink-policy', key):
-                if not head_line_printed:
-                    print("=========== POLICIES ==========")
-                    head_line_printed = True
-                _print_config_request(db_requests, key, full)
-#
->>>>>>> 6e4a000f
 def _get_group_delimiter(lines, delimiter):
     """Helper function to iterate through a group lines by delimiter.
 
