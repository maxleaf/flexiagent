--- conflicted
+++ resolved
@@ -2013,15 +2013,9 @@
     res = ''
 
     linux_interfaces = get_linux_interfaces()
-<<<<<<< HEAD
     for dev_id in linux_interfaces:
         name = linux_interfaces[dev_id]['name']
-        addr = get_interface_address(name)
-=======
-    for pci in linux_interfaces:
-        name = linux_interfaces[pci]['name']
         addr = get_interface_address(name, log=False)
->>>>>>> b45764b3
         addr = addr.split('/')[0] if addr else ''
         gw, metric = get_interface_gateway(name)
 
