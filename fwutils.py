--- conflicted
+++ resolved
@@ -2512,45 +2512,11 @@
 def qmi_get_signals_state(dev_id):
     return _run_qmicli_command(dev_id, 'nas-get-signal-strength')
 
-<<<<<<< HEAD
-def qmi_get_connection_state(dev_id):
-    '''
-    The function will return the connection status.
-    This is not about existsin session to the modem. But connectivity between modem to the cellular provider
-    '''
-    try:
-        output = _run_qmicli_command(dev_id, 'wds-get-packet-service-status')
-        if output:
-            data = output.splitlines()
-            for line in data:
-                if 'Connection status' in line:
-                    status = line.split(':')[-1].strip().replace("'", '')
-                    return status == "connected"
-    except subprocess.CalledProcessError:
-        return False
-
-=======
->>>>>>> 38c0528d
 def qmi_get_ip_configuration(dev_id):
     try:
         ip = None
         gateway = None
-<<<<<<< HEAD
         cmd = 'wds-get-current-settings | grep "IPv4 address\\|IPv4 subnet mask\\|IPv4 gateway address"'
-        output = _run_qmicli_command(dev_id, cmd)
-        if output:
-            lines = output.splitlines()
-            for idx, line in enumerate(lines):
-                if 'IPv4 address:' in line:
-                    ip_without_mask = line.split(':')[-1].strip().replace("'", '')
-                    mask = lines[idx + 1].split(':')[-1].strip().replace("'", '')
-                    ip = ip_without_mask + '/' + str(IPAddress(mask).netmask_bits())
-                    continue
-                if 'IPv4 gateway address:' in line:
-                    gateway = line.split(':')[-1].strip().replace("'", '')
-                    break
-=======
-        cmd = 'wds-get-current-settings | grep "IPv4 address\|IPv4 subnet mask\|IPv4 gateway address"'
         lines = _run_qmicli_command(dev_id, cmd)
         for idx, line in enumerate(lines):
             if 'IPv4 address:' in line:
@@ -2561,7 +2527,6 @@
             if 'IPv4 gateway address:' in line:
                 gateway = line.split(':')[-1].strip().replace("'", '')
                 break
->>>>>>> 38c0528d
         return (ip, gateway)
     except Exception:
         return (None, None)
@@ -2975,29 +2940,6 @@
         pass
     return result
 
-<<<<<<< HEAD
-def lte_get_connection_state(dev_id):
-    result = {
-        'Activation_state' : 0,
-        'IP_type'  : 0,
-    }
-    try:
-        modem_info = qmi_get_connection_state(dev_id)
-        if modem_info:
-            data = modem_info.splitlines()
-            for line in data:
-                if 'Activation state:' in line:
-                    result['Activation_state'] = line.split(':')[-1].strip().replace("'", '')
-                    continue
-                if 'IP type' in line:
-                    result['IP_type'] = line.split(':')[-1].strip().replace("'", '')
-                    continue
-    except Exception:
-        pass
-    return result
-
-=======
->>>>>>> 38c0528d
 def lte_get_radio_signals_state(dev_id):
     result = {
         'RSSI' : 0,
