################################################################################
# flexiWAN SD-WAN software - flexiEdge, flexiManage.
# For more information go to https://flexiwan.com
#
# Copyright (C) 2019  flexiWAN Ltd.
#
# This program is free software: you can redistribute it and/or modify it under
# the terms of the GNU Affero General Public License as published by the Free
# Software Foundation, either version 3 of the License, or (at your option) any
# later version.
#
# This program is distributed in the hope that it will be useful,
# but WITHOUT ANY WARRANTY; without even the implied warranty of MERCHANTABILITY
# or FITNESS FOR A PARTICULAR PURPOSE.
# See the GNU Affero General Public License for more details.
#
# You should have received a copy of the GNU Affero General Public License
# along with this program. If not, see <https://www.gnu.org/licenses/>.
################################################################################

import copy
import binascii
import glob
import hashlib
import inspect
import ipaddress
import json
import os
import time
import platform
import subprocess
import psutil
import socket
import re
import fwglobals
import fwnetplan
import fwstats
import shutil
import sys
import traceback
import yaml
from netaddr import IPNetwork, IPAddress
import threading

common_tools = os.path.join(os.path.dirname(os.path.realpath(__file__)) , 'tools' , 'common')
sys.path.append(common_tools)
from fw_vpp_startupconf import FwStartupConf

from fwapplications import FwApps
from fwrouter_cfg   import FwRouterCfg
from fwsystem_cfg   import FwSystemCfg
from fwmultilink    import FwMultilink
from fwpolicies     import FwPolicies
from fwwan_monitor  import get_wan_failover_metric


dpdk = __import__('dpdk-devbind')

def get_device_logs(file, num_of_lines):
    """Get device logs.

    :param file:            File name.
    :param num_of_lines:    Number of lines.

    :returns: Return list.
    """
    try:
        cmd = "tail -{} {}".format(num_of_lines, file)
        res = subprocess.check_output(cmd, shell=True).decode().splitlines()

        # On zero matching, res is a list with a single empty
        # string which we do not want to return to the caller
        return res if res != [''] else []
    except (OSError, subprocess.CalledProcessError) as err:
        raise err

def get_device_packet_traces(num_of_packets, timeout):
    """Get device packet traces.

    :param num_of_packets:    Number of lines.
    :param timeout:           Timeout to wait for trace to complete.

    :returns: Array of traces.
    """
    try:
        cmd = 'sudo vppctl clear trace'
        subprocess.check_output(cmd, shell=True)
        cmd = 'sudo vppctl show vmxnet3'
        shif_vmxnet3 = subprocess.check_output(cmd, shell=True)
        if shif_vmxnet3 is '':
            cmd = 'sudo vppctl trace add dpdk-input %s && sudo vppctl trace add tapcli-rx %s' % (num_of_packets, num_of_packets)
        else:
            cmd = 'sudo vppctl trace add vmxnet3-input %s && sudo vppctl trace add tapcli-rx %s' % (num_of_packets, num_of_packets)
        subprocess.check_output(cmd, shell=True)
        time.sleep(timeout)
        cmd = 'sudo vppctl show trace max {}'.format(num_of_packets)
        res = subprocess.check_output(cmd, shell=True).decode().splitlines()
        # skip first line (contains unnecessary information header)
        return res[1:] if res != [''] else []
    except (OSError, subprocess.CalledProcessError) as err:
        raise err

def get_device_versions(fname):
    """Get agent version.

    :param fname:           Versions file name.

    :returns: Version value.
    """
    try:
        with open(fname, 'r') as stream:
            versions = yaml.load(stream, Loader=yaml.BaseLoader)
            return versions
    except:
        err = "get_device_versions: failed to get versions: %s" % (format(sys.exc_info()[1]))
        fwglobals.log.error(err)
        return None

def get_machine_id():
    """Get machine id.

    :returns: UUID.
    """
    if fwglobals.g.cfg.UUID:    # If UUID is configured manually, use it
        return fwglobals.g.cfg.UUID

    try:                        # Fetch UUID from machine
        if platform.system()=="Windows":
            machine_id = subprocess.check_output('wmic csproduct get uuid').decode().split('\n')[1].strip()
        else:
            machine_id = subprocess.check_output(['cat','/sys/class/dmi/id/product_uuid']).decode().split('\n')[0].strip()
        return machine_id.upper()
    except:
        return None

def get_machine_serial():
    """Get machine serial number.

    :returns: S/N string.
    """
    try:
        serial = subprocess.check_output(['dmidecode', '-s', 'system-serial-number']).decode().split('\n')[0].strip()
        return str(serial)
    except:
        return '0'
def pid_of(proccess_name):
    """Get pid of process.

    :param proccess_name:   Proccess name.

    :returns:           process identifier.
    """
    try:
        pid = subprocess.check_output(['pidof', proccess_name])
    except:
        pid = None
    return pid

def vpp_pid():
    """Get pid of VPP process.

    :returns:           process identifier.
    """
    try:
        pid = pid_of('vpp')
    except:
        pid = None
    return pid

def vpp_does_run():
    """Check if VPP is running.

    :returns:           Return 'True' if VPP is running.
    """
    runs = True if vpp_pid() else False
    return runs

def get_vpp_tap_interface_mac_addr(dev_id):
    tap = dev_id_to_tap(dev_id)
    return get_interface_mac_addr(tap)

def get_interface_mac_addr(interface_name):
    interfaces = psutil.net_if_addrs()

    if interface_name in interfaces:
        addrs = interfaces[interface_name]
        for addr in addrs:
            if addr.family == psutil.AF_LINK:
                return addr.address

    return None

def af_to_name(af_type):
    """Convert socket type.

    :param af_type:        Socket type.

    :returns: String.
    """
    af_map = {
    	socket.AF_INET: 'IPv4',
    	socket.AF_INET6: 'IPv6',
    	psutil.AF_LINK: 'MAC',
	}
    return af_map.get(af_type, af_type)

def get_os_routing_table():
    """Get routing table.

    :returns: List of routes.
    """
    try:
        routing_table = subprocess.check_output(['route', '-n']).decode().split('\n')
        return routing_table
    except:
        return (None)

def get_default_route():
    """Get default route.

    :returns: tuple (<IP of GW>, <name of network interface>, <Dev ID of network interface>).
    """
    (via, dev, metric) = ("", "", 0xffffffff)
    try:
        output = os.popen('ip route list match default').read().decode()
        if output:
            routes = output.splitlines()
            for r in routes:
                _dev = ''   if not 'dev '    in r else r.split('dev ')[1].split(' ')[0]
                _via = ''   if not 'via '    in r else r.split('via ')[1].split(' ')[0]
                _metric = 0 if not 'metric ' in r else int(r.split('metric ')[1].split(' ')[0])
                if _metric < metric:  # The default route among default routes is the one with the lowest metric :)
                    dev    = _dev
                    via    = _via
                    metric = _metric
    except:
        pass

    if not dev:
        return ("", "", "")

    dev_id = get_interface_dev_id(dev)
    return (via, dev, dev_id)

def get_interface_gateway(if_name, if_dev_id=None):
    """Get gateway.

    :param if_name:  name of the interface, gateway for which is returned
    :param if_dev_id: Bus address of the interface, gateway for which is returned.
                     If provided, the 'if_name' is ignored. The name is fetched
                     from system by a Bus address.

    :returns: Gateway ip address.
    """
    if if_dev_id:
        if_name = dev_id_to_tap(if_dev_id)

    try:
        cmd   = "ip route list match default | grep via | grep 'dev %s'" % if_name
        route = os.popen(cmd).read()
        if not route:
            return '', ''
    except:
        return '', ''

    rip    = route.split('via ')[1].split(' ')[0]
    metric = '' if not 'metric ' in route else route.split('metric ')[1].split(' ')[0]
    return rip, metric


def get_binary_interface_gateway_by_dev_id(dev_id):
    gw_ip, _ = get_interface_gateway('', if_dev_id=dev_id)
    return ipaddress.ip_address(gw_ip) if gw_ip else None

def is_interface_assigned_to_vpp(dev_id):
    """ Check if dev_id is assigned to vpp.
    This function could be called even deamon doesn't run.

    :params dev_id: Bus address to check if assigned

    : return : Boolean
    """
    if getattr(fwglobals.g, 'router_cfg', False):
        return len(fwglobals.g.router_cfg.get_interfaces(dev_id=dev_id)) > 0

    with FwRouterCfg(fwglobals.g.ROUTER_CFG_FILE) as router_cfg:
        return len(router_cfg.get_interfaces(dev_id=dev_id)) > 0

    return False

def get_all_interfaces():
    """ Get all interfaces from linux. For dev id with address family of AF_INET,
        also store gateway, if exists.
        : return : Dictionary of dev_id->IP,GW
    """
    dev_id_ip_gw = {}
    interfaces = psutil.net_if_addrs()
    for nicname, addrs in interfaces.items():
        dev_id = get_interface_dev_id(nicname)
        if not dev_id:
            continue

        if is_lte_interface(nicname) and fwglobals.g.router_api.state_is_started():
            is_assigned = is_interface_assigned_to_vpp(dev_id)
            if is_assigned:
                tap_name = dev_id_to_tap(dev_id)
                if tap_name:
                    nicname = tap_name
                    addrs = interfaces.get(nicname)

        dev_id_ip_gw[dev_id] = {}
        dev_id_ip_gw[dev_id]['addr'] = ''
        dev_id_ip_gw[dev_id]['gw']   = ''
        for addr in addrs:
            if addr.family == socket.AF_INET:
                ip = addr.address.split('%')[0]
                dev_id_ip_gw[dev_id]['addr'] = ip
                gateway, _ = get_interface_gateway(nicname)
                dev_id_ip_gw[dev_id]['gw'] = gateway if gateway else ''
                break

    return dev_id_ip_gw

def get_interface_address(if_name, log=True, log_on_failure=None):
    """Gets IP address of interface by name found in OS.

    :param if_name:     Interface name.
    :param log:         If True the found/not found address will be logged.
                        Errors or debug info is printed in any case.
    :param log_on_failure: If provided, overrides the 'log' in case of not found address.

    :returns: IP address.
    """
    if log_on_failure == None:
        log_on_failure = log

    interfaces = psutil.net_if_addrs()
    if if_name not in interfaces:
        fwglobals.log.debug("get_interface_address(%s): interfaces: %s" % (if_name, str(interfaces)))
        return None

    addresses = interfaces[if_name]
    for addr in addresses:
        if addr.family == socket.AF_INET:
            ip   = addr.address
            mask = IPAddress(addr.netmask).netmask_bits()
            if log:
                fwglobals.log.debug("get_interface_address(%s): %s" % (if_name, str(addr)))
            return '%s/%s' % (ip, mask)

    if log_on_failure:
        fwglobals.log.debug("get_interface_address(%s): %s" % (if_name, str(addresses)))
    return None

def get_interface_name(ip_no_mask):
    """ Get interface name based on IP address

    : param ip_no_mask: ip address with no mask
    : returns : if_name - interface name
    """
    interfaces = psutil.net_if_addrs()
    for if_name in interfaces:
        addresses = interfaces[if_name]
        for address in addresses:
            if address.family == socket.AF_INET and address.address == ip_no_mask:
                return if_name
    return None

def is_ip_in_subnet(ip, subnet):
    """Check if IP address is in subnet.

    :param ip:            IP address.
    :param subnet:        Subnet address.

    :returns: 'True' if address is in subnet.
    """
    return True if IPAddress(ip) in IPNetwork(subnet) else False

def dev_id_to_full(dev_id):
    """Convert short PCI into full representation.
    the 'dev_id' param could be either a pci or a usb address.
    in case of pci address - the function will convert into a full address

    :param dev_id:      device bus address.

    :returns: full device bus address.
    """
    (addr_type, addr) = dev_id_parse(dev_id)
    if addr_type == 'usb':
        return dev_id

    pc = addr.split('.')
    if len(pc) == 2:
        return dev_id_add_type(pc[0]+'.'+"%02x"%(int(pc[1],16)))
    return dev_id

# Convert 0000:00:08.01 provided by management to 0000:00:08.1 used by Linux
def dev_id_to_short(dev_id):
    """Convert full PCI into short representation.
    the 'dev_id' param could be either a pci or a usb address.
    in case of pci address - convert pci provided by management into a short address used by Linux

    :param dev_id:      Full PCI address.

    :returns: Short PCI address.
    """
    addr_type, addr = dev_id_parse(dev_id)
    if addr_type == 'usb':
        return dev_id

    l = addr.split('.')
    if len(l[1]) == 2 and l[1][0] == '0':
        return dev_id_add_type(l[0] + '.' + l[1][1])
    return dev_id

def dev_id_parse(dev_id):
    """Convert a dev id into a tuple contained address type (pci, usb) and address.

    :param dev_id:     device bus address.

    :returns: Tuple (type, address)
    """
    type_and_addr = dev_id.split(':', 1)
    if type_and_addr and len(type_and_addr) == 2:
        return (type_and_addr[0], type_and_addr[1])

    return ("", "")

def dev_id_add_type(dev_id):
    """Add address type at the begining of the address.

    :param dev_id:      device bus address.

    :returns: device bus address with type.
    """

    if dev_id:
        if dev_id.startswith('pci:') or dev_id.startswith('usb:'):
            return dev_id

        if re.search('usb', dev_id):
            return 'usb:%s' % dev_id

        return 'pci:%s' % dev_id

    return ''

def set_linux_interfaces_stun(dev_id, public_ip, public_port, nat_type):
    with fwglobals.g.cache.lock:
        interface = fwglobals.g.cache.linux_interfaces.get(dev_id)
        if interface:
            interface['public_ip']   = public_ip
            interface['public_port'] = public_port
            interface['nat_type']    = nat_type

def get_linux_interfaces(cached=True):
    """Fetch interfaces from Linux.

    :param cached: if True the data will be fetched from cache.

    :return: Dictionary of interfaces by full form dev id.
    """
    with fwglobals.g.cache.lock:

        interfaces = fwglobals.g.cache.linux_interfaces

        if cached and interfaces:
            return interfaces

        interfaces.clear()

        linux_inf = psutil.net_if_addrs()
        for (if_name, addrs) in linux_inf.items():

            dev_id = get_interface_dev_id(if_name)
            if not dev_id:
                continue

            interface = {
                'name':             if_name,
                'devId':            dev_id,
                'driver':           get_interface_driver(if_name),
                'MAC':              '',
                'IPv4':             '',
                'IPv4Mask':         '',
                'IPv6':             '',
                'IPv6Mask':         '',
                'dhcp':             '',
                'gateway':          '',
                'metric':           '',
                'internetAccess':   '',
                'public_ip':        '',
                'public_port':      '',
                'nat_type':         '',
            }

            interface['dhcp'] = fwnetplan.get_dhcp_netplan_interface(if_name)
            interface['gateway'], interface['metric'] = get_interface_gateway(if_name)

            for addr in addrs:
                addr_af_name = af_to_name(addr.family)
                if not interface[addr_af_name]:
                    interface[addr_af_name] = addr.address.split('%')[0]
                    if addr.netmask != None:
                        interface[addr_af_name + 'Mask'] = (str(IPAddress(addr.netmask).netmask_bits()))

            if is_wifi_interface(if_name):
                interface['deviceType'] = 'wifi'
                interface['deviceParams'] = wifi_get_capabilities(dev_id)

            if is_lte_interface(if_name):
                interface['deviceType'] = 'lte'
                interface['dhcp'] = 'yes'
                interface['deviceParams'] = {
                    'initial_pin1_state': lte_get_pin_state(dev_id).get('PIN1_STATUS', '')
                }

                is_assigned = is_interface_assigned_to_vpp(dev_id)
                # LTE physical device has no IP, GW etc. so we take this info from vppsb interface (vpp1)
                tap = dev_id_to_tap(dev_id) if not fwglobals.g.router_api.state_is_starting_stopping() and vpp_does_run() and is_assigned else None
                if tap:
                    interface['gateway'], interface['metric'] = get_interface_gateway(tap)
                    int_addr = get_interface_address(tap)
                    if int_addr:
                        int_addr = int_addr.split('/')
                        interface['IPv4'] = int_addr[0]
                        interface['IPv4Mask'] = int_addr[1]

            # Add information specific for WAN interfaces
            #
            if interface['gateway']:

                # Fetch public address info from STUN module
                #
                interface['public_ip'], interface['public_port'], interface['nat_type'] = \
                    fwglobals.g.stun_wrapper.find_addr(dev_id)

                # Fetch internet connectivity info from WAN Monitor module.
                # Hide the metric watermarks used for WAN failover from flexiManage.
                #
                metric = 0 if not interface['metric'] else int(interface['metric'])
                if metric >= fwglobals.g.WAN_FAILOVER_METRIC_WATERMARK:
                    interface['metric'] = str(metric - fwglobals.g.WAN_FAILOVER_METRIC_WATERMARK)
                    interface['internetAccess'] = False
                elif not interface['IPv4']:       # If DHCP interface has no IP
                    interface['internetAccess'] = False
                else:
                    interface['internetAccess'] = True
            else:
                interface['internetAccess'] = False  # If interface has no GW

            interfaces[dev_id] = interface

        return interfaces

def get_interface_dev_id(if_name):
    """Convert  interface name into bus address.

    :param if_name:      Linux interface name.

    :returns: dev_id.
    """
    if not if_name:
        return ''

    with fwglobals.g.cache.lock:
        interface = fwglobals.g.cache.linux_interfaces_by_name.get(if_name)
        if not interface:
            fwglobals.g.cache.linux_interfaces_by_name[if_name] = {}
            interface = fwglobals.g.cache.linux_interfaces_by_name.get(if_name)

        dev_id = interface.get('dev_id')
        if dev_id:
            return dev_id

        # First try to get dev id if interface is under linux control
        dev_id = build_interface_dev_id(if_name)

        # If not found, try to fetch dev id if interface was created by vppsb, e.g. vpp1
        if not dev_id and vpp_does_run():
            vpp_if_name = tap_to_vpp_if_name(if_name)
            if vpp_if_name and not re.match(r'^loop', vpp_if_name): # loopback interfaces have no dev id (bus id)
                dev_id = vpp_if_name_to_dev_id(vpp_if_name)

        interface.update({'dev_id': dev_id})
        return dev_id

def build_interface_dev_id(if_name):
    """Convert Linux interface name into bus address.
    This function returns dev_id only for physical interfaces controlled by linux.

    :param if_name:      Linux interface name.

    :returns: dev_id or None if interface was created by vppsb
    """
    dev_id = ""
    if if_name:
        try:
            if_addr_line = subprocess.check_output("sudo ls -l /sys/class/net/ | grep %s" % if_name, shell=True).decode()
            regex = r'[0-9A-Fa-f]{4}:[0-9A-Fa-f]{2}:[0-9A-Fa-f]{2}\.[0-9A-Fa-f]{1,2}|usb\d+\/.*(?=\/net)'
            if_addr = re.findall(regex, if_addr_line)
            if if_addr:
                if_addr = if_addr[-1]
                if re.search(r'usb|pci', if_addr_line):
                    dev_id = dev_id_add_type(if_addr)
                    dev_id = dev_id_to_full(dev_id)
        except Exception as e:
            fwglobals.log.error('Exception: ' + str(e))
            pass
    return dev_id

def dev_id_to_linux_if(dev_id):
    """Convert device bus address into Linux interface name.

    :param dev_id:      device bus address.

    :returns: Linux interface name.
    """
    # igorn@ubuntu-server-1:~$ sudo ls -l /sys/class/net/
    # total 0
    # lrwxrwxrwx 1 root root 0 Jul  4 16:21 enp0s3 -> ../../devices/pci0000:00/0000:00:03.0/net/enp0s3
    # lrwxrwxrwx 1 root root 0 Jul  4 16:21 enp0s8 -> ../../devices/pci0000:00/0000:00:08.0/net/enp0s8
    # lrwxrwxrwx 1 root root 0 Jul  4 16:21 enp0s9 -> ../../devices/pci0000:00/0000:00:09.0/net/enp0s9
    # lrwxrwxrwx 1 root root 0 Jul  4 16:21 lo -> ../../devices/virtual/net/lo

    # We get 0000:00:08.01 from management and not 0000:00:08.1, so convert a little bit
    dev_id = dev_id_to_short(dev_id)
    _, addr = dev_id_parse(dev_id)

    try:
        output = subprocess.check_output("sudo ls -l /sys/class/net/ | grep " + addr, shell=True).decode()
    except:
        return None
    if output is None:
        return None
    return output.rstrip().split('/')[-1]

def dev_id_is_vmxnet3(dev_id):
    """Check if device bus address is vmxnet3.

    :param dev_id:    device bus address.

    :returns: 'True' if it is vmxnet3, 'False' otherwise.
    """
    # igorn@ubuntu-server-1:~$ sudo ls -l /sys/bus/pci/devices/*/driver
    # lrwxrwxrwx 1 root root 0 Jul 17 22:08 /sys/bus/pci/devices/0000:03:00.0/driver -> ../../../../bus/pci/drivers/vmxnet3
    # lrwxrwxrwx 1 root root 0 Jul 17 23:01 /sys/bus/pci/devices/0000:0b:00.0/driver -> ../../../../bus/pci/drivers/vfio-pci
    # lrwxrwxrwx 1 root root 0 Jul 17 23:01 /sys/bus/pci/devices/0000:13:00.0/driver -> ../../../../bus/pci/drivers/vfio-pci

    # We get pci:0000:00:08.01 from management and not 0000:00:08.1, so convert a little bit
    dev_id = dev_id_to_short(dev_id)
    addr_type, addr = dev_id_parse(dev_id)
    if addr_type == 'usb':
        return False

    try:
        # The 'ls -l /sys/bus/pci/devices/*/driver' approach doesn't work well.
        # When vpp starts, it rebinds device to vfio-pci, so 'ls' doesn't detect it.
        # Therefore we go with dpdk-devbind.py. It should be installed on Linux
        # as a part of flexiwan-router installation.
        # When vpp does not run, we get:
        #   0000:03:00.0 'VMXNET3 Ethernet Controller' if=ens160 drv=vmxnet3 unused=vfio-pci,uio_pci_generic
        # When vpp does run, we get:
        #   0000:03:00.0 'VMXNET3 Ethernet Controller' if=ens160 drv=vfio-pci unused=vmxnet3,uio_pci_generic
        #
        #output = subprocess.check_output("sudo ls -l /sys/bus/pci/devices/%s/driver | grep vmxnet3" % pci, shell=True)
        output = subprocess.check_output("sudo dpdk-devbind -s | grep -E '%s .*vmxnet3'" % addr, shell=True)
    except:
        return False
    if output is None:
        return False
    return True

# 'dev_id_to_vpp_if_name' function maps interface referenced by device bus address - pci or usb - eg. '0000:00:08.00'
# into name of interface in VPP, eg. 'GigabitEthernet0/8/0'.
# We use the interface cache mapping, if doesn't exist we rebuild the cache
def dev_id_to_vpp_if_name(dev_id):
    """Convert interface bus address into VPP interface name.

    :param dev_id:      device bus address.

    :returns: VPP interface name.
    """
    dev_id = dev_id_to_full(dev_id)
    vpp_if_name = fwglobals.g.cache.dev_id_to_vpp_if_name.get(dev_id)
    if vpp_if_name: return vpp_if_name
    else: return _build_dev_id_to_vpp_if_name_maps(dev_id, None)

# 'vpp_if_name_to_dev_id' function maps interface name, eg. 'GigabitEthernet0/8/0'
# into the dev id of that interface, eg. '0000:00:08.00'.
# We use the interface cache mapping, if doesn't exist we rebuild the cache
def vpp_if_name_to_dev_id(vpp_if_name):
    """Convert vpp interface name address into interface bus address.

    :param vpp_if_name:      VPP interface name.

    :returns: Interface bus address.
    """
    dev_id = fwglobals.g.cache.vpp_if_name_to_dev_id.get(vpp_if_name)
    if dev_id: return dev_id
    else: return _build_dev_id_to_vpp_if_name_maps(None, vpp_if_name)

# '_build_dev_id_to_vpp_if_name_maps' function build the local caches of
# device bus address to vpp_if_name and vise vera
# if dev_id provided, return the name found for this dev_id,
# else, if name provided, return the dev_id for this name,
# else, return None
# To do that we dump all hardware interfaces, split the dump into list by empty line,
# and search list for interface that includes the dev_id name.
# The dumps brings following table:
#              Name                Idx    Link  Hardware
# GigabitEthernet0/8/0               1    down  GigabitEthernet0/8/0
#   Link speed: unknown
#   ...
#   pci: device 8086:100e subsystem 8086:001e address 0000:00:08.00 numa 0
#
def _build_dev_id_to_vpp_if_name_maps(dev_id, vpp_if_name):

    # Note, tap interfaces created by "tap connect" are handled as follows:
    # the commands "tap connect tap_wwan0" and "enable tap-inject" create three interfaces:
    # Two on Linux (tap_wwan0, vpp1) and one on vpp (tapcli-1).
    # Note, we use "tap_" prefix in "tap_wwan0" in order to be able to associate the wwan0 physical interface
    # with the tapcli-1 interface. This is done as follows:
    # 1. "sw_interface_tap_dump" vpp api command brings following mapping:
    #         dev_name         sw_if_index
    #         tap_wwan0            3
    # Then we can substr the dev_name and get back the linux interface name. Then we can get the dev_id of this interface.
    #
    vpp_tap_interfaces = fwglobals.g.router_api.vpp_api.vpp.api.sw_interface_tap_v2_dump()
    for tap in vpp_tap_interfaces:
        dev_name = tap.dev_name.rstrip(' \t\r\n\0')           # fetch tap_wwan0
        linux_dev_name = dev_name.split('_')[-1]              # fetch wwan0
        cmd =  "ls -l /sys/class/net | grep -v %s | grep %s" % (dev_name, linux_dev_name)
        linux_dev_name = subprocess.check_output(cmd, shell=True).strip().split('/')[-1]
        bus = build_interface_dev_id(linux_dev_name)   # fetch bus address of wwan0
        vpp_name = vpp_sw_if_index_to_name(tap.sw_if_index)     # fetch tapcli-1
        if vpp_name and bus:
            fwglobals.g.cache.dev_id_to_vpp_if_name[bus] = vpp_name
            fwglobals.g.cache.vpp_if_name_to_dev_id[vpp_name] = bus

    shif = _vppctl_read('show hardware-interfaces')
    if shif == None:
        fwglobals.log.debug("_build_dev_id_to_vpp_if_name_maps: Error reading interface info")
    data = shif.splitlines()
    for intf in _get_group_delimiter(data, r"^\w.*?\d"):
        # Contains data for a given interface
        ifdata = ''.join(intf)
        (k,v) = _parse_vppname_map(ifdata,
            valregex=r"^(\w[^\s]+)\s+\d+\s+(\w+)",
            keyregex=r"\s+pci:.*\saddress\s(.*?)\s")
        if k and v:
            k = dev_id_add_type(k)
            full_addr = dev_id_to_full(k)
            fwglobals.g.cache.dev_id_to_vpp_if_name[full_addr] = v
            fwglobals.g.cache.vpp_if_name_to_dev_id[v] = full_addr

    vmxnet3hw = fwglobals.g.router_api.vpp_api.vpp.api.vmxnet3_dump()
    for hw_if in vmxnet3hw:
        vpp_if_name = hw_if.if_name.rstrip(' \t\r\n\0')
        pci_addr = 'pci:%s' % pci_bytes_to_str(hw_if.pci_addr)
        fwglobals.g.cache.dev_id_to_vpp_if_name[pci_addr] = vpp_if_name
        fwglobals.g.cache.vpp_if_name_to_dev_id[vpp_if_name] = pci_addr

    if dev_id:
        vpp_if_name = fwglobals.g.cache.dev_id_to_vpp_if_name.get(dev_id)
        if vpp_if_name: return vpp_if_name
    elif vpp_if_name:
        dev_id = fwglobals.g.cache.vpp_if_name_to_dev_id.get(vpp_if_name)
        if dev_id: return dev_id

    fwglobals.log.debug("_build_dev_id_to_vpp_if_name_maps(%s, %s): not found: sh hard: %s" % (dev_id, vpp_if_name, shif))
    fwglobals.log.debug("_build_dev_id_to_vpp_if_name_maps(%s, %s): not found: sh vmxnet3: %s" % (dev_id, vpp_if_name, vmxnet3hw))
    fwglobals.log.debug("_build_dev_id_to_vpp_if_name_maps(%s, %s): not found: %s" % (dev_id, vpp_if_name, str(traceback.extract_stack())))
    return None

# 'pci_str_to_bytes' converts "0000:0b:00.0" string to bytes to pack following struct:
#    struct
#    {
#      u16 domain;
#      u8 bus;
#      u8 slot: 5;
#      u8 function:3;
#    };
#
def pci_str_to_bytes(pci_str):
    """Convert PCI address into bytes.

    :param pci_str:      PCI address.

    :returns: Bytes array.
    """
    list = re.split(r':|\.', pci_str)
    domain   = int(list[0], 16)
    bus      = int(list[1], 16)
    slot     = int(list[2], 16)
    function = int(list[3], 16)
    bytes = ((domain & 0xffff) << 16) | ((bus & 0xff) << 8) | ((slot & 0x1f) <<3 ) | (function & 0x7)
    return socket.htonl(bytes)   # vl_api_vmxnet3_create_t_handler converts parameters by ntoh for some reason (vpp\src\plugins\vmxnet3\vmxnet3_api.c)

# 'pci_str_to_bytes' converts pci bytes into full string "0000:0b:00.0"
def pci_bytes_to_str(pci_bytes):
    """Converts PCI bytes to PCI full string.

    :param pci_str:      PCI bytes.

    :returns: PCI full string.
    """
    bytes = socket.ntohl(pci_bytes)
    domain   = (bytes >> 16)
    bus      = (bytes >> 8) & 0xff
    slot     = (bytes >> 3) & 0x1f
    function = (bytes) & 0x7
    return "%04x:%02x:%02x.%02x" % (domain, bus, slot, function)

# 'dev_id_to_vpp_sw_if_index' function maps interface referenced by device bus address, e.g pci - '0000:00:08.00'
# into index of this interface in VPP, eg. 1.
# To do that we convert firstly the device bus address into name of interface in VPP,
# e.g. 'GigabitEthernet0/8/0', than we dump all VPP interfaces and search for interface
# with this name. If found - return interface index.

def dev_id_to_vpp_sw_if_index(dev_id):
    """Convert device bus address into VPP sw_if_index.

    :param dev_id:      device bus address.

    :returns: sw_if_index.
    """
    vpp_if_name = dev_id_to_vpp_if_name(dev_id)
    fwglobals.log.debug("dev_id_to_vpp_sw_if_index(%s): vpp_if_name: %s" % (dev_id, str(vpp_if_name)))
    if vpp_if_name is None:
        return None

    sw_ifs = fwglobals.g.router_api.vpp_api.vpp.api.sw_interface_dump()
    for sw_if in sw_ifs:
        if re.match(vpp_if_name, sw_if.interface_name):    # Use regex, as sw_if.interface_name might include trailing whitespaces
            return sw_if.sw_if_index
    fwglobals.log.debug("dev_id_to_vpp_sw_if_index(%s): vpp_if_name: %s" % (dev_id, yaml.dump(sw_ifs, canonical=True)))

    return None

# 'dev_id_to_tap' function maps interface referenced by dev_id, e.g '0000:00:08.00'
# into interface in Linux created by 'vppctl enable tap-inject' command, e.g. vpp1.
# To do that we convert firstly the dev_id into name of interface in VPP,
# e.g. 'GigabitEthernet0/8/0' and than we grep output of 'vppctl sh tap-inject'
# command by this name:
#   root@ubuntu-server-1:/# vppctl sh tap-inject
#       GigabitEthernet0/8/0 -> vpp0
#       GigabitEthernet0/9/0 -> vpp1
def dev_id_to_tap(dev_id):
    """Convert Bus address into TAP name.

    :param dev_id:      Bus address.
    :returns: Linux TAP interface name.
    """

    dev_id_full = dev_id_to_full(dev_id)
    cache    = fwglobals.g.cache.dev_id_to_vpp_tap_name

    tap = cache.get(dev_id_full)

    if tap:
        return tap

    vpp_if_name = dev_id_to_vpp_if_name(dev_id)
    if vpp_if_name is None:
        return None
    tap = vpp_if_name_to_tap(vpp_if_name)
    if tap:
        cache[dev_id_full] = tap
    return tap

# 'tap_to_vpp_if_name' function maps name of vpp tap interface in Linux, e.g. vpp0,
# into name of the vpp interface.
# To do that it greps output of 'vppctl sh tap-inject' by the tap interface name:
#   root@ubuntu-server-1:/# vppctl sh tap-inject
#       GigabitEthernet0/8/0 -> vpp0
#       GigabitEthernet0/9/0 -> vpp1
def tap_to_vpp_if_name(tap):
    """Convert Linux interface created by tap-inject into VPP interface name.

     :param tap:  Interface created in linux by tap-inject.

     :returns: Vpp interface name.
     """
    taps = _vppctl_read("show tap-inject")

    if taps is None:
        raise Exception("tap_to_vpp_if_name: failed to fetch tap info from VPP")

    taps = taps.splitlines()
    for line in taps:
        if tap in line:
            vpp_if_name = line.split(' ->')[0]
            return vpp_if_name

    return None


# 'vpp_if_name_to_tap' function maps name of interface in VPP, e.g. loop0,
# into name of correspondent tap interface in Linux.
# To do that it greps output of 'vppctl sh tap-inject' by the interface name:
#   root@ubuntu-server-1:/# vppctl sh tap-inject
#       GigabitEthernet0/8/0 -> vpp0
#       GigabitEthernet0/9/0 -> vpp1
#       loop0 -> vpp2
def vpp_if_name_to_tap(vpp_if_name):
    """Convert VPP interface name into Linux TAP interface name.

     :param vpp_if_name:  interface name.

     :returns: Linux TAP interface name.
     """
    # vpp_api.cli() throw exception in vpp 19.01 (and works in vpp 19.04)
    # taps = fwglobals.g.router_api.vpp_api.cli("show tap-inject")
    taps = _vppctl_read("show tap-inject")
    if taps is None:
        raise Exception("vpp_if_name_to_tap: failed to fetch tap info from VPP")

    pattern = '%s -> ([a-zA-Z0-9_]+)' % vpp_if_name
    match = re.search(pattern, taps)
    if match is None:
        return None
    tap = match.group(1)
    return tap

def generate_linux_interface_short_name(prefix, linux_if_name, max_length=15):
    new_name = '%s_%s' % (prefix, linux_if_name)
    if len(new_name) > max_length:
        letters_to_cat = len(new_name) - 15
        new_name = '%s_%s' % (prefix, linux_if_name[letters_to_cat:])
    return new_name

def linux_tap_by_interface_name(linux_if_name):
    try:
        links = subprocess.check_output("sudo ip link | grep %s" % generate_linux_interface_short_name("tap", linux_if_name), shell=True)
        lines = links.splitlines()

        for line in lines:
            words = line.split(': ')
            return words[1]
    except:
        return None

def configure_tap_in_linux_and_vpp(linux_if_name):
    """Create tap interface in linux and vpp.
      This function will create three interfaces:
        1. linux tap interface.
        2. vpp tap interface in vpp.
        3. linux interface for tap-inject.

    :param linux_if_name: name of the linux interface to create tap for

    :returns: (True, None) tuple on success, (False, <error string>) on failure.
    """

    # length = str(len(vpp_if_name_to_pci))
    linux_tap_name = generate_linux_interface_short_name("tap", linux_if_name)

    try:
        vpp_tap_connect(linux_tap_name)
        return (True, None)
    except Exception as e:
        return (False, "Failed to create tap interface for %s\nOutput: %s" % (linux_if_name, str(e)))

def vpp_tap_connect(linux_tap_if_name):
    """Run vpp tap connect command.
      This command will create a linux tap interface and also tapcli interface in vpp.
     :param linux_tap_if_name: name to be assigned to linux tap device

     :returns: VPP tap interface name.
     """

    vppctl_cmd = "tap connect %s" % linux_tap_if_name
    fwglobals.log.debug("vppctl " + vppctl_cmd)
    subprocess.check_output("sudo vppctl %s" % vppctl_cmd, shell=True).splitlines()

def vpp_add_static_arp(dev_id, gw, mac):
    try:
        vpp_if_name = dev_id_to_vpp_if_name(dev_id)
        vppctl_cmd = "set ip arp static %s %s %s" % (vpp_if_name, gw, mac)
        fwglobals.log.debug("vppctl " + vppctl_cmd)
        subprocess.check_output("sudo vppctl %s" % vppctl_cmd, shell=True).splitlines()
        return (True, None)
    except Exception as e:
        return (False, "Failed to add static arp in vpp for dev_id: %s\nOutput: %s" % (dev_id, str(e)))

def vpp_sw_if_index_to_name(sw_if_index):
    """Convert VPP sw_if_index into VPP interface name.

     :param sw_if_index:      VPP sw_if_index.

     :returns: VPP interface name.
     """
    name = ''

    for sw_if in fwglobals.g.router_api.vpp_api.vpp.api.sw_interface_dump():
        if sw_if_index == sw_if.sw_if_index:
            name = sw_if.interface_name.rstrip(' \t\r\n\0')

    return name

# 'sw_if_index_to_tap' function maps sw_if_index assigned by VPP to some interface,
# e.g '4' into interface in Linux created by 'vppctl enable tap-inject' command, e.g. vpp2.
# To do that we dump all interfaces from VPP, find the one with the provided index,
# take its name, e.g. loop0, and grep output of 'vppctl sh tap-inject' by this name:
#   root@ubuntu-server-1:/# vppctl sh tap-inject
#       GigabitEthernet0/8/0 -> vpp0
#       GigabitEthernet0/9/0 -> vpp1
#       loop0 -> vpp2
def vpp_sw_if_index_to_tap(sw_if_index):
    """Convert VPP sw_if_index into Linux TAP interface name.

     :param sw_if_index:      VPP sw_if_index.

     :returns: Linux TAP interface name.
     """
    return vpp_if_name_to_tap(vpp_sw_if_index_to_name(sw_if_index))

def vpp_ip_to_sw_if_index(ip):
    """Convert ip address into VPP sw_if_index.

     :param ip: IP address.

     :returns: sw_if_index.
     """
    network = IPNetwork(ip)

    for sw_if in fwglobals.g.router_api.vpp_api.vpp.api.sw_interface_dump():
        tap = vpp_sw_if_index_to_tap(sw_if.sw_if_index)
        if tap:
            int_address_str = get_interface_address(tap)
            if not int_address_str:
                continue
            int_address = IPNetwork(int_address_str)
            if network == int_address:
                return sw_if.sw_if_index

def _vppctl_read(cmd, wait=True):
    """Read command from VPP.

    :param cmd:       Command to execute (not including vppctl).
    :param wait:      Whether to wait until command succeeds.

    :returns: Output returned bu vppctl.
    """
    retries = 200
    retries_sleep = 1
    if wait == False:
        retries = 1
        retries_sleep = 0
    # make sure socket exists
    for _ in range(retries):
        if os.path.exists("/run/vpp/cli.sock"):
            break
        time.sleep(retries_sleep)
    if not os.path.exists("/run/vpp/cli.sock"):
        return None
    # make sure command succeeded, try up to 200 iterations
    for _ in range(retries):
        try:
            _ = open(os.devnull, 'r+b', 0)
            handle = os.popen('sudo vppctl ' + cmd + ' 2>/dev/null')
            data = handle.read()
            retcode = handle.close()
            if retcode == None or retcode == 0:  # Exit OK
                break
        except:
            return None
        time.sleep(retries_sleep)
    if retcode: # not succeeded after 200 retries
        return None
    return data

def _parse_vppname_map(s, valregex, keyregex):
    """Find key and value in a string using regex.

    :param s:               String.
    :param valregex:        Value.
    :param keyregex:        Key.

    :returns: Error message and status code.
    """
    # get value
    r = re.search(valregex,s)
    if r!=None: val_data = r.group(1)
    else: return (None, None)   # val not found, don't add and return
    # get key
    r = re.search(keyregex,s)
    if r!=None: key_data = r.group(1)
    else: return (None, None)   # key not found, don't add and return
    # Return values
    return (key_data, val_data)

def stop_vpp():
    """Stop VPP and rebind Linux interfaces.

     :returns: Error message and status code.
     """
    dpdk_ifs = []
    dpdk.devices = {}
    dpdk.dpdk_drivers = ["igb_uio", "vfio-pci", "uio_pci_generic"]
    dpdk.check_modules()
    dpdk.get_nic_details()
    os.system('sudo systemctl stop vpp')
    os.system('sudo systemctl stop frr')
    for d,v in dpdk.devices.items():
        if "Driver_str" in v:
            if v["Driver_str"] in dpdk.dpdk_drivers:
                dpdk.unbind_one(v["Slot"], False)
                dpdk_ifs.append(d)
        elif "Module_str" != "":
            dpdk_ifs.append(d)
    # refresh nic_details
    dpdk.get_nic_details()
    for d in dpdk_ifs:
        drivers_unused = dpdk.devices[d]["Module_str"].split(',')
        #print ("Drivers unused=" + str(drivers_unused))
        for drv in drivers_unused:
            #print ("Driver=" + str(drv))
            if drv not in dpdk.dpdk_drivers:
                dpdk.bind_one(dpdk.devices[d]["Slot"], drv, False)
                break
    fwstats.update_state(False)
    netplan_apply('stop_vpp')

def reset_device_config():
    """Reset router config by cleaning DB and removing config files.

     :returns: None.
     """
    with FwRouterCfg(fwglobals.g.ROUTER_CFG_FILE) as router_cfg:
        router_cfg.clean()
    with FwSystemCfg(fwglobals.g.SYSTEM_CFG_FILE) as system_cfg:
        system_cfg.clean()
    if os.path.exists(fwglobals.g.ROUTER_STATE_FILE):
        os.remove(fwglobals.g.ROUTER_STATE_FILE)
    if os.path.exists(fwglobals.g.FRR_OSPFD_FILE):
        os.remove(fwglobals.g.FRR_OSPFD_FILE)
    if os.path.exists(fwglobals.g.VPP_CONFIG_FILE_BACKUP):
        shutil.copyfile(fwglobals.g.VPP_CONFIG_FILE_BACKUP, fwglobals.g.VPP_CONFIG_FILE)
    elif os.path.exists(fwglobals.g.VPP_CONFIG_FILE_RESTORE):
        shutil.copyfile(fwglobals.g.VPP_CONFIG_FILE_RESTORE, fwglobals.g.VPP_CONFIG_FILE)
    if os.path.exists(fwglobals.g.CONN_FAILURE_FILE):
        os.remove(fwglobals.g.CONN_FAILURE_FILE)
    with FwApps(fwglobals.g.APP_REC_DB_FILE) as db_app_rec:
        db_app_rec.clean()
    with FwMultilink(fwglobals.g.MULTILINK_DB_FILE) as db_multilink:
        db_multilink.clean()
    with FwPolicies(fwglobals.g.POLICY_REC_DB_FILE) as db_policies:
        db_policies.clean()
    fwnetplan.restore_linux_netplan_files()

    if 'lte' in fwglobals.g.db:
        fwglobals.g.db['lte'] = {}

    reset_dhcpd()

def print_system_config(full=False):
    """Print router configuration.

     :returns: None.
     """
    with FwSystemCfg(fwglobals.g.SYSTEM_CFG_FILE) as system_cfg:
        cfg = system_cfg.dumps(full=full)
        print(cfg)

def print_global_config(full=False):
    """Print global configuration.

     :returns: None.
     """
    if 'lte' in fwglobals.g.db:
        print(fwglobals.g.db['lte'])

def print_device_config_signature():
    cfg = get_device_config_signature()
    print(cfg)

def print_router_config(basic=True, full=False, multilink=False):
    """Print router configuration.

     :returns: None.
     """
    with FwRouterCfg(fwglobals.g.ROUTER_CFG_FILE) as router_cfg:
        if basic:
            cfg = router_cfg.dumps(full=full, escape=['add-application','add-multilink-policy'])
        elif multilink:
            cfg = router_cfg.dumps(full=full, types=['add-application','add-multilink-policy'])
        else:
            cfg = ''
        print(cfg)

def update_device_config_signature(request):
    """Updates the database signature.
    This function assists the database synchronization feature that keeps
    the configuration set by user on the flexiManage in sync with the one
    stored on the flexiEdge device.
        The initial signature of the database is empty string. Than on every
    successfully handled request it is updated according following formula:
            signature = sha1(signature + request)
    where both signature and delta are strings.

    :param request: the last successfully handled router configuration
                    request, e.g. add-interface, remove-tunnel, etc.
                    As configuration database signature should reflect
                    the latest configuration, it should be updated with this
                    request.
    """
    current     = fwglobals.g.db['signature']
    delta       = json.dumps(request, separators=(',', ':'), sort_keys=True)
    update      = current + delta
    hash_object = hashlib.sha1(update.encode())
    new         = hash_object.hexdigest()

    fwglobals.g.db['signature'] = new
    fwglobals.log.debug("sha1: new=%s, current=%s, delta=%s" %
                        (str(new), str(current), str(delta)))

def get_device_config_signature():
    if not 'signature' in fwglobals.g.db:
        reset_device_config_signature()
    return fwglobals.g.db['signature']

def reset_device_config_signature(new_signature=None, log=True):
    """Resets configuration signature to the empty sting.

    :param new_signature: string to be used as a signature of the configuration.
            If not provided, the empty string will be used.
            When flexiManage detects discrepancy between this signature
            and between signature that it calculated, it sends
            the 'sync-device' request in order to apply the user
            configuration onto device. On successfull sync the signature
            is reset to the empty string on both sides.
    :param log: if False the reset will be not logged.
    """
    old_signature = fwglobals.g.db.get('signature', '<none>')
    new_signature = "" if new_signature == None else new_signature
    fwglobals.g.db['signature'] = new_signature
    if log:
        fwglobals.log.debug("reset signature: '%s' -> '%s'" % \
                            (old_signature, new_signature))

def dump_router_config(full=False):
    """Dumps router configuration into list of requests that look exactly
    as they would look if were received from server.

    :param full: return requests together with translated commands.

    :returns: list of 'add-X' requests.
    """
    cfg = []
    with FwRouterCfg(fwglobals.g.ROUTER_CFG_FILE) as router_cfg:
        cfg = router_cfg.dump(full)
    return cfg

def dump_system_config(full=False):
    """Dumps system configuration into list of requests that look exactly
    as they would look if were received from server.

    :param full: return requests together with translated commands.

    :returns: list of 'add-X' requests.
    """
    cfg = []
    with FwSystemCfg(fwglobals.g.SYSTEM_CFG_FILE) as system_cfg:
        cfg = system_cfg.dump(full)
    return cfg

def get_router_state():
    """Check if VPP is running.

     :returns: VPP state.
     """
    reason = ''
    if os.path.exists(fwglobals.g.ROUTER_STATE_FILE):
        state = 'failed'
        with open(fwglobals.g.ROUTER_STATE_FILE, 'r') as f:
            reason = f.read()
    elif vpp_pid():
        state = 'running'
    else:
        state = 'stopped'
    return (state, reason)

def _get_group_delimiter(lines, delimiter):
    """Helper function to iterate through a group lines by delimiter.

    :param lines:       List of text lines.
    :param delimiter:   Regex to group lines by.

    :returns: None.
    """
    data = []
    for line in lines:
        if re.match(delimiter,line)!=None:
            if data:
                yield data
                data = []
        data.append(line)
    if data:
        yield data

def _parse_add_if(s, res):
    """Helper function that parse fields from a given interface data and add to res.

    :param s:       String with interface data.
    :param res:     Dict to store the result in.

    :returns: None.
    """
    # get interface name
    r = re.search(r"^(\w[^\s]+)\s+\d+\s+(\w+)",s)
    if r!=None and r.group(2)=="up": if_name = r.group(1)
    else: return    # Interface not found, don't add and return
    # rx packets
    r = re.search(r" rx packets\s+(\d+)?",s)
    if r!=None: rx_pkts = r.group(1)
    else: rx_pkts = 0
    # tx packets
    r = re.search(r" tx packets\s+(\d+)?",s)
    if r!=None: tx_pkts = r.group(1)
    else: tx_pkts = 0
    # rx bytes
    r = re.search(r" rx bytes\s+(\d+)?",s)
    if r!=None: rx_bytes = r.group(1)
    else: rx_bytes = 0
    # tx bytes
    r = re.search(r" tx bytes\s+(\d+)?",s)
    if r!=None: tx_bytes = r.group(1)
    else: tx_bytes = 0
    # Add data to res
    res[if_name] = {'rx_pkts':int(rx_pkts), 'tx_pkts':int(tx_pkts), 'rx_bytes':int(rx_bytes), 'tx_bytes':int(tx_bytes)}

def get_vpp_if_count():
    """Get number of VPP interfaces.

     :returns: Dictionary with results.
     """
    shif = _vppctl_read('sh int', wait=False)
    if shif == None:  # Exit with an error
        return None
    data = shif.splitlines()
    res = {}
    for intf in _get_group_delimiter(data, r"^\w.*?\s"):
        # Contains data for a given interface
        ifdata = ''.join(intf)
        _parse_add_if(ifdata, res)
    return res

def ip_str_to_bytes(ip_str):
    """Convert IP address string into bytes.

     :param ip_str:         IP address string.

     :returns: IP address in bytes representation.
     """
    # take care of possible netmask, like in 192.168.56.107/24
    addr_ip = ip_str.split('/')[0]
    addr_len = int(ip_str.split('/')[1]) if len(ip_str.split('/')) > 1 else 32
    return socket.inet_pton(socket.AF_INET, addr_ip), addr_len

def mac_str_to_bytes(mac_str):      # "08:00:27:fd:12:01" -> bytes
    """Convert MAC address string into bytes.

     :param mac_str:        MAC address string.

     :returns: MAC address in bytes representation.
     """
    return binascii.a2b_hex(mac_str.replace(':', ''))

def is_python2():
    """Checks if it is Python 2 version.

     :returns: 'True' if Python2 and 'False' otherwise.
     """
    ret = True if sys.version_info < (3, 0) else False
    return ret

def hex_str_to_bytes(hex_str):
    """Convert HEX string into bytes.

     :param hex_str:        HEX string.

     :returns: Bytes array.
     """
    if is_python2():
        return hex_str.decode("hex")
    else:
        return bytes.fromhex(hex_str)

def is_str(p):
    """Check if it is a string.

     :param p:          String.

     :returns: 'True' if string and 'False' otherwise.
     """
    if is_python2():
        return type(p)==str or type(p)==unicode
    else:
        return type(p)==str

def yaml_dump(var):
    """Convert object into YAML string.

    :param var:        Object.

    :returns: YAML string.
    """
    str = yaml.dump(var, canonical=True)
    str = re.sub(r"\n[ ]+: ", ' : ', str)
    return str

#
def valid_message_string(str):
    """Ensure that string contains only allowed by management characters.
    To mitigate security risks management limits text that might be received
    within responses to the management-to-device requests.
    This function ensure the compliance of string to the management requirements.

    :param str:        String.

    :returns: 'True' if valid and 'False' otherwise.
    """
    if len(str) > 200:
        fwglobals.log.excep("valid_message_string: string is too long")
        return False
    # Enable following characters only: [0-9],[a-z],[A-Z],'-','_',' ','.',':',',', etc.
    tmp_str = re.sub(r'[-_.,:0-9a-zA-Z_" \']', '', str)
    if len(tmp_str) > 0:
        fwglobals.log.excep("valid_message_string: string has not allowed characters")
        return False
    return True

def obj_dump(obj, print_obj_dir=False):
    """Print object fields and values. Used for debugging.

     :param obj:                Object.
     :param print_obj_dir:      Print list of attributes and methods.

     :returns: None.
     """
    callers_local_vars = inspect.currentframe().f_back.f_locals.items()
    obj_name = [var_name for var_name, var_val in callers_local_vars if var_val is obj][0]
    print('========================== obj_dump start ==========================')
    print("obj=%s" % obj_name)
    print("str(%s): %s" % (obj_name, str(obj)))
    if print_obj_dir:
        print("dir(%s): %s" % (obj_name, str(dir(obj))))
    obj_dump_attributes(obj)
    print('========================== obj_dump end ==========================')

def obj_dump_attributes(obj, level=1):
    """Print object attributes.

    :param obj:          Object.
    :param level:        How many levels to print.

    :returns: None.
    """
    for a in dir(obj):
        if re.match('__.+__', a):   # Escape all special attributes, like __abstractmethods__, for which val = getattr(obj, a) might fail
            continue
        val = getattr(obj, a)
        if isinstance(val, (int, float, str, unicode, list, dict, set, tuple)):
            print(level*' ' + a + '(%s): ' % str(type(val)) + str(val))
        else:
            print(level*' ' + a + ':')
            obj_dump_attributes(val, level=level+1)

def vpp_startup_conf_add_nopci(vpp_config_filename):
    p = FwStartupConf()
    config = p.load(vpp_config_filename)

    if config['dpdk'] == None:
        tup = p.create_element('dpdk')
        config.append(tup)
    if p.get_element(config['dpdk'], 'no-pci') == None:
        config['dpdk'].append(p.create_element('no-pci'))
        p.dump(config, vpp_config_filename)
    return (True, None)   # 'True' stands for success, 'None' - for the returned object or error string.

def vpp_startup_conf_remove_nopci(vpp_config_filename):
    p = FwStartupConf()
    config = p.load(vpp_config_filename)

    if config['dpdk'] == None:
       return (True, None)
    if p.get_element(config['dpdk'], 'no-pci') == None:
        return (True, None)
    p.remove_element(config['dpdk'], 'no-pci')
    p.dump(config, vpp_config_filename)
    return (True, None)   # 'True' stands for success, 'None' - for the returned object or error string.

def vpp_startup_conf_add_devices(vpp_config_filename, devices):
    p = FwStartupConf()
    config = p.load(vpp_config_filename)

    if config['dpdk'] == None:
        tup = p.create_element('dpdk')
        config.append(tup)

    for dev in devices:
        dev_short = dev_id_to_short(dev)
        dev_full = dev_id_to_full(dev)
        addr_type, addr_short = dev_id_parse(dev_short)
        addr_type, addr_full = dev_id_parse(dev_full)
        if addr_type == "pci":
            old_config_param = 'dev %s' % addr_full
            new_config_param = 'dev %s' % addr_short
            if p.get_element(config['dpdk'],old_config_param) != None:
                p.remove_element(config['dpdk'], old_config_param)
            if p.get_element(config['dpdk'],new_config_param) == None:
                tup = p.create_element(new_config_param)
                config['dpdk'].append(tup)

    p.dump(config, vpp_config_filename)
    return (True, None)   # 'True' stands for success, 'None' - for the returned object or error string.

def vpp_startup_conf_remove_devices(vpp_config_filename, devices):
    p = FwStartupConf()
    config = p.load(vpp_config_filename)

    if config['dpdk'] == None:
        return
    for dev in devices:
        dev = dev_id_to_short(dev)
        addr_type, addr = dev_id_parse(dev)
        config_param = 'dev %s' % addr
        key = p.get_element(config['dpdk'],config_param)
        if key:
            p.remove_element(config['dpdk'], key)

    p.dump(config, vpp_config_filename)
    return (True, None)   # 'True' stands for success, 'None' - for the returned object or error string.

def get_lte_interfaces_names():
    names = []
    interfaces = psutil.net_if_addrs()

    for nicname, addrs in interfaces.items():
        dev_id = get_interface_dev_id(nicname)
        if dev_id and is_lte_interface(nicname):
            names.append(nicname)

    return names

def get_lte_interfaces_names():
    names = []
    interfaces = psutil.net_if_addrs()

    for nicname, addrs in interfaces.items():
        dev_id = get_interface_dev_id(nicname)
        if dev_id and is_lte_interface(nicname):
            names.append(nicname)

    return names

def traffic_control_add_del_dev_ingress(dev_name, is_add):
    try:
        subprocess.check_output('sudo tc -force qdisc %s dev %s ingress handle ffff:' % ('add' if is_add else 'delete', dev_name), shell=True)
        return (True, None)
    except Exception as e:
        return (True, None)

def traffic_control_replace_dev_root(dev_name):
    try:
        subprocess.check_output('sudo tc -force qdisc replace dev %s root handle 1: htb' % dev_name, shell=True)
        return (True, None)
    except Exception as e:
        return (True, None)

def traffic_control_remove_dev_root(dev_name):
    try:
        subprocess.check_output('sudo tc -force qdisc del dev %s root' % dev_name, shell=True)
        return (True, None)
    except Exception as e:
        return (True, None)

def reset_traffic_control():
    search = []
    lte_interfaces = get_lte_interfaces_names()

    if lte_interfaces:
        search.extend(lte_interfaces)

    for term in search:
        try:
            subprocess.check_output('sudo tc -force qdisc del dev %s root' % term, shell=True)
        except:
            pass

        try:
            subprocess.check_output('sudo tc -force qdisc del dev %s ingress handle ffff:' % term, shell=True)
        except:
            pass

    return True

def remove_linux_bridges():
    try:
        lines = subprocess.check_output('ls -l /sys/class/net/ | grep br_', shell=True).splitlines()

        for line in lines:
            bridge_name = line.rstrip().split('/')[-1]
            try:
                output = subprocess.check_output("sudo ip link set %s down " % bridge_name, shell=True)
            except:
                pass

            try:
                subprocess.check_output('sudo brctl delbr %s' % bridge_name, shell=True)
            except:
                pass
        return True
    except:
        return True

def reset_dhcpd():
    if os.path.exists(fwglobals.g.DHCPD_CONFIG_FILE_BACKUP):
        shutil.copyfile(fwglobals.g.DHCPD_CONFIG_FILE_BACKUP, fwglobals.g.DHCPD_CONFIG_FILE)

    cmd = 'sudo systemctl stop isc-dhcp-server'

    try:
        subprocess.check_output(cmd, shell=True)
    except:
        return False

    return True

def modify_dhcpd(is_add, params):
    """Modify /etc/dhcp/dhcpd configuration file.

    :param params:   Parameters from flexiManage.

    :returns: String with sed commands.
    """
    dev_id         = params['interface']
    range_start = params.get('range_start', '')
    range_end   = params.get('range_end', '')
    dns         = params.get('dns', {})
    mac_assign  = params.get('mac_assign', {})

    interfaces = fwglobals.g.router_cfg.get_interfaces(dev_id=dev_id)
    if not interfaces:
        return (False, "modify_dhcpd: %s was not found" % (dev_id))

    address = IPNetwork(interfaces[0]['addr'])
    router = str(address.ip)
    subnet = str(address.network)
    netmask = str(address.netmask)

    if not os.path.exists(fwglobals.g.DHCPD_CONFIG_FILE_BACKUP):
        shutil.copyfile(fwglobals.g.DHCPD_CONFIG_FILE, fwglobals.g.DHCPD_CONFIG_FILE_BACKUP)

    config_file = fwglobals.g.DHCPD_CONFIG_FILE

    remove_string = 'sudo sed -e "/subnet %s netmask %s {/,/}/d" ' \
                    '-i %s; ' % (subnet, netmask, config_file)

    range_string = ''
    if range_start:
        range_string = 'range %s %s;\n' % (range_start, range_end)

    if dns:
        dns_string = 'option domain-name-servers'
        for d in dns[:-1]:
            dns_string += ' %s,' % d
        dns_string += ' %s;\n' % dns[-1]
    else:
        dns_string = ''

    subnet_string = 'subnet %s netmask %s' % (subnet, netmask)
    routers_string = 'option routers %s;\n' % (router)
    dhcp_string = 'echo "' + subnet_string + ' {\n' + range_string + \
                 routers_string + dns_string + '}"' + ' | sudo tee -a %s;' % config_file

    if is_add == 1:
        exec_string = remove_string + dhcp_string
    else:
        exec_string = remove_string

    for mac in mac_assign:
        remove_string_2 = 'sudo sed -e "/host %s {/,/}/d" ' \
                          '-i %s; ' % (mac['host'], config_file)

        host_string = 'host %s {\n' % (mac['host'])
        ethernet_string = 'hardware ethernet %s;\n' % (mac['mac'])
        ip_address_string = 'fixed-address %s;\n' % (mac['ipv4'])
        mac_assign_string = 'echo "' + host_string + ethernet_string + ip_address_string + \
                            '}"' + ' | sudo tee -a %s;' % config_file

        if is_add == 1:
            exec_string += remove_string_2 + mac_assign_string
        else:
            exec_string += remove_string_2

    try:
        output = subprocess.check_output(exec_string, shell=True).decode()
    except Exception as e:
        return (False, "Exception: %s\nOutput: %s" % (str(e), output))

    return True

def vpp_multilink_update_labels(labels, remove, next_hop=None, dev_id=None, sw_if_index=None, result_cache=None):
    """Updates VPP with flexiwan multilink labels.
    These labels are used for Multi-Link feature: user can mark interfaces
    or tunnels with labels and than add policy to choose interface/tunnel by
    label where to forward packets to.

        REMARK: this function is temporary solution as it uses VPP CLI to
    configure lables. Remove it, when correspondent Python API will be added.
    In last case the API should be called directly from translation.

    :param labels:      python list of labels
    :param is_dia:      type of labels (DIA - Direct Internet Access)
    :param remove:      True to remove labels, False to add.
    :param dev_id:      Interface bus address if device to apply labels to.
    :param next_hop:    IP address of next hop.
    :param result_cache: cache, key and variable, that this function should store in the cache:
                            {'result_attr': 'next_hop', 'cache': <dict>, 'key': <key>}

    :returns: (True, None) tuple on success, (False, <error string>) on failure.
    """

    ids_list = fwglobals.g.router_api.multilink.get_label_ids_by_names(labels, remove)
    ids = ','.join(map(str, ids_list))

    if dev_id:
        vpp_if_name = dev_id_to_vpp_if_name(dev_id)
    elif sw_if_index:
        vpp_if_name = vpp_sw_if_index_to_name(sw_if_index)
    else:
        return (False, "Neither 'dev_id' nor 'sw_if_index' was found in params")

    if not vpp_if_name:
        return (False, "'vpp_if_name' was not found for %s" % dev_id)

    if not next_hop:
        tap = vpp_if_name_to_tap(vpp_if_name)
        next_hop, _ = get_interface_gateway(tap)
    if not next_hop:
        return (False, "'next_hop' was not provided and there is no default gateway")

    op = 'del' if remove else 'add'

    vppctl_cmd = 'fwabf link %s label %s via %s %s' % (op, ids, next_hop, vpp_if_name)

    out = _vppctl_read(vppctl_cmd, wait=False)
    if out is None:
        return (False, "failed vppctl_cmd=%s" % vppctl_cmd)

    # Store 'next_hope' in cache if provided by caller.
    #
    if result_cache and result_cache['result_attr'] == 'next_hop':
        key = result_cache['key']
        result_cache['cache'][key] = next_hop

    return (True, None)


def vpp_multilink_update_policy_rule(add, links, policy_id, fallback, order, acl_id=None, priority=None):
    """Updates VPP with flexiwan policy rules.
    In general, policy rules instruct VPP to route packets to specific interface,
    which is marked with multilink label that noted in policy rule.

        REMARK: this function is temporary solution as it uses VPP CLI to
    configure policy rules. Remove it, when correspondent Python API will be added.
    In last case the API should be called directly from translation.

    :param params: params - rule parameters:
                        policy-id - the policy id (two byte integer)
                        labels    - labels of interfaces to be used for packet forwarding
                        remove    - True to remove rule, False to add.

    :returns: (True, None) tuple on success, (False, <error string>) on failure.
    """
    op = 'add' if add else 'del'

    lan_vpp_name_list      = get_interface_vpp_names(type='lan')
    loopback_vpp_name_list = get_tunnel_interface_vpp_names()
    interfaces = lan_vpp_name_list + loopback_vpp_name_list

    if not add:
        for if_vpp_name in interfaces:
            vpp_multilink_attach_policy_rule(if_vpp_name, int(policy_id), priority, 0, True)
        fwglobals.g.policies.remove_policy(policy_id)

    fallback = 'fallback drop' if re.match(fallback, 'drop') else ''
    order    = 'select_group random' if re.match(order, 'load-balancing') else ''

    if acl_id is None:
        vppctl_cmd = 'fwabf policy %s id %d action %s %s' % (op, policy_id, fallback, order)
    else:
        vppctl_cmd = 'fwabf policy %s id %d acl %d action %s %s' % (op, policy_id, acl_id, fallback, order)

    group_id = 1
    for link in links:
        order  = 'random' if re.match(link.get('order', 'None'), 'load-balancing') else ''
        labels = link['pathlabels']
        ids_list = fwglobals.g.router_api.multilink.get_label_ids_by_names(labels)
        ids = ','.join(map(str, ids_list))

        vppctl_cmd += ' group %u %s labels %s' % (group_id, order, ids)
        group_id = group_id + 1

    out = _vppctl_read(vppctl_cmd, wait=False)
    if out is None or re.search('unknown|failed|ret=-', out):
        return (False, "failed vppctl_cmd=%s: %s" % (vppctl_cmd, out))

    if add:
        fwglobals.g.policies.add_policy(policy_id, priority)
        for if_vpp_name in interfaces:
            vpp_multilink_attach_policy_rule(if_vpp_name, int(policy_id), priority, 0, False)

    return (True, None)

def vpp_multilink_attach_policy_rule(int_name, policy_id, priority, is_ipv6, remove):
    """Attach VPP with flexiwan policy rules.

    :param int_name:  The name of the interface in VPP
    :param policy_id: The policy id (two byte integer)
    :param priority:  The priority (integer)
    :param is_ipv6:   True if policy should be applied on IPv6 packets, False otherwise.
    :param remove:    True to remove rule, False to add.

    :returns: (True, None) tuple on success, (False, <error string>) on failure.
    """

    op = 'del' if remove else 'add'
    ip_version = 'ip6' if is_ipv6 else 'ip4'

    vppctl_cmd = 'fwabf attach %s %s policy %d priority %d %s' % (ip_version, op, policy_id, priority, int_name)

    out = _vppctl_read(vppctl_cmd, wait=False)
    if out is None or re.search('unknown|failed|ret=-', out):
        return (False, "failed vppctl_cmd=%s" % vppctl_cmd)

    return (True, None)

def get_interface_vpp_names(type=None):
    res = []
    interfaces = fwglobals.g.router_cfg.get_interfaces()
    for params in interfaces:
        if type == None or re.match(type, params['type'], re.IGNORECASE):
            sw_if_index = dev_id_to_vpp_sw_if_index(params['dev_id'])
            if_vpp_name = vpp_sw_if_index_to_name(sw_if_index)
            res.append(if_vpp_name)
    return res

def get_tunnel_interface_vpp_names():
    res = []
    tunnels = fwglobals.g.router_cfg.get_tunnels()
    for params in tunnels:
        sw_if_index = vpp_ip_to_sw_if_index(params['loopback-iface']['addr'])
        if_vpp_name = vpp_sw_if_index_to_name(sw_if_index)
        res.append(if_vpp_name)
    return res

def add_static_route(addr, via, metric, remove, dev_id=None):
    """Add static route.

    :param addr:            Destination network.
    :param via:             Gateway address.
    :param metric:          Metric.
    :param remove:          True to remove route.
    :param dev_id:          Bus address of device to be used for outgoing packets.

    :returns: (True, None) tuple on success, (False, <error string>) on failure.
    """
    if addr == 'default':
        return (True, None)

    if not linux_check_gateway_exist(via):
        return (True, None)

    metric = ' metric %s' % metric if metric else ' metric 0'
    op     = 'replace'

    cmd_show = "sudo ip route show exact %s %s" % (addr, metric)
    try:
        output = subprocess.check_output(cmd_show, shell=True).decode()
    except:
        return False

    lines = output.splitlines()
    next_hop = ''
    if lines:
        removed = False
        for line in lines:
            words = line.split('via ')
            if len(words) > 1:
                if remove and not removed and re.search(via, words[1]):
                    removed = True
                    continue

                next_hop += ' nexthop via ' + words[1]

    if remove:
        if not next_hop:
            op = 'del'
        cmd = "sudo ip route %s %s%s %s" % (op, addr, metric, next_hop)
    else:
        if via in next_hop:
            return False
        if not dev_id:
            cmd = "sudo ip route %s %s%s nexthop via %s %s" % (op, addr, metric, via, next_hop)
        else:
            tap = dev_id_to_tap(dev_id)
            if not tap:
                return False
            cmd = "sudo ip route %s %s%s nexthop via %s dev %s %s" % (op, addr, metric, via, tap, next_hop)

    try:
        fwglobals.log.debug(cmd)
        output = subprocess.check_output(cmd, shell=True).decode()
    except Exception as e:
        if op == 'del':
            fwglobals.log.debug("'%s' failed: %s, ignore this error" % (cmd, str(e)))
            return True
        return (False, "Exception: %s\nOutput: %s" % (str(e), output))

    return True

def vpp_set_dhcp_detect(dev_id, remove):
    """Enable/disable DHCP detect feature.

    :param params: params:
                        dev_id -  Interface device bus address.
                        remove  - True to remove rule, False to add.

    :returns: (True, None) tuple on success, (False, <error string>) on failure.
    """
    addr_type, _ = dev_id_parse(dev_id)

    if addr_type != "pci":
        return (False, "addr type needs to be a pci address")

    op = 'del' if remove else ''

    sw_if_index = dev_id_to_vpp_sw_if_index(dev_id)
    int_name = vpp_sw_if_index_to_name(sw_if_index)


    vppctl_cmd = 'set dhcp detect intfc %s %s' % (int_name, op)

    out = _vppctl_read(vppctl_cmd, wait=False)
    if out is None:
        return (False, "failed vppctl_cmd=%s" % vppctl_cmd)

    return True

def tunnel_change_postprocess(add, addr):
    """Tunnel add/remove postprocessing

    :param params: params - rule parameters:
                        add -  True if tunnel is added, False otherwise.
                        addr - loopback address

    :returns: (True, None) tuple on success, (False, <error string>) on failure.
    """
    sw_if_index = vpp_ip_to_sw_if_index(addr)
    if_vpp_name = vpp_sw_if_index_to_name(sw_if_index)
    policies = fwglobals.g.policies.policies_get()
    remove = not add

    for policy_id, priority in policies.items():
        vpp_multilink_attach_policy_rule(if_vpp_name, int(policy_id), priority, 0, remove)


# The messages received from flexiManage are not perfect :)
# Some of them should be not sent at all, some of them include modifications
# that are not importants, some of them do not comply with expected format.
# Below you can find list of problems fixed by this function:
#
# 1. May-2019 - message aggregation is not well defined in protocol between
# device and server. It uses several types of aggregations:
#   1. 'start-router' aggregation: requests are embedded into 'params' field on some request
#   2. 'add-interface' aggregation: 'params' field is list of 'interface params'
#   3. 'list' aggregation: the high level message is a list of requests
# As protocol is not well defined on this matter, for now we assume
# that 'list' is used for FWROUTER_API requests only (add-/remove-/modify-),
# so it should be handled as atomic operation and should be reverted in case of
# failure of one of the requests in opposite order - from the last succeeded
# request to the first, when the whole operation is considered to be failed.
# Convert both type of aggregations into same format:
# {
#   'message': 'aggregated',
#   'params' : {
#                'requests':     <list of aggregated requests>,
#                'original_msg': <original message>
#              }
# }
# The 'original_msg' is needed for configuration hash feature - every received
# message is used for signing router configuration to enable database sync
# between device and server. Once the protocol is fixed, there will be no more
# need in this proprietary format.
#
# 2. Nov-2020 - the 'add-/modify-interface' message might include both 'dhcp': 'yes'
# and 'ip' and 'gw' fields. These IP and GW are not used by the agent, but
# change in their values causes unnecessary removal and adding back interface
# and, as a result of this,  restart of network daemon and reconnection to
# flexiManage. To avoid this we fix the received message by cleaning 'ip' and
# 'gw' fields if 'dhcp' is 'yes'. Than if the fixed message includes no other
# modified parameters, it will be ignored by the agent.
#
def fix_received_message(msg):

    def _fix_aggregation_format(msg):
        requests = []

        # 'list' aggregation
        if type(msg) == list:
            return  \
                {
                    'message': 'aggregated',
                    'params' : { 'requests': copy.deepcopy(msg) }
                }

        # 'start-router' aggregation
        # 'start-router' might include interfaces and routes. Move them into list.
        if msg['message'] == 'start-router' and 'params' in msg:

            start_router_params = copy.deepcopy(msg['params'])  # We are going to modify params, so preserve original message
            if 'interfaces' in start_router_params:
                for iface_params in start_router_params['interfaces']:
                    requests.append(
                        {
                            'message': 'add-interface',
                            'params' : iface_params
                        })
                del start_router_params['interfaces']
            if 'routes' in start_router_params:
                for route_params in start_router_params['routes']:
                    requests.append(
                        {
                            'message': 'add-route',
                            'params' : route_params
                        })
                del start_router_params['routes']

            if len(requests) > 0:
                if bool(start_router_params):  # If there are params after deletions above - use them
                    requests.append(
                        {
                            'message': 'start-router',
                            'params' : start_router_params
                        })
                else:
                    requests.append(
                        {
                            'message': 'start-router'
                        })
                return \
                    {
                        'message': 'aggregated',
                        'params' : { 'requests': requests }
                    }

        # 'add-X' aggregation
        # 'add-interface'/'remove-interface' can have actually a list of interfaces.
        # This is done by setting 'params' as a list of interface params, where
        # every element represents parameters of some interface.
        if re.match('add-|remove-', msg['message']) and type(msg['params']) is list:

            for params in msg['params']:
                requests.append(
                    {
                        'message': msg['message'],
                        'params' : copy.deepcopy(params)
                    })

            return \
                {
                    'message': 'aggregated',
                    'params' : { 'requests': requests }
                }

        # Remove NULL elements from aggregated requests, if sent by bogus flexiManage
        #
        if msg['message'] == 'aggregated':
            requests = [copy.deepcopy(r) for r in msg['params']['requests'] if r]
            return \
                {
                    'message': 'aggregated',
                    'params' : { 'requests': requests }
                }

        # No conversion is needed here.
        # We return copy of object in order to be consistent with previous 'return'-s
        # which return new object. The caller function might rely on this,
        # e.g. see the fwglobals.g.handle_request() assumes
        #
        return copy.deepcopy(msg)


    def _fix_dhcp(msg):

        def _fix_dhcp_params(params):
            if params.get('dhcp') == 'yes':
                params['addr']    = ''
                params['addr6']   = ''
                params['gateway'] = ''

        if re.match('(add|modify)-interface', msg['message']):
            _fix_dhcp_params(msg['params'])
            return msg
        if re.match('aggregated|sync-device', msg['message']):
            for request in msg['params']['requests']:
                if re.match('(add|modify)-interface', request['message']):
                    _fix_dhcp_params(request['params'])
            return msg
        return msg

    # !!!!!!!!!!!!!!!!!!!!!!!!!!!!!!!!!!!!!!!!!!!!!!!!!!!!!!!!!!!!!!!!!!!!!!!!!!
    # Order of functions is important, as the first one (_fix_aggregation_format())
    # creates clone of the recieved message, so the rest functions can simply
    # modify it as they wish!
    # !!!!!!!!!!!!!!!!!!!!!!!!!!!!!!!!!!!!!!!!!!!!!!!!!!!!!!!!!!!!!!!!!!!!!!!!!!
    msg = _fix_aggregation_format(msg)
    msg = _fix_dhcp(msg)
    return msg


def wifi_get_available_networks(dev_id):
    """Get WIFI available access points.

    :param dev_id: Bus address of interface to get for.

    :returns: string array of essids
    """
    linux_if = dev_id_to_linux_if(dev_id)

    if linux_if:
        networks = []

        def clean(n):
            n = n.replace('"', '')
            n = n.strip()
            n = n.split(':')[-1]
            return n

        # make sure the interface is up
        cmd = 'ip link set dev %s up' % linux_if
        subprocess.check_output(cmd, shell=True)

        try:
            cmd = 'iwlist %s scan | grep ESSID' % linux_if
            networks = subprocess.check_output(cmd, shell=True).splitlines()
            networks = map(clean, networks)
            return networks
        except subprocess.CalledProcessError:
            return networks

    return networks

def connect_to_wifi(params):
    interface_name = dev_id_to_linux_if(params['dev_id'])

    if interface_name:
        essid = params['essid']
        password = params['password']

        wpaIsRun = True if pid_of('wpa_supplicant') else False
        if wpaIsRun:
            os.system('sudo killall wpa_supplicant')
            time.sleep(3)

        # create config file
        subprocess.check_output('wpa_passphrase %s %s | sudo tee /etc/wpa_supplicant.conf' % (essid, password), shell=True)

        try:
            output = subprocess.check_output('wpa_supplicant -i %s -c /etc/wpa_supplicant.conf -D wext -B -C /var/run/wpa_supplicant' % interface_name, shell=True)
            time.sleep(3)

            is_success = subprocess.check_output('wpa_cli  status | grep wpa_state | cut -d"=" -f2', shell=True)

            if is_success.strip() == 'COMPLETED':

                if params['useDHCP']:
                    subprocess.check_output('dhclient %s' % interface_name, shell=True)

                return True
            else:
                return False
        except subprocess.CalledProcessError:
            return False

    return False

def is_lte_interface_by_dev_id(dev_id):
    if_name = dev_id_to_linux_if(dev_id)
    return is_lte_interface(if_name)

def is_lte_interface(if_name):
    """Check if interface is LTE.

    :param dev_id: Bus address of interface to check.

    :returns: Boolean.
    """
    driver = get_interface_driver(if_name)
    supported_lte_drivers = ['cdc_mbim']
    if driver in supported_lte_drivers:
        return True

    return False

def lte_get_saved_apn():
    cmd = 'cat /etc/mbim-network.conf'
    try:
        out = subprocess.check_output(cmd, shell=True).strip()
        configs = out.split('=')
        if configs[0] == "APN":
            return configs[1]
        return ''
    except subprocess.CalledProcessError:
        return ''

    return ''

def configure_hostapd(dev_id, configuration):
    try:

        for index, band in enumerate(configuration):
            config = configuration[band]

            if config['enable'] == False:
                continue

            if_name = dev_id_to_linux_if(dev_id)
            data = {
                'ssid'                 : config.get('ssid', 'fwrouter_ap_%s' % band),
                'interface'            : if_name,
                'macaddr_acl'          : 0,
                'driver'               : 'nl80211',
                'auth_algs'            : 3,
                'ignore_broadcast_ssid': 1 if config.get('hideSsid', 0) == True else 0,
                'eap_server'           : 0,
                'logger_syslog'        : -1,
                'logger_syslog_level'  : 2,
                'logger_stdout'        : -1,
                'logger_stdout_level'  : 2,
                'max_num_sta'          : 128
            }

            if band == '5GHz':
                data['uapsd_advertisement_enabled=1'] = 1
                data['wmm_ac_bk_cwmin'] = 4
                data['wmm_ac_bk_cwmax'] = 10
                data['wmm_ac_bk_aifs'] = 7
                data['wmm_ac_bk_txop_limit'] = 0
                data['wmm_ac_bk_acm'] = 0
                data['wmm_ac_be_aifs'] = 3
                data['wmm_ac_be_cwmin'] = 4
                data['wmm_ac_be_cwmax'] = 10
                data['wmm_ac_be_txop_limit'] = 0
                data['wmm_ac_be_acm'] = 0
                data['wmm_ac_vi_aifs'] = 2
                data['wmm_ac_vi_cwmin'] = 3
                data['wmm_ac_vi_cwmax'] = 4
                data['wmm_ac_vi_txop_limit'] = 94
                data['wmm_ac_vi_acm'] = 0
                data['wmm_ac_vo_aifs'] = 2
                data['wmm_ac_vo_cwmin'] = 2
                data['wmm_ac_vo_cwmax'] = 3
                data['wmm_ac_vo_txop_limit'] = 47
                data['wmm_ac_vo_acm'] = 0

                data['tx_queue_data3_aifs'] = 7
                data['tx_queue_data3_cwmin'] = 15
                data['tx_queue_data3_cwmax'] = 1023
                data['tx_queue_data3_burst'] = 0
                data['tx_queue_data2_aifs'] = 3
                data['tx_queue_data2_cwmin'] = 15
                data['tx_queue_data2_cwmax'] = 63
                data['tx_queue_data2_burst'] = 0
                data['tx_queue_data1_aifs'] = 1
                data['tx_queue_data1_cwmin'] = 7
                data['tx_queue_data1_cwmax'] = 15
                data['tx_queue_data1_burst'] = 3.0
                data['tx_queue_data0_aifs'] = 1
                data['tx_queue_data0_cwmin'] = 3
                data['tx_queue_data0_cwmax'] = 7
                data['tx_queue_data0_burst'] = 1.5
            else:
                data['wmm_enabled'] = 0

            # Channel
            channel = config.get('channel', '0')
            data['channel'] = channel

            country_code = config.get('region', 'other')
            if channel == '0' and country_code != 'other':
                data['ieee80211d'] = 1
                data['ieee80211h'] = 1
                data['country_code'] = country_code

            ap_mode = config.get('operationMode', 'g')

            if ap_mode == "g":
                data['hw_mode']       = 'g'

            elif ap_mode == "n":
                if band == '5GHz':
                    data['hw_mode']       = 'a'
                else:
                    data['hw_mode']       = 'g'

                data['ieee80211n']    = 1
                data['ht_capab']      = '[HT40+][LDPC][SHORT-GI-20][SHORT-GI-40][TX-STBC][RX-STBC1][DSSS_CCK-40]'

            elif ap_mode == "a":
                data['hw_mode']       = 'a'
                data['ieee80211n']    = 1
                data['ieee80211ac']   = 0
                data['wmm_enabled']   = 0

            elif ap_mode == "ac":
                data['hw_mode']       = 'a'
                data['ieee80211ac']   = 1
                data['ieee80211n']    = 1
                data['wmm_enabled']   = 1
                data['vht_oper_chwidth=0']   = 0
                data['ht_capab']      = '[MAX-MPDU-11454][RXLDPC][SHORT-GI-80][TX-STBC-2BY1][RX-STBC-1]'

            security_mode = config.get('securityMode', 'wpa2-psk')

            if security_mode == "wep":
                data['wep_default_key']       = 1
                data['wep_key1']              = '"%s"' % config.get('password', 'fwrouter_ap')
                data['wep_key_len_broadcast'] = 5
                data['wep_key_len_unicast']   = 5
                data['wep_rekey_period']      = 300
            elif security_mode == "wpa-psk":
                data['wpa'] = 1
                data['wpa_passphrase'] = config.get('password', 'fwrouter_ap')
                data['wpa_pairwise']   = 'TKIP CCMP'
            elif security_mode == "wpa2-psk":
                data['wpa'] = 2
                data['wpa_passphrase'] = config.get('password', 'fwrouter_ap')
                data['wpa_pairwise']   = 'CCMP'
                data['rsn_pairwise']   = 'CCMP'
                data['wpa_key_mgmt']   = 'WPA-PSK'
            elif security_mode == "wpa-psk/wpa2-psk":
                data['wpa'] = 3
                data['wpa_passphrase'] = config.get('password', 'fwrouter_ap')
                data['wpa_pairwise']   = 'TKIP CCMP'
                data['rsn_pairwise']   = 'CCMP'

            with open(fwglobals.g.HOSTAPD_CONFIG_DIRECTORY + 'hostapd_%s_fwrun.conf' % band, 'w+') as f:
                txt = ''
                for key in data:
                    txt += '%s=%s\n' % (key, data[key])

                file_write_and_flush(f, txt)

        return (True, None)
    except Exception as e:
        return (False, "Exception: %s" % str(e))

def wifi_ap_get_clients(interface_name):
    try:
        response = list()
        output = subprocess.check_output('iw dev %s station dump' % interface_name, shell=True)
        if output:
            data = output.splitlines()
            for (idx, line) in enumerate(data):
                if 'Station' in line:
                    mac = line.split(' ')[1]
                    signal =  data[idx + 2].split(':')[-1].strip().replace("'", '') if 'signal' in data[idx + 2] else ''
                    ip = ''

                    try:
                        arp_output = subprocess.check_output('arp -a -n | grep %s' % mac, shell=True)
                    except:
                        arp_output = None

                    if arp_output:
                        ip = arp_output[arp_output.find("(")+1:arp_output.find(")")]

                    entry = {
                        'mac'   : mac,
                        'ip'    : ip,
                        'signal': signal
                    }
                    response.append(entry)
            a = "a"
    except Exception as e:
        return response

    return response

def start_hostapd():
    try:

        if pid_of('hostapd'):
            return (True, None)

        files = glob.glob("%s*fwrun.conf" % fwglobals.g.HOSTAPD_CONFIG_DIRECTORY)
        fwglobals.log.debug("get_hostapd_filenames: %s" % files)

        if files:
            files = ' '.join(files)
            proc = subprocess.check_output('sudo hostapd %s -B -dd' % files, stderr=subprocess.STDOUT, shell=True)
            time.sleep(1)

            pid = pid_of('hostapd')
            if pid:
                return (True, None)

        return (False, 'Error in activating your access point. Your hardware may not support the selected settings')
    except subprocess.CalledProcessError as err:
        stop_hostapd()
        return (False, str(err.output))

def stop_hostapd():
    try:
        if pid_of('hostapd'):
            os.system('killall hostapd')

        files = glob.glob("%s*fwrun.conf" % fwglobals.g.HOSTAPD_CONFIG_DIRECTORY)
        for filePath in files:
            try:
                os.remove(filePath)
            except:
                print("Error while deleting file : ", filePath)
        return (True, None)
    except Exception as e:
        return (False, "Exception: %s" % str(e))

def get_inet6_by_linux_name(inf_name):
    interfacaes = psutil.net_if_addrs()
    if inf_name in interfacaes:
        for addr in interfacaes[inf_name]:
            if addr.family == socket.AF_INET6:
                inet6 = addr.address.split('%')[0]
                if addr.netmask != None:
                    inet6 += "/" + (str(IPAddress(addr.netmask).netmask_bits()))
                return inet6

    return None

def get_lte_interfaces_dev_ids():
    out = {}
    interfacaes = psutil.net_if_addrs()
    for nicname, addrs in interfacaes.items():
        if is_lte_interface(nicname):
            dev_id = get_interface_dev_id(nicname)
            if dev_id:
                out[dev_id] = nicname
    return out

def configure_lte_interface(params):
    '''
    To get LTE connectivity, two steps are required:
    1. Creating a connection between the modem and cellular provider.
    2. Setting up the Linux interface with the IP/gateway received from the cellular provider
    This function is responsible for the second stage.
    If the vpp is running, we have special logic to configure LTE. This logic handled by the add_interface translator.
    '''
    dev_id = params['dev_id']
    if vpp_does_run() and is_interface_assigned_to_vpp(dev_id):
        return (True, None)

    if not is_lte_interface_by_dev_id(dev_id):
        return (False, "dev_id %s is not a lte interface" % dev_id)

    ip_config = lte_get_configuration_received_from_provider(dev_id)
    if ip_config['STATUS']:
        ip = ip_config['IP']
        gateway = ip_config['GATEWAY']
        metric = params.get('metric', '0')
        if not metric:
            metric = '0'

        nicname = dev_id_to_linux_if(dev_id)
        os.system('ifconfig %s %s up' % (nicname, ip))

        # remove old default router
        output = os.popen('ip route list match default | grep %s' % nicname).read()
        if output:
            routes = output.splitlines()
            for r in routes:
                os.system('ip route del %s' % r)
        # set updated default route
        os.system('route add -net 0.0.0.0 gw %s metric %s' % (gateway, metric))

        fwglobals.g.cache.linux_interfaces.clear() # remove this code when move ip configuration to netplan
        return (True , None)

    return (False, "Failed to configure lte for dev_id %s" % dev_id)

def dev_id_to_usb_device(dev_id, driver="cdc_mbim"):
    try:
        usb_addr = dev_id.split('/')[-1]
        output = subprocess.check_output('ls /sys/bus/usb/drivers/%s/%s/usbmisc/' % (driver, usb_addr), shell=True).strip()
        return output
    except subprocess.CalledProcessError as err:
        return None

def _run_qmicli_command(dev_id, flag):
    try:
        device = dev_id_to_usb_device(dev_id) if dev_id else 'cdc-wdm0'
        output = subprocess.check_output('qmicli --device=/dev/%s --device-open-proxy --device-open-mbim --%s' % (device, flag), shell=True, stderr=subprocess.STDOUT)
        return output
    except subprocess.CalledProcessError as err:
        return None

def _run_mbimcli_command(dev_id, cmd):
    try:
        device = dev_id_to_usb_device(dev_id) if dev_id else 'cdc-wdm0'
        output = subprocess.check_output('mbimcli --device=/dev/%s --device-open-proxy %s' % (device, cmd), shell=True, stderr=subprocess.STDOUT)
        return output
    except subprocess.CalledProcessError as err:
        return None

def qmi_get_simcard_status(dev_id):
    return _run_qmicli_command(dev_id, 'uim-get-card-status')

def qmi_get_signals_state(dev_id):
    return _run_qmicli_command(dev_id, 'nas-get-signal-strength')

def qmi_get_connection_state(dev_id):
    '''
    The function will return the connection status.
    This is not about existsin session to the modem. But connectivity between modem to the cellular provider
    '''
    try:
        output = _run_qmicli_command(dev_id, 'wds-get-packet-service-status')
        if output:
            data = output.splitlines()
            for line in data:
                if 'Connection status' in line:
                    status = line.split(':')[-1].strip().replace("'", '')
                    return status == "connected"
    except subprocess.CalledProcessError as err:
        return False

def qmi_get_ip_configuration(dev_id):
    '''
    The function will return the connection status.
    This is not about existsin session to the modem. But connectivity between modem to the cellular provider
    '''
    return _run_qmicli_command(dev_id, 'wds-get-current-settings')

def qmi_get_operator_name(dev_id):
    return _run_qmicli_command(dev_id, 'nas-get-operator-name')

def qmi_get_home_network(dev_id):
    return _run_qmicli_command(dev_id, 'nas-get-home-network')

def qmi_get_system_info(dev_id):
    return _run_qmicli_command(dev_id, 'nas-get-system-info')

def qmi_get_packet_service_state(dev_id):
    '''
    The function will return the connection status.
    This is not about existsin session to the modem. But connectivity between modem to the cellular provider
    '''
    return _run_qmicli_command(dev_id, 'wds-get-channel-rates')

def qmi_get_manufacturer(dev_id):
    return _run_qmicli_command(dev_id, 'dms-get-manufacturer')

def qmi_get_model(dev_id):
    return _run_qmicli_command(dev_id, 'dms-get-model')

def qmi_get_imei(dev_id):
    return _run_qmicli_command(dev_id, 'dms-get-ids')

def qmi_get_default_settings(dev_id):
    return _run_qmicli_command(dev_id, 'wds-get-default-settings=3gpp')

def qmi_sim_power_off(dev_id):
    return _run_qmicli_command(dev_id, 'uim-sim-power-off=1')

def qmi_sim_power_on(dev_id):
    return _run_qmicli_command(dev_id, 'uim-sim-power-on=1')

def qmi_get_phone_number(dev_id):
    return _run_qmicli_command(dev_id, 'dms-get-msisdn')

def lte_get_phone_number(dev_id):
    phone_number = qmi_get_phone_number(dev_id)
    if phone_number:
        data = phone_number.splitlines()
        for line in data:
            if 'MSISDN:' in line:
                return line.split(':')[-1].strip().replace("'", '')
    return ''

def lte_get_default_settings(dev_id):
    default_settings = qmi_get_default_settings(dev_id)
    res = {
        'APN'     : '',
        'UserName': '',
        'Password': '',
        'Auth'    : ''
    }
    if default_settings:
        data = default_settings.splitlines()
        for line in data:
            if 'APN' in line:
                res['APN'] = line.split(':')[-1].strip().replace("'", '')
                continue
            if 'UserName' in line:
                res['UserName'] = line.split(':')[-1].strip().replace("'", '')
                continue
            if 'Password' in line:
                res['Password'] = line.split(':')[-1].strip().replace("'", '')
                continue
            if 'Auth' in line:
                res['Auth'] = line.split(':')[-1].strip().replace("'", '')
                continue

    return res

def lte_get_pin_state(dev_id):
    res = {
        'PIN1_STATUS': '',
        'PIN1_RETRIES': '',
        'PUK1_RETRIES': '',
    }
    status = qmi_get_simcard_status(dev_id)
    if status:
        data = status.splitlines()
        for index, line in enumerate(data):
            if 'PIN1 state:' in line:
                res['PIN1_STATUS']= line.split(':')[-1].strip().replace("'", '').split(' ')[0]
                res['PIN1_RETRIES']= data[index + 1].split(':')[-1].strip().replace("'", '').split(' ')[0]
                res['PUK1_RETRIES']= data[index + 2].split(':')[-1].strip().replace("'", '').split(' ')[0]
                break
    return res

def lte_sim_status(dev_id):
    status = qmi_get_simcard_status(dev_id)
    if status:
        data = status.splitlines()
        for line in data:
            if 'Card state:' in line:
                state = line.split(':')[-1].strip().replace("'", '').split(' ')[0]
                return state
    return False

def lte_is_sim_inserted(dev_id):
    return lte_sim_status(dev_id) == "present"

def lte_disconnect(dev_id, hard_reset_service=False):
    try:
        lte_db = fwglobals.g.db.get('lte', {})
        lte_interfaces = lte_db.get('interfaces', {})
        lte_cache = lte_interfaces.get(dev_id, None)
        if lte_cache:
            session = lte_cache.get('Session', '0')
            if_name = lte_cache.get('if_name', dev_id_to_linux_if(dev_id))
        else:
            session = '0' # defualt session
            if_name = dev_id_to_linux_if(dev_id)

        output = _run_mbimcli_command(dev_id, '--disconnect=%s' % session)
        os.system('sudo ip link set dev %s down && sudo ip addr flush dev %s' % (if_name, if_name))

        # update the cache
        if lte_cache:
            lte_cache['IP'] = ''
            lte_cache['GATEWAY'] = ''
            fwglobals.g.db['lte'] = lte_db # db is SqlDict, so we have to replace all record

        if hard_reset_service:
            _run_qmicli_command(dev_id, 'wds-reset')
            _run_qmicli_command(dev_id, 'nas-reset')
            _run_qmicli_command(dev_id, 'uim-reset')

        fwglobals.g.cache.linux_interfaces.clear() # remove this code when move ip configuration to netplan

        return (True, None)
    except subprocess.CalledProcessError as e:
        return (False, "Exception: %s" % (str(e)))

def lte_prepare_connection_params(params):
    connection_params = []
    if 'apn' in params and params['apn']:
        connection_params.append('apn=%s' % params['apn'])
    if 'user' in params and params['user']:
        connection_params.append('username=%s' % params['user'])
    if 'password' in params and params['password']:
        connection_params.append('password=%s' % params['password'])
    if 'auth' in params and params['auth']:
        connection_params.append('auth=%s' % params['auth'])

    return ",".join(connection_params)

def qmi_verify_pin(dev_id, pin):
    fwglobals.log.debug('verifying lte pin number')
    res = _run_qmicli_command(dev_id, 'uim-verify-pin=PIN1,%s' % pin)
    time.sleep(2)
    return lte_get_pin_state(dev_id)

def qmi_set_pin_protection(dev_id, pin, is_enable):
    res = _run_qmicli_command(dev_id, 'uim-set-pin-protection=PIN1,%s,%s' % ('enable' if is_enable else 'disable', pin))
    time.sleep(1)
    return lte_get_pin_state(dev_id)

def qmi_change_pin(dev_id, old_pin, new_pin):
    res = _run_qmicli_command(dev_id, 'uim-change-pin=PIN1,%s,%s' % (old_pin, new_pin))
    time.sleep(1)
    return lte_get_pin_state(dev_id)

def qmi_unblocked_pin(dev_id, puk, new_pin):
    res = _run_qmicli_command(dev_id, 'uim-unblock-pin=PIN1,%s,%s' % (puk, new_pin))
    time.sleep(1)
    return lte_get_pin_state(dev_id)

def mbim_query_connection_state(dev_id):
    output = _run_mbimcli_command(dev_id, '--query-connection-state')
    if output:
        lines = output.splitlines()
        for line in lines:
            if 'Activation state' in line:
                return line.split(':')[-1].strip().replace("'", '') == 'activated'
    return False

def lte_connect(params, reset=False):
    dev_id = params['dev_id']

    if reset:
        fwglobals.log.debug('lte_connect: reset lte')
        _run_qmicli_command(dev_id,'dms-set-operating-mode=offline')
        _run_qmicli_command(dev_id,'dms-set-operating-mode=reset')
        time.sleep(8)
        _run_qmicli_command(dev_id,'dms-set-operating-mode=online')
        fwglobals.log.debug('lte_connect: reset finished')

    if not lte_is_sim_inserted(dev_id):
        qmi_sim_power_off(dev_id)
        time.sleep(1)
        qmi_sim_power_on(dev_id)
        time.sleep(1)
        inserted = lte_is_sim_inserted(dev_id)
        if not inserted:
            return (False, "Sim is not presented")

    # check PIN status
    pin_state = lte_get_pin_state(params['dev_id']).get('PIN1_STATUS', 'disabled')
    if pin_state not in ['disabled', 'enabled-verified']:
        pin = params.get('pin')
        if not pin:
            return (False, "PIN is required")

        updated_pin_state = qmi_verify_pin(dev_id, pin).get('PIN1_STATUS')
        if updated_pin_state not in['disabled', 'enabled-verified']:
            return (False, "PIN is wrong")

    try:
        is_modem_connected = mbim_query_connection_state(dev_id)
        if is_modem_connected:
            return (True, None)

        # make sure context is released
        lte_disconnect(dev_id)

        connection_params = lte_prepare_connection_params(params)

        _run_mbimcli_command(dev_id, '--query-subscriber-ready-status --no-close')
        _run_mbimcli_command(dev_id, '--query-registration-state --no-open=3 --no-close')
        _run_mbimcli_command(dev_id, '--attach-packet-service --no-open=4 --no-close')
        output = _run_mbimcli_command(dev_id, '--connect=%s --no-open=5 --no-close' % connection_params)
        data = output.splitlines()

        lte = fwglobals.g.db.get('lte', {})
        if not 'interfaces' in lte:
            lte['interfaces'] = {}
        lte['interfaces'][dev_id] = {
            'if_name': dev_id_to_linux_if(dev_id)
        }

        for line in data:
            if 'Session ID:' in line:
                lte['interfaces'][dev_id]['Session'] = line.split(':')[-1].strip().replace("'", '')
                continue
            if 'IP [0]:' in line:
                lte['interfaces'][dev_id]['IP'] = line.split(':')[-1].strip().replace("'", '')
                continue
            if 'Gateway:' in line:
                lte['interfaces'][dev_id]['GATEWAY'] = line.split(':')[-1].strip().replace("'", '')
                break

        fwglobals.g.db['lte'] = lte # db is SqlDict, so we have to replace all record

        return (True, None)
    except Exception as e:
        if not reset:
            return lte_connect(params, True)
        return (False, "Exception: %s" % str(e))

def lte_get_system_info(dev_id):
    try:
        result = {
            'Cell_Id'        : '',
            'Operator_Name'  : '',
            'MCC'            : '',
            'MNC'            : ''
        }

        system_info = qmi_get_system_info(dev_id)
        if system_info:
            data = system_info.splitlines()
            for line in data:
                if 'Cell ID' in line:
                    result['Cell_Id'] = line.split(':')[-1].strip().replace("'", '')
                    continue
                if 'MCC' in line:
                    result['MCC'] = line.split(':')[-1].strip().replace("'", '')
                    continue
                if 'MNC' in line:
                    result['MNC'] = line.split(':')[-1].strip().replace("'", '')
                    continue

        operator_name = qmi_get_operator_name(dev_id)
        if operator_name:
            data = operator_name.splitlines()
            for line in data:
                if '\tName' in line:
                    name = line.split(':')[-1].strip().replace("'", '')
                    result['Operator_Name'] = name if bool(re.match("^[a-zA-Z0-9_ ]*$", name)) else ''
                    break

        return result
    except Exception as e:
         return result

def lte_get_hardware_info(dev_id):
    try:
        result = {
            'Vendor'   : '',
            'Model'    : '',
            'Imei': '',
        }

        manufacturer = qmi_get_manufacturer(dev_id)
        if manufacturer:
            data = manufacturer.splitlines()
            for line in data:
                if 'Manufacturer' in line:
                    result['Vendor'] = line.split(':')[-1].strip().replace("'", '')
                    break

        model = qmi_get_model(dev_id)
        if model:
            data = model.splitlines()
            for line in data:
                if 'Model' in line:
                    result['Model'] = line.split(':')[-1].strip().replace("'", '')
                    break

        imei = qmi_get_imei(dev_id)
        if imei:
            data = imei.splitlines()
            for line in data:
                if 'IMEI' in line:
                    result['Imei'] = line.split(':')[-1].strip().replace("'", '')
                    break


        return result
    except Exception as e:
        return result

def lte_get_packets_state(dev_id):
    try:
        result = {
            'Uplink_speed'  : 0,
            'Downlink_speed': 0
        }

        modem_info = qmi_get_packet_service_state(dev_id)
        if modem_info:
            data = modem_info.splitlines()
            for line in data:
                if 'Max TX rate' in line:
                    result['Uplink_speed'] = line.split(':')[-1].strip().replace("'", '')
                    continue
                if 'Max RX rate' in line:
                    result['Downlink_speed'] = line.split(':')[-1].strip().replace("'", '')
                    continue
        return result
    except Exception as e:
        return result

def lte_get_connection_state(dev_id):
    try:
        result = {
            'Activation_state' : 0,
            'IP_type'  : 0,
        }

        modem_info = qmi_get_connection_state(dev_id)
        if modem_info:
            data = modem_info.splitlines()
            for line in data:
                if 'Activation state:' in line:
                    result['Activation_state'] = line.split(':')[-1].strip().replace("'", '')
                    continue
                if 'IP type' in line:
                    result['IP_type'] = line.split(':')[-1].strip().replace("'", '')
                    continue
        return result
    except Exception as e:
        return result

def lte_get_radio_signals_state(dev_id):
    try:
        result = {
            'RSSI' : 0,
            'RSRP' : 0,
            'RSRQ' : 0,
            'SINR' : 0,
            'SNR'  : 0,
            'text' : ''
        }
        modem_info = qmi_get_signals_state(dev_id)
        if modem_info:
            data = modem_info.splitlines()
            for index, line in enumerate(data):
                if 'RSSI' in line:
                    result['RSSI'] = data[index + 1].split(':')[-1].strip().replace("'", '')
                    dbm_num = int(result['RSSI'].split(' ')[0])
                    if -95 >= dbm_num:
                        result['text'] = 'Marginal'
                    elif -85 >= dbm_num:
                        result['text'] = 'Very low'
                    elif -80 >= dbm_num:
                        result['text'] = 'Low'
                    elif -70 >= dbm_num:
                        result['text'] = 'Good'
                    elif -60 >= dbm_num:
                        result['text'] = 'Very Good'
                    elif -50 >= dbm_num:
                        result['text'] = 'Excellent'
                    continue
                if 'SINR' in line:
                    result['SINR'] = line.split(':')[-1].strip().replace("'", '')
                    continue
                if 'RSRQ' in line:
                    result['RSRQ'] = data[index + 1].split(':')[-1].strip().replace("'", '')
                    continue
                if 'SNR' in line:
                    result['SNR'] = data[index + 1].split(':')[-1].strip().replace("'", '')
                    continue
                if 'RSRP' in line:
                    result['RSRP'] = data[index + 1].split(':')[-1].strip().replace("'", '')
                    continue
        return result
    except Exception as e:
        return result

def mbim_get_ip_configuration(dev_id):
    try:
        output = _run_mbimcli_command(dev_id, '--query-ip-configuration --no-close --no-open=6')
        return output
    except subprocess.CalledProcessError as err:
        return False

def lte_get_configuration_received_from_provider(dev_id, cache=True):
    try:
        response = {
            'IP'      : '',
            'GATEWAY' : '',
            'STATUS'  : ''
        }

        ip = ''
        gateway = ''

        lte = fwglobals.g.db.get('lte', {})
        if not 'interfaces' in lte:
            lte['interfaces'] = {}
        lte_dev_id_cache = lte['interfaces'].get(dev_id, None)

        # try to get it from cache
        if cache and lte_dev_id_cache:
            response['STATUS'] = True
            ip = fwglobals.g.db['lte']['interfaces'][dev_id]['IP']
            gateway = fwglobals.g.db['lte']['interfaces'][dev_id]['GATEWAY']

        # if not exists in cache, take from modem and update cache
        if not ip or not gateway:
            ip_config = mbim_get_ip_configuration(dev_id)
            if ip_config:
                response['STATUS'] = True
                lines = ip_config.splitlines()
                for line in lines:
                    if 'IP [0]:' in line:
                        ip = line.split(':')[-1].strip().replace("'", '')
                        continue
                    if 'Gateway:' in line:
                        gateway = line.split(':')[-1].strip().replace("'", '')
                        break

                if ip and gateway:
                    if not dev_id in lte['interfaces']:
                        lte['interfaces'][dev_id] = {}

                    lte['interfaces'][dev_id]['IP'] =  ip
                    lte['interfaces'][dev_id]['GATEWAY'] =  gateway
                    fwglobals.g.db['lte'] = lte

        response['IP'] = ip
        response['GATEWAY'] = gateway
        return response
    except Exception as e:
        return response

def lte_get_provider_config(dev_id, key, cache=True):
    """Get IP from LTE provider

    :param ket: Filter info by key

    :returns: ip address.
    """
    info = lte_get_configuration_received_from_provider(dev_id, cache)

    if key in info:
        return info[key]

    return ''

def is_wifi_interface_by_dev_id(dev_id):
    linux_if = dev_id_to_linux_if(dev_id)
    return is_wifi_interface(linux_if)

def is_wifi_interface(if_name):
    """Check if interface is WIFI.

    :param if_name: Interface name to check.

    :returns: Boolean.
    """
    try:
        lines = subprocess.check_output('iwconfig', shell=True, stderr=subprocess.STDOUT).splitlines()
        for line in lines:
            if if_name in line and not 'no wireless extensions' in line:
                return True
    except Exception as e:
        return False

    return False

def get_ethtool_value(linuxif, ethtool_key):
    val = ''
    try:
        cmd = 'ethtool -i %s' % linuxif
        lines = subprocess.check_output(cmd, shell=True, stderr=subprocess.STDOUT).decode().splitlines()
        for line in lines:
            if ethtool_key in line:
                val = line.split("%s: " % ethtool_key, 1)[-1]
                break
    except subprocess.CalledProcessError as e:
        fwglobals.log.error('Exception: ' + str(e))
        pass

    return val

def get_interface_bus_info(linux_if):
    return get_ethtool_value(linux_if, 'bus-info')

def get_interface_driver(if_name):
    """Get Linux interface driver.

    :param if_name: interface name in Linux.

    :returns: driver name.
    """
    with fwglobals.g.cache.lock:
        interface = fwglobals.g.cache.linux_interfaces_by_name.get(if_name)
        if not interface:
            fwglobals.g.cache.linux_interfaces_by_name[if_name] = {}
            interface = fwglobals.g.cache.linux_interfaces_by_name.get(if_name)

        driver = interface.get('driver')
        if driver:
            return driver

        driver = get_ethtool_value(if_name, 'driver')

        interface.update({'driver': driver})
        return driver

def is_dpdk_interface(dev_id):
    return not is_non_dpdk_interface(dev_id)

def is_non_dpdk_interface(dev_id):
    """Check if interface is not supported by dpdk.

    :param dev_id: Bus address of interface to check.

    :returns: boolean.
    """

    # 0000:06:00.00 'I210 Gigabit Network Connection' if=eth0 drv=igb unused= 192.168.1.11
    # 0000:0a:00.00 'Ethernet Connection X553 1GbE' if=eth4 drv=ixgbe unused= 10.0.0.1
    # 0000:07:00.00 'I210 Gigabit Network Connection' if=eth2 drv=igb unused=vfio-pci,uio_pci_generic =192.168.0.1

    if is_wifi_interface_by_dev_id(dev_id):
        return True
    if is_lte_interface_by_dev_id(dev_id):
        return True

    return False

def get_bus_info(interface_name):
    """Get LTE device bus info.

    :param interface_name: Interface name to check.

    :returns: bus_info .
    """
    try:
        cmd = 'ethtool -i %s' % interface_name
        out = subprocess.check_output(cmd, shell=True).decode().splitlines()
        vals = out[4].decode().split("bus-info: ", 1)
        return str(vals[-1])
    except subprocess.CalledProcessError:
        return ''

def frr_create_ospfd(frr_cfg_file, ospfd_cfg_file, router_id):
    '''Creates the /etc/frr/ospfd.conf file, initializes it with router id and
    ensures that ospf is switched on in the frr configuration'''

    if os.path.exists(ospfd_cfg_file):
        return

    # Initialize ospfd.conf
    with open(ospfd_cfg_file,"w") as f:
        file_write_and_flush(f,
            'hostname ospfd\n' + \
            'password zebra\n' + \
            'log file /var/log/frr/ospfd.log informational\n' + \
            'log stdout\n' + \
            '!\n' + \
            'router ospf\n' + \
            '    ospf router-id ' + router_id + '\n' + \
            '!\n')

    # Ensure that ospfd is switched on in /etc/frr/daemons.
    subprocess.check_call('sudo sed -i -E "s/ospfd=no/ospfd=yes/" %s' % frr_cfg_file, shell=True)

def file_write_and_flush(f, data):
    '''Wrapper over the f.write() method that flushes wrote content
    into the disk immediately

    :param f:       the python file object
    :param data:    the data to write into file
    '''
    f.write(data)
    f.flush()
    os.fsync(f.fileno())

def netplan_apply(caller_name=None):
    '''Wrapper over the f.write() method that flushes wrote content
    into the disk immediately

    :param f:       the python file object
    :param data:    the data to write into file
    '''
    try:
        # Before netplan apply go and note the default route.
        # If it will be changed as a result of netplan apply, we return True.
        #
        if fwglobals.g.fwagent:
            (_, _, dr_dev_id_before) = get_default_route()

        # Now go and apply the netplan
        #
        cmd = 'netplan apply'
        log_str = caller_name + ': ' + cmd if caller_name else cmd
        fwglobals.log.debug(log_str)
        os.system(cmd)
        time.sleep(1)  				# Give a second to Linux to configure interfaces

        # Netplan might change interface names, e.g. enp0s3 -> vpp0, or other parameters so reset cache
        #
        fwglobals.g.cache.linux_interfaces_by_name.clear()
        fwglobals.g.cache.linux_interfaces.clear()

        # Find out if the default route was changed. If it was - reconnect agent.
        #
        if fwglobals.g.fwagent:
            (_, _, dr_dev_id_after) = get_default_route()
            if dr_dev_id_before != dr_dev_id_after:
                fwglobals.log.debug(
                    "%s: netplan_apply: default route changed (%s->%s) - reconnect" % \
                    (caller_name, dr_dev_id_before, dr_dev_id_after))
                fwglobals.g.fwagent.reconnect()

    except Exception as e:
        fwglobals.log.debug("%s: netplan_apply failed: %s" % (caller_name, str(e)))
        return False

def compare_request_params(params1, params2):
    """ Compares two dictionaries while normalizing them for comparison
    and ignoring orphan keys that have None or empty string value.
        The orphans keys are keys that present in one dict and don't
    present in the other dict, thanks to Scooter Software Co. for the term :)
        We need this function to pay for bugs in flexiManage code, where
    is provides add-/modify-/remove-X requests for same configuration
    item with inconsistent letter case, None/empty string,
    missing parameters, etc.
        Note! The normalization is done for top level keys only!
    """
    if not params1 or not params2:
        return False
    if type(params1) != type(params2):
        return False
    if type(params1) != dict:
        return (params1 == params2)

    set_keys1   = set(params1.keys())
    set_keys2   = set(params2.keys())
    keys1_only  = list(set_keys1 - set_keys2)
    keys2_only  = list(set_keys2 - set_keys1)
    keys_common = set_keys1.intersection(set_keys2)

    for key in keys1_only:
        if type(params1[key]) == bool or params1[key]:
            # params1 has non-empty string/value that does not present in params2
            return False

    for key in keys2_only:
        if type(params2[key]) == bool or params2[key]:
            # params2 has non-empty string/value that does not present in params1
            return False

    for key in keys_common:
        val1 = params1[key]
        val2 = params2[key]

        # If both values are neither None-s nor empty strings.
        # False booleans will be handled by next 'elif'.
        #
        if val1 and val2:
            if (type(val1) == str) and (type(val2) == str):
                if val1.lower() != val2.lower():
                    return False    # Strings are not equal
            elif type(val1) != type(val2):
                return False        # Types are not equal
            elif val1 != val2:
                return False        # Values are not equal

        # If False booleans or
        # if one of values not exists or empty string
        #
        elif (val1 and not val2) or (not val1 and val2):
            return False

    return True

def check_if_virtual_environment():
    virt_exist = os.popen('dmesg |grep -i hypervisor| grep -i detected').read()
    if virt_exist =='':
        return False
    else:
        return True

def check_root_access():
    if os.geteuid() == 0: return True
    print("Error: requires root privileges, try to run 'sudo'")
    return False

def set_linux_reverse_path_filter(dev_name, on):
    """ set rp_filter value of Linux property

    : param dev_name : device name to set the property for
    : param on       : if on is False, disable rp_filter. Else, enable it
    """
    if dev_name == None:
        return None

    # For default interface skip the setting as it is redundant
    #
    _, metric = get_interface_gateway(dev_name)
    if metric == '' or int(metric) == 0:
        return None

    # Fetch current setting, so it could be restored later if needed.
    #
    current_val = None
    try:
        cmd = 'sysctl net.ipv4.conf.%s.rp_filter' % dev_name
        out = subprocess.check_output(cmd, shell=True).decode()  # 'net.ipv4.conf.enp0s9.rp_filter = 1'
        current_val = bool(out.split(' = ')[1])
    except Exception as e:
        fwglobals.log.error("set_linux_reverse_path_filter(%s): failed to fetch current value: %s" % (dev_name, str(e)))
        return None

    # Light optimization, no need to set the value
    #
    if current_val == on:
        return current_val

    # Finally set the value
    #
    val = 1 if on else 0
    os.system('sysctl -w net.ipv4.conf.%s.rp_filter=%d > /dev/null' % (dev_name, val))
    os.system('sysctl -w net.ipv4.conf.all.rp_filter=%d > /dev/null' % (val))
    os.system('sysctl -w net.ipv4.conf.default.rp_filter=%d > /dev/null' % (val))

def update_linux_metric(prefix, dev, metric):
    """Invokes 'ip route' commands to update metric on the provide device.
    """
    try:
        cmd = "ip route show exact %s dev %s" % (prefix, dev)
        os_route = subprocess.check_output(cmd, shell=True).decode().strip()
        if not os_route:
            raise Exception("'%s' returned nothing" % cmd)
        cmd = "ip route del " + os_route
        ok = not subprocess.call(cmd, shell=True)
        if not ok:
            raise Exception("'%s' failed" % cmd)
        if 'metric ' in os_route:  # Replace metric in os route string
            os_route = re.sub('metric [0-9]+', 'metric %d' % metric, os_route)
        else:
            os_route += ' metric %d' % metric
        cmd = "ip route add " + os_route
        ok = not subprocess.call(cmd, shell=True)
        if not ok:
            raise Exception("'%s' failed" % cmd)
        return (True, None)
    except Exception as e:
        return (False, str(e))


def vmxnet3_unassigned_interfaces_up():
    """This function finds vmxnet3 interfaces that should NOT be controlled by
    VPP and brings them up. We call these interfaces 'unassigned'.
    This hack is needed to prevent disappearing of unassigned interfaces from
    Linux, as VPP captures all down interfaces on start.

    Note for non vmxnet3 interfaces we solve this problem in elegant way - we
    just add assigned interfaces to the white list in the VPP startup.conf,
    so VPP captures only them, while ignoring the unassigned interfaces, either
    down or up. In case of vmxnet3 we can't use the startup.conf white list,
    as placing them there causes VPP to bind them to vfio-pci driver on start,
    so trial to bind them later to the vmxnet3 driver by call to the VPP
    vmxnet3_create() API fails. Hence we go with the dirty workaround of UP state.
    """
    try:
        linux_interfaces = get_linux_interfaces()
        assigned_list    = fwglobals.g.router_cfg.get_interfaces()
        assigned_dev_ids    = [params['dev_id'] for params in assigned_list]

        for dev_id in linux_interfaces:
            if not dev_id in assigned_dev_ids:
                if dev_id_is_vmxnet3(dev_id):
                    os.system("ip link set dev %s up" % linux_interfaces[dev_id]['name'])

    except Exception as e:
        fwglobals.log.debug('vmxnet3_unassigned_interfaces_up: %s (%s)' % (str(e),traceback.format_exc()))
        pass

def get_reconfig_hash():
    """ This function creates a string that holds all the information added to the reconfig
    data, and then create a hash string from it.

    : return : md5 hash result of all the data collected or empty string.
    """
    res = ''

    linux_interfaces = get_linux_interfaces()
    for dev_id in linux_interfaces:
        name = linux_interfaces[dev_id]['name']

        is_lte = is_lte_interface(name)
        if is_lte:
            is_assigned = is_interface_assigned_to_vpp(dev_id)
            if is_assigned and fwglobals.g.router_api.state_is_started():
                tap_name = dev_id_to_tap(dev_id)
                if tap_name:
                    name = tap_name

        addr = get_interface_address(name, log=False)
        gw, metric = get_interface_gateway(name)

        # We monitoring the lte IP to handle IP chandes
        if is_lte:
            addr = lte_get_provider_config(dev_id, 'IP', False)
            gw = lte_get_provider_config(dev_id, 'GATEWAY', False)

        addr = addr.split('/')[0] if addr else ''

        res += 'addr:'    + addr + ','
        res += 'gateway:' + gw + ','
        res += 'metric:'  + metric + ','
        if gw and addr:
            res += 'public_ip:'   + linux_interfaces[dev_id]['public_ip'] + ','
            res += 'public_port:' + str(linux_interfaces[dev_id]['public_port']) + ','

    hash = hashlib.md5(res.encode()).hexdigest()
    fwglobals.log.debug("get_reconfig_hash: %s: %s" % (hash, res))
    return hash

<<<<<<< HEAD
def vpp_nat_add_remove_interface(remove, dev_id, metric):
    default_gw = ''
    vpp_if_name_add = ''
    vpp_if_name_remove = ''
    metric_min = sys.maxsize

    fo_metric = get_wan_failover_metric(dev_id, metric)
    if fo_metric != metric:
        fwglobals.log.debug(
            "vpp_nat_add_remove_interface: dev_id=%s, use wan failover metric %d" % (dev_id, fo_metric))
        metric = fo_metric

    # Find interface with lowest metric.
    #
    wan_list = fwglobals.g.router_cfg.get_interfaces(type='wan')
    for wan in wan_list:
        if dev_id == wan['dev_id']:
            continue
        metric_cur_str = wan.get('metric')
        if metric_cur_str == None:
            continue
        metric_cur = int(metric_cur_str or 0)
        metric_cur = get_wan_failover_metric(wan['dev_id'], metric_cur)
        if metric_cur < metric_min:
            metric_min = metric_cur
            default_gw = wan['dev_id']

    if remove:
        if metric < metric_min or not default_gw:
            vpp_if_name_remove = dev_id_to_vpp_if_name(dev_id)
        if metric < metric_min and default_gw:
            vpp_if_name_add = dev_id_to_vpp_if_name(default_gw)

    if not remove:
        if metric < metric_min and default_gw:
            vpp_if_name_remove = dev_id_to_vpp_if_name(default_gw)
        if metric < metric_min or not default_gw:
            vpp_if_name_add = dev_id_to_vpp_if_name(dev_id)
=======
def _vpp_nat_address_add_remove(vpp_if_name_remove, vpp_if_name_add):
>>>>>>> 6af2ea79

    if vpp_if_name_remove is not None:
        fwglobals.log.debug("NAT Address Remove- (%s)" % (vpp_if_name_remove))
        vppctl_cmd = 'nat44 add interface address %s del' % vpp_if_name_remove
        out = _vppctl_read(vppctl_cmd, wait=False)
        if out is None:
            return (False, "failed vppctl_cmd=%s" % vppctl_cmd)

    if vpp_if_name_add is not None:
        fwglobals.log.debug("NAT Address Add- (%s)" % (vpp_if_name_add))
        vppctl_cmd = 'nat44 add interface address %s' % vpp_if_name_add
        out = _vppctl_read(vppctl_cmd, wait=False)
        if out is None:
            # revert 'nat44 add interface address del'
            if vpp_if_name_remove:
                vppctl_cmd = 'nat44 add interface address %s' % vpp_if_name_remove
                _vppctl_read(vppctl_cmd, wait=False)
            return (False, "failed vppctl_cmd=%s" % vppctl_cmd)

    return (True, None)

def get_min_metric_device(skip_dev_id):

    metric_min_dev_id = None
    metric_min = sys.maxint

    wan_list = fwglobals.g.router_cfg.get_interfaces(type='wan')
    for wan in wan_list:
        if skip_dev_id and skip_dev_id == wan['dev_id']:
            fwglobals.log.trace("Min Metric Check - Skip dev_id: %s" % (skip_dev_id))
            continue

        metric_iter_str = wan.get('metric')
        fwglobals.log.trace("Min Metric Check (Device: %s) Metric: %s" %
            (wan['dev_id'], metric_iter_str))
        metric_iter = int(metric_iter_str or 0)
        metric_iter = get_wan_failover_metric(wan['dev_id'], metric_iter)
        fwglobals.log.trace("Min Metric Check (Device: %s) FO Metric: %d" %
            (wan['dev_id'], metric_iter))
        if metric_iter < metric_min:
            metric_min = metric_iter
            metric_min_dev_id = wan['dev_id']

    return (metric_min_dev_id, metric_min)

def vpp_nat_addr_update_on_metric_change(dev_id, new_metric):

    vpp_if_name_remove = None
    vpp_if_name_add = None

    # Find interface with lowest metric - excluding the passed dev_id
    (metric_min_dev_id, metric_min) = get_min_metric_device(dev_id)
    fwglobals.log.debug("NAT Address - Metric change Device Id:%s New Metric: %d \
        Min Dev id: %s Min Metric: %d" % (dev_id, new_metric, metric_min_dev_id, metric_min))

    if metric_min_dev_id is None:
        return True

    # One other WAN link exist
    if (new_metric > metric_min):
        # Case of device route metric Increased i.e Move to lower priority
        vpp_if_name_remove = dev_id_to_vpp_if_name(dev_id)
        vpp_if_name_add = dev_id_to_vpp_if_name(metric_min_dev_id)
    elif (new_metric < metric_min):
        # Case of device route metric Decreased i.e. Move to higher priority
        vpp_if_name_remove = dev_id_to_vpp_if_name(metric_min_dev_id)
        vpp_if_name_add = dev_id_to_vpp_if_name(dev_id)

    success = _vpp_nat_address_add_remove(vpp_if_name_remove, vpp_if_name_add)
    return success


def vpp_nat_addr_update_on_interface_add(dev_id, metric, remove):

    vpp_if_name_remove = None
    vpp_if_name_add = None

    metric = get_wan_failover_metric(dev_id, metric)
    #Find interface with lowest metric - excluding the passed dev_id
    (metric_min_dev_id, metric_min) = get_min_metric_device(dev_id)

    fwglobals.log.debug("NAT Address - Interface Add/Remove Device Id:%s (Remove: %d): Metric: %d\
        Min Dev id: %s Min Metric: %d" % (dev_id, remove, metric, metric_min_dev_id, metric_min))

    if remove:
        if metric_min_dev_id is None:
            # Remove self
            vpp_if_name_remove = dev_id_to_vpp_if_name(dev_id)
        else:
            if (metric < metric_min):
                # Remove self and Add next min
                vpp_if_name_remove = dev_id_to_vpp_if_name(dev_id)
                vpp_if_name_add = dev_id_to_vpp_if_name(metric_min_dev_id)
    else:
        if metric_min_dev_id is None:
            # Add self
            vpp_if_name_add = dev_id_to_vpp_if_name(dev_id)
        else:
            if metric < metric_min:
                # Add self and Remove previous min
                vpp_if_name_remove = dev_id_to_vpp_if_name(metric_min_dev_id)
                vpp_if_name_add = dev_id_to_vpp_if_name(dev_id)

    success = _vpp_nat_address_add_remove(vpp_if_name_remove, vpp_if_name_add)
    return success

def netplan_set_mac_addresses():
    '''
    This function replaces the netplan files macaddr with the actual macaddr
    '''
    netplan_paths = glob.glob('/etc/netplan/*.yaml')
    #Changing mac addresses in all netplan files
    #Copy the current yaml into json variable, change the mac addr
    #Copy the coverted json string back to yaml file
    intf_mac_addr = {}
    interfaces = psutil.net_if_addrs()
    for nicname, addrs in interfaces.items():
        for addr in addrs:
            if addr.family == psutil.AF_LINK:
                intf_mac_addr[nicname] = addr.address
    for netplan in netplan_paths:
        with open(netplan, "r+") as fd:
            netplan_json = yaml.load(fd)
            for if_name in netplan_json['network']['ethernets']:
                interface = netplan_json['network']['ethernets'][if_name]
                if interface.get('match'):
                    interface['match']['macaddress'] = intf_mac_addr[if_name]
            netplan_str = yaml.dump(netplan_json)
            fd.seek(0)
            fd.write(netplan_str)
            fd.truncate()

def wifi_get_capabilities(dev_id):

    result = {
        'Band 1': {
            # 'Frequencies': [],
            # 'Bitrates': [],
            'Exists': False
        },
        'Band 2': {
            # 'Frequencies': [],
            # 'Capabilities': [],
            # 'Bitrates': [],
            'Exists': False
        }
    }

    def _get_band(output, band_number):
        regex = r'(Band ' + str(band_number) + r':.*?\\n\\t(?!\\t))'
        match = re.search(regex, output,  re.MULTILINE | re.IGNORECASE)
        if match:
            return match.group(1)

        return ""

    def _parse_key_data(text, output, negative_look_count = 1):
        match = re.search(text, output,  re.MULTILINE | re.IGNORECASE)

        res = list()

        if match:
            result = match.group()
            splitted = result.replace('\\t', '\t').replace('\\n', '\n').splitlines()
            for line in splitted[1:-1]:
                res.append(line.lstrip('\t').strip(' *'))
            return res

        return res

    try:
        output = subprocess.check_output('iw dev', shell=True).splitlines()
        linux_if = dev_id_to_linux_if(dev_id)
        if linux_if in output[1]:
            phy_name = output[0].replace('#', '')
            #output = subprocess.check_output('cat /tmp/jaga', shell=True).replace('\\\\t', '\\t').replace('\\\\n', '\\n')
            # banda1 = _get_band(output2, 1)
            # banda2 = _get_band(output2, 2)

            output = subprocess.check_output('iw %s info' % phy_name, shell=True).replace('\t', '\\t').replace('\n', '\\n')
            result['SupportedModes'] = _parse_key_data('Supported interface modes', output)


            band1 = _get_band(output, 1)
            band2 = _get_band(output, 2)

            if band1:
                result['Band 1']['Exists'] = True
                # result['Band 1']['Frequencies'] = _parse_key_data('Frequencies', band1)
                # result['Band 1']['Bitrates'] = _parse_key_data('Bitrates', band1, 2)
                # result['Band 1']['Capabilities'] = _parse_key_data('Capabilities', band1, 2)

            if band2:
                result['Band 2']['Exists'] = True
                # result['Band 2']['Frequencies'] = _parse_key_data('Frequencies', band2)
                # result['Band 2']['Bitrates'] = _parse_key_data('Bitrates', band2, 2)
                # result['Band 2']['Capabilities'] = _parse_key_data('Capabilities', band2, 2)

        return result
    except Exception as e:
        return result

def dump(filename=None, path=None, clean_log=False):
    '''This function invokes 'fwdump' utility while ensuring no DoS on disk space.

    :param filename:  the name of the final file where to dump will be tar.gz-ed
    :param clean_log: if True, /var/log/flexiwan/agent.log will be cleaned
    '''
    try:
        cmd = 'fwdump'
        if filename:
            cmd += ' --zip_file ' + filename
        if not path:
            path = fwglobals.g.DUMP_FOLDER
        cmd += ' --dest_folder ' + path

        # Ensure no more than last 5 dumps are saved to avoid disk out of space
        #
        files = glob.glob("%s/*.tar.gz" % path)
        if len(files) > 5:
            files.sort()
            os.remove(files[0])

        subprocess.check_call(cmd + ' > /dev/null 2>&1', shell=True)

        if clean_log:
            os.system("echo '' > %s" % fwglobals.g.ROUTER_LOG_FILE)
    except Exception as e:
        fwglobals.log.error("failed to dump: %s" % (str(e)))

def linux_routes_dictionary_get():
    routes_dict = {}

    # get only our static routes from Linux
    try :
        output = subprocess.check_output('ip route show | grep -v proto', shell=True).strip()
    except:
        return routes_dict

    addr = ''
    metric = 0
    nexthops = set()
    routes = output.splitlines()

    for route in routes:
        part = route.split(' ')[0]
        if re.search('nexthop', part):
            parts = route.split('via ')
            via = parts[1].split(' ')[0]
            nexthops.add(via)
            continue
        else:
            # save multipath route if needed
            if nexthops:
                if metric not in routes_dict:
                    routes_dict[metric] = {addr: copy.copy(nexthops)}
                else:
                    routes_dict[metric][addr] = copy.copy(nexthops)

            # continue with current route
            nexthops.clear()
            metric = 0
            addr = part

        if 'metric' in route:
            parts = route.split('metric ')
            metric = int(parts[1])

        parts = route.split('via ')
        if isinstance(parts, list) and len(parts) > 1:
            via = parts[1].split(' ')[0]
            nexthops.add(via)

        if not nexthops:
            continue

        if metric not in routes_dict:
            routes_dict[metric] = {addr: copy.copy(nexthops)}
        else:
            routes_dict[metric][addr] = copy.copy(nexthops)

        nexthops.clear()
        metric = 0

    return routes_dict

def linux_check_gateway_exist(gw):
    interfaces = psutil.net_if_addrs()
    for if_name in interfaces:
        addresses = interfaces[if_name]
        for address in addresses:
            if address.family == socket.AF_INET:
                network = IPNetwork(address.address + '/' + address.netmask)
                if is_ip_in_subnet(gw, str(network)):
                    return True

    return False

def linux_routes_dictionary_exist(routes, addr, metric, via):
    metric = int(metric)
    if metric in routes.keys():
        if addr in routes[metric].keys():
            if via in routes[metric][addr]:
                return True
    return False

def check_reinstall_static_routes():
    routes_db = fwglobals.g.router_cfg.get_routes()
    routes_linux = linux_routes_dictionary_get()

    for route in routes_db:
        addr = route['addr']
        via = route['via']
        metric = str(route.get('metric', '0'))
        dev = route.get('dev_id', None)

        if linux_routes_dictionary_exist(routes_linux, addr, metric, via):
            continue

        add_static_route(addr, via, metric, False, dev)

def exec_with_timeout(cmd, timeout=60):
    """Run bash command with timeout option

    :param cmd:         Bash command
    :param timeout:     kill process after timeout, default=60sec

    :returns: Command execution result
    """
    state = {'output':'', 'error':'', 'returncode':0}
    def target():
        try:
            state['proc'] = subprocess.Popen(cmd, shell=True, stdout=subprocess.PIPE, stderr=subprocess.PIPE)
            (output, error) = state['proc'].communicate()
        except OSError as err:
            state['error'] = str(err)
        except Exception as err:
            state['error'] = "Error executing command '%s', error: %s" % (str(cmd), str(err))
        state['output'] = output
        state['error'] = error
        state['returncode'] = state['proc'].returncode
    thread = threading.Thread(target=target)
    thread.start()
    thread.join(timeout)
    if thread.is_alive():
        try:
            process = psutil.Process(state['proc'].pid)
            for proc in process.children(recursive=True):
                proc.kill()
            process.kill()
            state['error'] = "Command '%s' didn't complete after %d and killed" % (str(cmd), timeout)
            fwglobals.log.debug("Command '%s' killed after timeout %d" % (str(cmd), timeout))
            thread.join()
        except psutil.NoSuchProcess:
            pass
        except Exception as err:
            state['error'] = "Error killing command '%s', error %s" % (str(cmd), str(err))
            fwglobals.log.error("Error killing exec command '%s', error %s" % (str(cmd), str(err)))
    return {'output':state['output'], 'error':state['error'], 'returncode':state['returncode']}
<|MERGE_RESOLUTION|>--- conflicted
+++ resolved
@@ -3401,48 +3401,7 @@
     fwglobals.log.debug("get_reconfig_hash: %s: %s" % (hash, res))
     return hash
 
-<<<<<<< HEAD
-def vpp_nat_add_remove_interface(remove, dev_id, metric):
-    default_gw = ''
-    vpp_if_name_add = ''
-    vpp_if_name_remove = ''
-    metric_min = sys.maxsize
-
-    fo_metric = get_wan_failover_metric(dev_id, metric)
-    if fo_metric != metric:
-        fwglobals.log.debug(
-            "vpp_nat_add_remove_interface: dev_id=%s, use wan failover metric %d" % (dev_id, fo_metric))
-        metric = fo_metric
-
-    # Find interface with lowest metric.
-    #
-    wan_list = fwglobals.g.router_cfg.get_interfaces(type='wan')
-    for wan in wan_list:
-        if dev_id == wan['dev_id']:
-            continue
-        metric_cur_str = wan.get('metric')
-        if metric_cur_str == None:
-            continue
-        metric_cur = int(metric_cur_str or 0)
-        metric_cur = get_wan_failover_metric(wan['dev_id'], metric_cur)
-        if metric_cur < metric_min:
-            metric_min = metric_cur
-            default_gw = wan['dev_id']
-
-    if remove:
-        if metric < metric_min or not default_gw:
-            vpp_if_name_remove = dev_id_to_vpp_if_name(dev_id)
-        if metric < metric_min and default_gw:
-            vpp_if_name_add = dev_id_to_vpp_if_name(default_gw)
-
-    if not remove:
-        if metric < metric_min and default_gw:
-            vpp_if_name_remove = dev_id_to_vpp_if_name(default_gw)
-        if metric < metric_min or not default_gw:
-            vpp_if_name_add = dev_id_to_vpp_if_name(dev_id)
-=======
 def _vpp_nat_address_add_remove(vpp_if_name_remove, vpp_if_name_add):
->>>>>>> 6af2ea79
 
     if vpp_if_name_remove is not None:
         fwglobals.log.debug("NAT Address Remove- (%s)" % (vpp_if_name_remove))
@@ -3467,7 +3426,7 @@
 def get_min_metric_device(skip_dev_id):
 
     metric_min_dev_id = None
-    metric_min = sys.maxint
+    metric_min = sys.maxsize
 
     wan_list = fwglobals.g.router_cfg.get_interfaces(type='wan')
     for wan in wan_list:
