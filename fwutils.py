--- conflicted
+++ resolved
@@ -284,7 +284,7 @@
 
     # If src, dst are not on same subnet or any error, use the gateway defined on the device
     gw_ip, _ = get_interface_gateway('', if_dev_id=dev_id)
-    return ipaddress.ip_address(gw_ip) if gw_ip else None
+    return ip_str_to_bytes(gw_ip)[0] if gw_ip else ''
 
 def is_interface_assigned_to_vpp(dev_id):
     """ Check if dev_id is assigned to vpp.
@@ -1883,10 +1883,10 @@
     except:
         return False
 
-    lines = output.splitlines()
     next_hop = ''
-    if lines:
+    if output:
         removed = False
+        lines   = output.splitlines()
         for line in lines:
             words = line.split('via ')
             if len(words) > 1:
@@ -2362,7 +2362,7 @@
 def wifi_ap_get_clients(interface_name):
     try:
         response = list()
-        output = subprocess.check_output('iw dev %s station dump' % interface_name, shell=True)
+        output = subprocess.check_output('iw dev %s station dump' % interface_name, shell=True).decode()
         if output:
             data = output.splitlines()
             for (idx, line) in enumerate(data):
@@ -2483,7 +2483,7 @@
         os.system('ifconfig %s %s up' % (nicname, ip))
 
         # remove old default router
-        output = os.popen('ip route list match default | grep %s' % nicname).read()
+        output = os.popen('ip route list match default | grep %s' % nicname).read().decode()
         if output:
             routes = output.splitlines()
             for r in routes:
@@ -2514,21 +2514,21 @@
 def _run_qmicli_command(dev_id, flag):
     try:
         device = dev_id_to_usb_device(dev_id) if dev_id else 'cdc-wdm0'
-        output = subprocess.check_output('qmicli --device=/dev/%s --device-open-proxy --%s' % (device, flag), shell=True, stderr=subprocess.STDOUT)
+        output = subprocess.check_output('qmicli --device=/dev/%s --device-open-proxy --%s' % (device, flag), shell=True, stderr=subprocess.STDOUT).decode()
         if output:
             return output.splitlines()
     except subprocess.CalledProcessError as err:
-        fwglobals.log.debug('_run_qmicli_command: flag: %s. err: %s' % (flag, err.output))
+        fwglobals.log.debug('_run_qmicli_command: flag: %s. err: %s' % (flag, err.output.decode()))
     return []
 
 def _run_mbimcli_command(dev_id, cmd):
     try:
         device = dev_id_to_usb_device(dev_id) if dev_id else 'cdc-wdm0'
-        output = subprocess.check_output('mbimcli --device=/dev/%s --device-open-proxy %s' % (device, cmd), shell=True, stderr=subprocess.STDOUT)
+        output = subprocess.check_output('mbimcli --device=/dev/%s --device-open-proxy %s' % (device, cmd), shell=True, stderr=subprocess.STDOUT).decode()
         if output:
             return output.splitlines()
     except subprocess.CalledProcessError as err:
-        fwglobals.log.debug('_run_mbimcli_command: cmd: %s. err: %s' % (cmd, err.output))
+        fwglobals.log.debug('_run_mbimcli_command: cmd: %s. err: %s' % (cmd, err.output.decode()))
     return []
 
 def qmi_get_simcard_status(dev_id):
@@ -2623,7 +2623,7 @@
     try:
         addr_type, addr = dev_id_parse(dev_id)
         search_dev = '/'.join(addr.split('/')[:-1])
-        output = subprocess.check_output('find /sys/bus/usb/devices/%s*/ -name dev' % search_dev, shell=True).splitlines()
+        output = subprocess.check_output('find /sys/bus/usb/devices/%s*/ -name dev' % search_dev, shell=True).decode().splitlines()
         pattern = '(ttyUSB[0-9])'
         tty_devices = []
 
@@ -2691,7 +2691,7 @@
 
 
 def lte_get_default_settings(dev_id):
-    lines = qmi_get_default_settings(dev_id)
+    default_settings = qmi_get_default_settings(dev_id)
     res = {
         'APN'     : '',
         'UserName': '',
@@ -3345,29 +3345,6 @@
 
     """ set default and all (current) rp_filter value of Linux
 
-<<<<<<< HEAD
-    # For default interface skip the setting as it is redundant
-    #
-    _, metric = get_interface_gateway(dev_name)
-    if metric == '' or int(metric) == 0:
-        return None
-
-    # Fetch current setting, so it could be restored later if needed.
-    #
-    current_val = None
-    try:
-        cmd = 'sysctl net.ipv4.conf.%s.rp_filter' % dev_name
-        out = subprocess.check_output(cmd, shell=True).decode()  # 'net.ipv4.conf.enp0s9.rp_filter = 1'
-        current_val = bool(out.split(' = ')[1])
-    except Exception as e:
-        fwglobals.log.error("set_linux_reverse_path_filter(%s): failed to fetch current value: %s" % (dev_name, str(e)))
-        return None
-
-    # Light optimization, no need to set the value
-    #
-    if current_val == on:
-        return current_val
-=======
     : param rpf_value: RPF value to be set using the sysctl command
     """
     sys_cmd = 'sysctl -w net.ipv4.conf.all.rp_filter=%d > /dev/null' % (rpf_value)
@@ -3376,7 +3353,6 @@
         fwglobals.log.error("RPF set command failed : %s" % (sys_cmd))
     else:
         fwglobals.log.debug("RPF set command successfully executed: %s" % (sys_cmd))
->>>>>>> ab1abd97
 
     sys_cmd = 'sysctl -w net.ipv4.conf.default.rp_filter=%d > /dev/null' % (rpf_value)
     rc = os.system(sys_cmd)
