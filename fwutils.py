--- conflicted
+++ resolved
@@ -221,28 +221,28 @@
     return rip, metric
 
 def get_all_interfaces():
-    """ Get all interfaces from linux. For PCI with address family of AF_INET,
+    """ Get all interfaces from linux. For dev id with address family of AF_INET,
         also store gateway, if exists.
-        : return : Dictionary of PCI->IP,GW
-    """
-    pci_ip_gw = {}
+        : return : Dictionary of dev_id->IP,GW
+    """
+    dev_id_ip_gw = {}
     interfaces = psutil.net_if_addrs()
     for nicname, addrs in interfaces.items():
         dev_id = get_interface_dev_id(nicname)
         if dev_id == '':
             continue
-        pci_ip_gw[pci] = {}
-        pci_ip_gw[pci]['addr'] = ''
-        pci_ip_gw[pci]['gw']   = ''
+        dev_id_ip_gw[dev_id] = {}
+        dev_id_ip_gw[dev_id]['addr'] = ''
+        dev_id_ip_gw[dev_id]['gw']   = ''
         for addr in addrs:
             if addr.family == socket.AF_INET:
                 ip = addr.address.split('%')[0]
-                pci_ip_gw[pci]['addr'] = ip
+                dev_id_ip_gw[dev_id]['addr'] = ip
                 gateway, _ = get_interface_gateway(nicname)
-                pci_ip_gw[pci]['gw'] = gateway if gateway else ''
+                dev_id_ip_gw[dev_id]['gw'] = gateway if gateway else ''
                 break
 
-    return pci_ip_gw
+    return dev_id_ip_gw
 
 def get_interface_address(if_name):
     """Get interface IP address.
@@ -489,14 +489,14 @@
     return None
 
 # 'vpp_if_name_to_dev_id' function maps interface name, eg. 'GigabitEthernet0/8/0'
-# into the pci of that interface, eg. '0000:00:08.00'.
+# into the dev id of that interface, eg. '0000:00:08.00'.
 # We use the interface cache mapping, if doesn't exist we rebuild the cache
 def vpp_if_name_to_dev_id(vpp_if_name):
-    """Convert PCI address into VPP interface name.
+    """Convert vpp interface name address into interface bus address.
 
     :param vpp_if_name:      VPP interface name.
 
-    :returns: PCI address.
+    :returns: Interface bus address.
     """
     dev_id = fwglobals.g.get_cache_data('VPP_IF_NAME_TO_DEV_ID_MAP').get(vpp_if_name)
     if dev_id: return dev_id
@@ -617,18 +617,18 @@
 
     return None
 
-# 'dev_id_to_tap' function maps interface referenced by pci, e.g '0000:00:08.00'
+# 'dev_id_to_tap' function maps interface referenced by dev_id, e.g '0000:00:08.00'
 # into interface in Linux created by 'vppctl enable tap-inject' command, e.g. vpp1.
-# To do that we convert firstly the pci into name of interface in VPP,
+# To do that we convert firstly the dev_id into name of interface in VPP,
 # e.g. 'GigabitEthernet0/8/0' and than we grep output of 'vppctl sh tap-inject'
 # command by this name:
 #   root@ubuntu-server-1:/# vppctl sh tap-inject
 #       GigabitEthernet0/8/0 -> vpp0
 #       GigabitEthernet0/9/0 -> vpp1
 def dev_id_to_tap(dev_id):
-    """Convert PCI address into TAP name.
-
-    :param pci:      PCI address.
+    """Convert dev_id address into TAP name.
+
+    :param dev_id:      Interface bus address.
 
     :returns: Linux TAP interface name.
     """
@@ -660,7 +660,7 @@
 def vpp_if_name_to_tap(vpp_if_name):
     """Convert VPP interface name into Linux TAP interface name.
 
-     :param vpp_if_name:      PCI address.
+     :param vpp_if_name:  interface name.
 
      :returns: Linux TAP interface name.
      """
@@ -1802,9 +1802,6 @@
     os.system('sysctl -w net.ipv4.conf.all.rp_filter=%d' %(val))
     os.system('sysctl -w net.ipv4.conf.default.rp_filter=%d' %(val))
 
-<<<<<<< HEAD
-def vpp_nat_add_remove_interface(remove, dev_id, metric):
-=======
 def get_reconfig_hash():
     """ This function creates a string that holds all the information added to the reconfig
     data, and then create a hash string from it.
@@ -1813,13 +1810,13 @@
     """
     res = ''
 
-    linux_pci_list = get_linux_pcis()
+    linux_dev_id_list = get_linux_dev_ids()
     vpp_run = vpp_does_run()
 
-    for pci in linux_pci_list:
-        name = pci_to_linux_iface(pci)
+    for dev_id in linux_dev_id_list:
+        name = dev_id_to_linux_if(dev_id)
         if name is None and vpp_run:
-            name = pci_to_tap(pci)
+            name = dev_id_to_tap(dev_id)
         if name is None:
             continue
 
@@ -1831,7 +1828,7 @@
         res += 'gateway:' + gw + ','
         res += 'metric:'  + metric + ','
         if gw and addr:
-            _, public_ip, public_port, nat_type =fwglobals.g.stun_wrapper.find_addr(pci)
+            _, public_ip, public_port, nat_type =fwglobals.g.stun_wrapper.find_addr(dev_id)
             res += 'public_ip:'   + public_ip + ','
             res += 'public_port:' + str(public_port) + ','
 
@@ -1839,7 +1836,6 @@
     return hash
 
 def vpp_nat_add_remove_interface(remove, dev, metric):
->>>>>>> 77a13203
     default_gw = ''
     vpp_if_name_add = ''
     vpp_if_name_remove = ''
