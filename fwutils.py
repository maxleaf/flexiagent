################################################################################
# flexiWAN SD-WAN software - flexiEdge, flexiManage.
# For more information go to https://flexiwan.com
#
# Copyright (C) 2019  flexiWAN Ltd.
#
# This program is free software: you can redistribute it and/or modify it under
# the terms of the GNU Affero General Public License as published by the Free
# Software Foundation, either version 3 of the License, or (at your option) any
# later version.
#
# This program is distributed in the hope that it will be useful,
# but WITHOUT ANY WARRANTY; without even the implied warranty of MERCHANTABILITY
# or FITNESS FOR A PARTICULAR PURPOSE.
# See the GNU Affero General Public License for more details.
#
# You should have received a copy of the GNU Affero General Public License
# along with this program. If not, see <https://www.gnu.org/licenses/>.
################################################################################

import copy
import binascii
import glob
import hashlib
import inspect
import ipaddress
import json
import os
import time
import platform
import subprocess
import psutil
import socket
import re
import fwglobals
import fwnetplan
import fwstats
import shutil
import sys
import traceback
import yaml
from netaddr import IPNetwork, IPAddress
import threading
import serial

common_tools = os.path.join(os.path.dirname(os.path.realpath(__file__)) , 'tools' , 'common')
sys.path.append(common_tools)
from fw_vpp_startupconf import FwStartupConf

from fwapplications import FwApps
from fwrouter_cfg   import FwRouterCfg
from fwsystem_cfg   import FwSystemCfg
from fwmultilink    import FwMultilink
from fwpolicies     import FwPolicies
from fwwan_monitor  import get_wan_failover_metric


dpdk = __import__('dpdk-devbind')

def get_device_logs(file, num_of_lines):
    """Get device logs.

    :param file:            File name.
    :param num_of_lines:    Number of lines.

    :returns: Return list.
    """
    try:
        cmd = "tail -{} {}".format(num_of_lines, file)
        res = subprocess.check_output(cmd, shell=True).decode().splitlines()

        # On zero matching, res is a list with a single empty
        # string which we do not want to return to the caller
        return res if res != [''] else []
    except (OSError, subprocess.CalledProcessError) as err:
        raise err

def get_device_packet_traces(num_of_packets, timeout):
    """Get device packet traces.

    :param num_of_packets:    Number of lines.
    :param timeout:           Timeout to wait for trace to complete.

    :returns: Array of traces.
    """
    try:
        cmd = 'sudo vppctl clear trace'
        subprocess.check_output(cmd, shell=True)
        cmd = 'sudo vppctl show vmxnet3'
        shif_vmxnet3 = subprocess.check_output(cmd, shell=True)
        if shif_vmxnet3 is '':
            cmd = 'sudo vppctl trace add dpdk-input %s && sudo vppctl trace add tapcli-rx %s' % (num_of_packets, num_of_packets)
        else:
            cmd = 'sudo vppctl trace add vmxnet3-input %s && sudo vppctl trace add tapcli-rx %s' % (num_of_packets, num_of_packets)
        subprocess.check_output(cmd, shell=True)
        time.sleep(timeout)
        cmd = 'sudo vppctl show trace max {}'.format(num_of_packets)
        res = subprocess.check_output(cmd, shell=True).decode().splitlines()
        # skip first line (contains unnecessary information header)
        return res[1:] if res != [''] else []
    except (OSError, subprocess.CalledProcessError) as err:
        raise err

def get_device_versions(fname):
    """Get agent version.

    :param fname:           Versions file name.

    :returns: Version value.
    """
    try:
        with open(fname, 'r') as stream:
            versions = yaml.load(stream, Loader=yaml.BaseLoader)
            return versions
    except:
        err = "get_device_versions: failed to get versions: %s" % (format(sys.exc_info()[1]))
        fwglobals.log.error(err)
        return None

def get_machine_id():
    """Get machine id.

    :returns: UUID.
    """
    if fwglobals.g.cfg.UUID:    # If UUID is configured manually, use it
        return fwglobals.g.cfg.UUID

    try:                        # Fetch UUID from machine
        if platform.system()=="Windows":
            machine_id = subprocess.check_output('wmic csproduct get uuid').decode().split('\n')[1].strip()
        else:
            machine_id = subprocess.check_output(['cat','/sys/class/dmi/id/product_uuid']).decode().split('\n')[0].strip()
        return machine_id.upper()
    except:
        return None

def get_machine_serial():
    """Get machine serial number.

    :returns: S/N string.
    """
    try:
        serial = subprocess.check_output(['dmidecode', '-s', 'system-serial-number']).decode().split('\n')[0].strip()
        return str(serial)
    except:
        return '0'
def pid_of(proccess_name):
    """Get pid of process.

    :param proccess_name:   Proccess name.

    :returns:           process identifier.
    """
    try:
        pid = subprocess.check_output(['pidof', proccess_name])
    except:
        pid = None
    return pid

def vpp_pid():
    """Get pid of VPP process.

    :returns:           process identifier.
    """
    try:
        pid = pid_of('vpp')
    except:
        pid = None
    return pid

def vpp_does_run():
    """Check if VPP is running.

    :returns:           Return 'True' if VPP is running.
    """
    runs = True if vpp_pid() else False
    return runs

def get_vpp_tap_interface_mac_addr(dev_id):
    tap = dev_id_to_tap(dev_id)
    return get_interface_mac_addr(tap)

def get_interface_mac_addr(interface_name):
    interfaces = psutil.net_if_addrs()

    if interface_name in interfaces:
        addrs = interfaces[interface_name]
        for addr in addrs:
            if addr.family == psutil.AF_LINK:
                return addr.address

    return None

def af_to_name(af_type):
    """Convert socket type.

    :param af_type:        Socket type.

    :returns: String.
    """
    af_map = {
    	socket.AF_INET: 'IPv4',
    	socket.AF_INET6: 'IPv6',
    	psutil.AF_LINK: 'MAC',
	}
    return af_map.get(af_type, af_type)

def get_os_routing_table():
    """Get routing table.

    :returns: List of routes.
    """
    try:
        routing_table = subprocess.check_output(['route', '-n']).decode().split('\n')
        return routing_table
    except:
        return (None)

def get_default_route():
    """Get default route.

    :returns: tuple (<IP of GW>, <name of network interface>, <Dev ID of network interface>).
    """
    (via, dev, metric) = ("", "", 0xffffffff)
    try:
        output = os.popen('ip route list match default').read().decode()
        if output:
            routes = output.splitlines()
            for r in routes:
                _dev = ''   if not 'dev '    in r else r.split('dev ')[1].split(' ')[0]
                _via = ''   if not 'via '    in r else r.split('via ')[1].split(' ')[0]
                _metric = 0 if not 'metric ' in r else int(r.split('metric ')[1].split(' ')[0])
                if _metric < metric:  # The default route among default routes is the one with the lowest metric :)
                    dev    = _dev
                    via    = _via
                    metric = _metric
    except:
        pass

    if not dev:
        return ("", "", "")

    dev_id = get_interface_dev_id(dev)
    return (via, dev, dev_id)

def get_interface_gateway(if_name, if_dev_id=None):
    """Get gateway.

    :param if_name:  name of the interface, gateway for which is returned
    :param if_dev_id: Bus address of the interface, gateway for which is returned.
                     If provided, the 'if_name' is ignored. The name is fetched
                     from system by a Bus address.

    :returns: Gateway ip address.
    """
    if if_dev_id:
        if_name = dev_id_to_tap(if_dev_id)

    try:
        cmd   = "ip route list match default | grep via | grep 'dev %s'" % if_name
        route = os.popen(cmd).read()
        if not route:
            return '', ''
    except:
        return '', ''

    rip    = route.split('via ')[1].split(' ')[0]
    metric = '' if not 'metric ' in route else route.split('metric ')[1].split(' ')[0]
    return rip, metric


def get_tunnel_gateway(dst, dev_id):
    linux_interfaces = get_linux_interfaces()
    if linux_interfaces:
        interface = linux_interfaces.get(dev_id)
        if interface:
            try:
                network = interface['IPv4'] + '/' + interface['IPv4Mask']
                # If src and dst on the same network return an empty gw
                # In this case the system uses default route as a gateway and connect the interfaces directly and not via the GW
                if is_ip_in_subnet(dst,network): return ''
            except Exception as e:
                fwglobals.log.error("get_effective_gateway: failed to check networks: dst=%s, dev_id=%s, network=%s, error=%s" % (dst, dev_id, network, str(e)))

    # If src, dst are not on same subnet or any error, use the gateway defined on the device
    gw_ip, _ = get_interface_gateway('', if_dev_id=dev_id)
    return ip_str_to_bytes(gw_ip)[0] if gw_ip else ''

def is_interface_assigned_to_vpp(dev_id):
    """ Check if dev_id is assigned to vpp.
    This function could be called even deamon doesn't run.

    :params dev_id: Bus address to check if assigned

    : return : Boolean
    """
    if getattr(fwglobals.g, 'router_cfg', False):
        return len(fwglobals.g.router_cfg.get_interfaces(dev_id=dev_id)) > 0

    with FwRouterCfg(fwglobals.g.ROUTER_CFG_FILE) as router_cfg:
        return len(router_cfg.get_interfaces(dev_id=dev_id)) > 0

    return False

def get_all_interfaces():
    """ Get all interfaces from linux. For dev id with address family of AF_INET,
        also store gateway, if exists.
        : return : Dictionary of dev_id->IP,GW
    """
    dev_id_ip_gw = {}
    interfaces = psutil.net_if_addrs()
    for nicname, addrs in list(interfaces.items()):
        dev_id = get_interface_dev_id(nicname)
        if not dev_id:
            continue

        if is_lte_interface(nicname) and fwglobals.g.router_api.state_is_started():
            is_assigned = is_interface_assigned_to_vpp(dev_id)
            if is_assigned:
                tap_name = dev_id_to_tap(dev_id)
                if tap_name:
                    nicname = tap_name
                    addrs = interfaces.get(nicname)

        dev_id_ip_gw[dev_id] = {}
        dev_id_ip_gw[dev_id]['addr'] = ''
        dev_id_ip_gw[dev_id]['gw']   = ''
        for addr in addrs:
            if addr.family == socket.AF_INET:
                ip = addr.address.split('%')[0]
                dev_id_ip_gw[dev_id]['addr'] = ip
                gateway, _ = get_interface_gateway(nicname)
                dev_id_ip_gw[dev_id]['gw'] = gateway if gateway else ''
                break

    return dev_id_ip_gw

def get_interface_address(if_name, log=True, log_on_failure=None):
    """Gets IP address of interface by name found in OS.

    :param if_name:     Interface name.
    :param log:         If True the found/not found address will be logged.
                        Errors or debug info is printed in any case.
    :param log_on_failure: If provided, overrides the 'log' in case of not found address.

    :returns: IP address.
    """
    if log_on_failure == None:
        log_on_failure = log

    interfaces = psutil.net_if_addrs()
    if if_name not in interfaces:
        fwglobals.log.debug("get_interface_address(%s): interfaces: %s" % (if_name, str(interfaces)))
        return None

    addresses = interfaces[if_name]
    for addr in addresses:
        if addr.family == socket.AF_INET:
            ip   = addr.address
            mask = IPAddress(addr.netmask).netmask_bits()
            if log:
                fwglobals.log.debug("get_interface_address(%s): %s" % (if_name, str(addr)))
            return '%s/%s' % (ip, mask)

    if log_on_failure:
        fwglobals.log.debug("get_interface_address(%s): %s" % (if_name, str(addresses)))
    return None

def get_interface_name(ip_no_mask):
    """ Get interface name based on IP address

    : param ip_no_mask: ip address with no mask
    : returns : if_name - interface name
    """
    interfaces = psutil.net_if_addrs()
    for if_name in interfaces:
        addresses = interfaces[if_name]
        for address in addresses:
            if address.family == socket.AF_INET and address.address == ip_no_mask:
                return if_name
    return None

def is_ip_in_subnet(ip, subnet):
    """Check if IP address is in subnet.

    :param ip:            IP address.
    :param subnet:        Subnet address.

    :returns: 'True' if address is in subnet.
    """
    return True if IPAddress(ip) in IPNetwork(subnet) else False

def dev_id_to_full(dev_id):
    """Convert short PCI into full representation.
    the 'dev_id' param could be either a pci or a usb address.
    in case of pci address - the function will convert into a full address

    :param dev_id:      device bus address.

    :returns: full device bus address.
    """
    (addr_type, addr) = dev_id_parse(dev_id)
    if addr_type == 'usb':
        return dev_id

    pc = addr.split('.')
    if len(pc) == 2:
        return dev_id_add_type(pc[0]+'.'+"%02x"%(int(pc[1],16)))
    return dev_id

# Convert 0000:00:08.01 provided by management to 0000:00:08.1 used by Linux
def dev_id_to_short(dev_id):
    """Convert full PCI into short representation.
    the 'dev_id' param could be either a pci or a usb address.
    in case of pci address - convert pci provided by management into a short address used by Linux

    :param dev_id:      Full PCI address.

    :returns: Short PCI address.
    """
    addr_type, addr = dev_id_parse(dev_id)
    if addr_type == 'usb':
        return dev_id

    l = addr.split('.')
    if len(l[1]) == 2 and l[1][0] == '0':
        return dev_id_add_type(l[0] + '.' + l[1][1])
    return dev_id

def dev_id_parse(dev_id):
    """Convert a dev id into a tuple contained address type (pci, usb) and address.

    :param dev_id:     device bus address.

    :returns: Tuple (type, address)
    """
    type_and_addr = dev_id.split(':', 1)
    if type_and_addr and len(type_and_addr) == 2:
        return (type_and_addr[0], type_and_addr[1])

    return ("", "")

def dev_id_add_type(dev_id):
    """Add address type at the begining of the address.

    :param dev_id:      device bus address.

    :returns: device bus address with type.
    """

    if dev_id:
        if dev_id.startswith('pci:') or dev_id.startswith('usb:'):
            return dev_id

        if re.search('usb', dev_id):
            return 'usb:%s' % dev_id

        return 'pci:%s' % dev_id

    return ''

def set_linux_interfaces_stun(dev_id, public_ip, public_port, nat_type):
    with fwglobals.g.cache.lock:
        interface = fwglobals.g.cache.linux_interfaces.get(dev_id)
        if interface:
            interface['public_ip']   = public_ip
            interface['public_port'] = public_port
            interface['nat_type']    = nat_type

def clear_linux_interfaces_cache():
    with fwglobals.g.cache.lock:
        fwglobals.g.cache.linux_interfaces.clear()

def get_linux_interfaces(cached=True):
    """Fetch interfaces from Linux.

    :param cached: if True the data will be fetched from cache.

    :return: Dictionary of interfaces by full form dev id.
    """
    with fwglobals.g.cache.lock:

        interfaces = fwglobals.g.cache.linux_interfaces

        if cached and interfaces:
            return interfaces

        fwglobals.log.debug("get_linux_interfaces: Start to build Linux interfaces cache")
        interfaces.clear()

        linux_inf = psutil.net_if_addrs()
        for (if_name, addrs) in list(linux_inf.items()):

            dev_id = get_interface_dev_id(if_name)
            if not dev_id:
                continue

            interface = {
                'name':             if_name,
                'devId':            dev_id,
                'driver':           get_interface_driver(if_name),
                'MAC':              '',
                'IPv4':             '',
                'IPv4Mask':         '',
                'IPv6':             '',
                'IPv6Mask':         '',
                'dhcp':             '',
                'gateway':          '',
                'metric':           '',
                'internetAccess':   '',
                'public_ip':        '',
                'public_port':      '',
                'nat_type':         '',
            }

            interface['dhcp'] = fwnetplan.get_dhcp_netplan_interface(if_name)
            interface['gateway'], interface['metric'] = get_interface_gateway(if_name)

            for addr in addrs:
                addr_af_name = af_to_name(addr.family)
                if not interface[addr_af_name]:
                    interface[addr_af_name] = addr.address.split('%')[0]
                    if addr.netmask != None:
                        interface[addr_af_name + 'Mask'] = (str(IPAddress(addr.netmask).netmask_bits()))

            if is_wifi_interface(if_name):
                interface['deviceType'] = 'wifi'
                interface['deviceParams'] = wifi_get_capabilities(dev_id)

            if is_lte_interface(if_name):
                interface['deviceType'] = 'lte'
                interface['dhcp'] = 'yes'
                interface['deviceParams'] = {
                    'initial_pin1_state': lte_get_pin_state(dev_id),
                    'default_settings':   lte_get_default_settings(dev_id)
                }

                is_assigned = is_interface_assigned_to_vpp(dev_id)
                # LTE physical device has no IP, GW etc. so we take this info from vppsb interface (vpp1)
                tap = dev_id_to_tap(dev_id) if not fwglobals.g.router_api.state_is_starting_stopping() and vpp_does_run() and is_assigned else None
                if tap:
                    interface['gateway'], interface['metric'] = get_interface_gateway(tap)
                    int_addr = get_interface_address(tap)
                    if int_addr:
                        int_addr = int_addr.split('/')
                        interface['IPv4'] = int_addr[0]
                        interface['IPv4Mask'] = int_addr[1]

            # Add information specific for WAN interfaces
            #
            if interface['gateway']:

                # Fetch public address info from STUN module
                #
                interface['public_ip'], interface['public_port'], interface['nat_type'] = \
                    fwglobals.g.stun_wrapper.find_addr(dev_id)

                # Fetch internet connectivity info from WAN Monitor module.
                # Hide the metric watermarks used for WAN failover from flexiManage.
                #
                metric = 0 if not interface['metric'] else int(interface['metric'])
                if metric >= fwglobals.g.WAN_FAILOVER_METRIC_WATERMARK:
                    interface['metric'] = str(metric - fwglobals.g.WAN_FAILOVER_METRIC_WATERMARK)
                    interface['internetAccess'] = False
                elif not interface['IPv4']:       # If DHCP interface has no IP
                    interface['internetAccess'] = False
                else:
                    interface['internetAccess'] = True
            else:
                interface['internetAccess'] = False  # If interface has no GW

            interfaces[dev_id] = interface

        fwglobals.log.debug("get_linux_interfaces: Finished to build Linux interfaces cache")
        return interfaces

def get_interface_dev_id(if_name):
    """Convert  interface name into bus address.

    :param if_name:      Linux interface name.

    :returns: dev_id.
    """
    if not if_name:
        return ''

    with fwglobals.g.cache.lock:
        interface = fwglobals.g.cache.linux_interfaces_by_name.get(if_name)
        if not interface:
            fwglobals.g.cache.linux_interfaces_by_name[if_name] = {}
            interface = fwglobals.g.cache.linux_interfaces_by_name.get(if_name)

        dev_id = interface.get('dev_id')
        if dev_id:
            return dev_id

        # First try to get dev id if interface is under linux control
        dev_id = build_interface_dev_id(if_name)

        # If not found, try to fetch dev id if interface was created by vppsb, e.g. vpp1
        if not dev_id and vpp_does_run():
            vpp_if_name = tap_to_vpp_if_name(if_name)
            if vpp_if_name and not re.match(r'^loop', vpp_if_name): # loopback interfaces have no dev id (bus id)
                dev_id = vpp_if_name_to_dev_id(vpp_if_name)

        interface.update({'dev_id': dev_id})
        return dev_id

def build_interface_dev_id(if_name):
    """Convert Linux interface name into bus address.
    This function returns dev_id only for physical interfaces controlled by linux.

    :param if_name:      Linux interface name.

    :returns: dev_id or None if interface was created by vppsb
    """
    dev_id = ""
    if if_name:
        try:
            if_addr_line = subprocess.check_output("sudo ls -l /sys/class/net/ | grep %s" % if_name, shell=True).decode()
            regex = r'[0-9A-Fa-f]{4}:[0-9A-Fa-f]{2}:[0-9A-Fa-f]{2}\.[0-9A-Fa-f]{1,2}|usb\d+\/.*(?=\/net)'
            if_addr = re.findall(regex, if_addr_line)
            if if_addr:
                if_addr = if_addr[-1]
                if re.search(r'usb|pci', if_addr_line):
                    dev_id = dev_id_add_type(if_addr)
                    dev_id = dev_id_to_full(dev_id)
        except Exception as e:
            fwglobals.log.error('Exception: ' + str(e))
            pass
    return dev_id

def dev_id_to_linux_if(dev_id):
    """Convert device bus address into Linux interface name.

    :param dev_id:      device bus address.

    :returns: Linux interface name.
    """
    # igorn@ubuntu-server-1:~$ sudo ls -l /sys/class/net/
    # total 0
    # lrwxrwxrwx 1 root root 0 Jul  4 16:21 enp0s3 -> ../../devices/pci0000:00/0000:00:03.0/net/enp0s3
    # lrwxrwxrwx 1 root root 0 Jul  4 16:21 enp0s8 -> ../../devices/pci0000:00/0000:00:08.0/net/enp0s8
    # lrwxrwxrwx 1 root root 0 Jul  4 16:21 enp0s9 -> ../../devices/pci0000:00/0000:00:09.0/net/enp0s9
    # lrwxrwxrwx 1 root root 0 Jul  4 16:21 lo -> ../../devices/virtual/net/lo

    # We get 0000:00:08.01 from management and not 0000:00:08.1, so convert a little bit
    dev_id = dev_id_to_short(dev_id)
    _, addr = dev_id_parse(dev_id)

    try:
        output = subprocess.check_output("sudo ls -l /sys/class/net/ | grep " + addr, shell=True).decode()
    except:
        return None
    if output is None:
        return None
    return output.rstrip().split('/')[-1]

def dev_id_is_vmxnet3(dev_id):
    """Check if device bus address is vmxnet3.

    :param dev_id:    device bus address.

    :returns: 'True' if it is vmxnet3, 'False' otherwise.
    """
    # igorn@ubuntu-server-1:~$ sudo ls -l /sys/bus/pci/devices/*/driver
    # lrwxrwxrwx 1 root root 0 Jul 17 22:08 /sys/bus/pci/devices/0000:03:00.0/driver -> ../../../../bus/pci/drivers/vmxnet3
    # lrwxrwxrwx 1 root root 0 Jul 17 23:01 /sys/bus/pci/devices/0000:0b:00.0/driver -> ../../../../bus/pci/drivers/vfio-pci
    # lrwxrwxrwx 1 root root 0 Jul 17 23:01 /sys/bus/pci/devices/0000:13:00.0/driver -> ../../../../bus/pci/drivers/vfio-pci

    # We get pci:0000:00:08.01 from management and not 0000:00:08.1, so convert a little bit
    dev_id = dev_id_to_short(dev_id)
    addr_type, addr = dev_id_parse(dev_id)
    if addr_type == 'usb':
        return False

    try:
        # The 'ls -l /sys/bus/pci/devices/*/driver' approach doesn't work well.
        # When vpp starts, it rebinds device to vfio-pci, so 'ls' doesn't detect it.
        # Therefore we go with dpdk-devbind.py. It should be installed on Linux
        # as a part of flexiwan-router installation.
        # When vpp does not run, we get:
        #   0000:03:00.0 'VMXNET3 Ethernet Controller' if=ens160 drv=vmxnet3 unused=vfio-pci,uio_pci_generic
        # When vpp does run, we get:
        #   0000:03:00.0 'VMXNET3 Ethernet Controller' if=ens160 drv=vfio-pci unused=vmxnet3,uio_pci_generic
        #
        #output = subprocess.check_output("sudo ls -l /sys/bus/pci/devices/%s/driver | grep vmxnet3" % pci, shell=True)
        output = subprocess.check_output("sudo dpdk-devbind -s | grep -E '%s .*vmxnet3'" % addr, shell=True)
    except:
        return False
    if output is None:
        return False
    return True

# 'dev_id_to_vpp_if_name' function maps interface referenced by device bus address - pci or usb - eg. '0000:00:08.00'
# into name of interface in VPP, eg. 'GigabitEthernet0/8/0'.
# We use the interface cache mapping, if doesn't exist we rebuild the cache
def dev_id_to_vpp_if_name(dev_id):
    """Convert interface bus address into VPP interface name.

    :param dev_id:      device bus address.

    :returns: VPP interface name.
    """
    dev_id = dev_id_to_full(dev_id)
    vpp_if_name = fwglobals.g.cache.dev_id_to_vpp_if_name.get(dev_id)
    if vpp_if_name: return vpp_if_name
    else: return _build_dev_id_to_vpp_if_name_maps(dev_id, None)

# 'vpp_if_name_to_dev_id' function maps interface name, eg. 'GigabitEthernet0/8/0'
# into the dev id of that interface, eg. '0000:00:08.00'.
# We use the interface cache mapping, if doesn't exist we rebuild the cache
def vpp_if_name_to_dev_id(vpp_if_name):
    """Convert vpp interface name address into interface bus address.

    :param vpp_if_name:      VPP interface name.

    :returns: Interface bus address.
    """
    dev_id = fwglobals.g.cache.vpp_if_name_to_dev_id.get(vpp_if_name)
    if dev_id: return dev_id
    else: return _build_dev_id_to_vpp_if_name_maps(None, vpp_if_name)

# '_build_dev_id_to_vpp_if_name_maps' function build the local caches of
# device bus address to vpp_if_name and vise vera
# if dev_id provided, return the name found for this dev_id,
# else, if name provided, return the dev_id for this name,
# else, return None
# To do that we dump all hardware interfaces, split the dump into list by empty line,
# and search list for interface that includes the dev_id name.
# The dumps brings following table:
#              Name                Idx    Link  Hardware
# GigabitEthernet0/8/0               1    down  GigabitEthernet0/8/0
#   Link speed: unknown
#   ...
#   pci: device 8086:100e subsystem 8086:001e address 0000:00:08.00 numa 0
#
def _build_dev_id_to_vpp_if_name_maps(dev_id, vpp_if_name):

    # Note, tap interfaces created by "tap connect" are handled as follows:
    # the commands "tap connect tap_wwan0" and "enable tap-inject" create three interfaces:
    # Two on Linux (tap_wwan0, vpp1) and one on vpp (tapcli-1).
    # Note, we use "tap_" prefix in "tap_wwan0" in order to be able to associate the wwan0 physical interface
    # with the tapcli-1 interface. This is done as follows:
    # 1. "sw_interface_tap_dump" vpp api command brings following mapping:
    #         dev_name         sw_if_index
    #         tap_wwan0            3
    # Then we can substr the dev_name and get back the linux interface name. Then we can get the dev_id of this interface.
    #
    vpp_tap_interfaces = fwglobals.g.router_api.vpp_api.vpp.api.sw_interface_tap_v2_dump()
    for tap in vpp_tap_interfaces:
        dev_name = tap.dev_name.rstrip(' \t\r\n\0')           # fetch tap_wwan0
        linux_dev_name = dev_name.split('_')[-1]              # fetch wwan0
        cmd =  "ls -l /sys/class/net | grep -v %s | grep %s" % (dev_name, linux_dev_name)
        linux_dev_name = subprocess.check_output(cmd, shell=True).strip().split('/')[-1]
        bus = build_interface_dev_id(linux_dev_name)   # fetch bus address of wwan0
        vpp_name = vpp_sw_if_index_to_name(tap.sw_if_index)     # fetch tapcli-1
        if vpp_name and bus:
            fwglobals.g.cache.dev_id_to_vpp_if_name[bus] = vpp_name
            fwglobals.g.cache.vpp_if_name_to_dev_id[vpp_name] = bus

    shif = _vppctl_read('show hardware-interfaces')
    if shif == None:
        fwglobals.log.debug("_build_dev_id_to_vpp_if_name_maps: Error reading interface info")
    data = shif.splitlines()
    for intf in _get_group_delimiter(data, r"^\w.*?\d"):
        # Contains data for a given interface
        ifdata = ''.join(intf)
        (k,v) = _parse_vppname_map(ifdata,
            valregex=r"^(\w[^\s]+)\s+\d+\s+(\w+)",
            keyregex=r"\s+pci:.*\saddress\s(.*?)\s")
        if k and v:
            k = dev_id_add_type(k)
            full_addr = dev_id_to_full(k)
            fwglobals.g.cache.dev_id_to_vpp_if_name[full_addr] = v
            fwglobals.g.cache.vpp_if_name_to_dev_id[v] = full_addr

    vmxnet3hw = fwglobals.g.router_api.vpp_api.vpp.api.vmxnet3_dump()
    for hw_if in vmxnet3hw:
        vpp_if_name = hw_if.if_name.rstrip(' \t\r\n\0')
        pci_addr = 'pci:%s' % pci_bytes_to_str(hw_if.pci_addr)
        fwglobals.g.cache.dev_id_to_vpp_if_name[pci_addr] = vpp_if_name
        fwglobals.g.cache.vpp_if_name_to_dev_id[vpp_if_name] = pci_addr

    if dev_id:
        vpp_if_name = fwglobals.g.cache.dev_id_to_vpp_if_name.get(dev_id)
        if vpp_if_name: return vpp_if_name
    elif vpp_if_name:
        dev_id = fwglobals.g.cache.vpp_if_name_to_dev_id.get(vpp_if_name)
        if dev_id: return dev_id

    fwglobals.log.debug("_build_dev_id_to_vpp_if_name_maps(%s, %s): not found: sh hard: %s" % (dev_id, vpp_if_name, shif))
    fwglobals.log.debug("_build_dev_id_to_vpp_if_name_maps(%s, %s): not found: sh vmxnet3: %s" % (dev_id, vpp_if_name, vmxnet3hw))
    fwglobals.log.debug("_build_dev_id_to_vpp_if_name_maps(%s, %s): not found: %s" % (dev_id, vpp_if_name, str(traceback.extract_stack())))
    return None

# 'pci_str_to_bytes' converts "0000:0b:00.0" string to bytes to pack following struct:
#    struct
#    {
#      u16 domain;
#      u8 bus;
#      u8 slot: 5;
#      u8 function:3;
#    };
#
def pci_str_to_bytes(pci_str):
    """Convert PCI address into bytes.

    :param pci_str:      PCI address.

    :returns: Bytes array.
    """
    list = re.split(r':|\.', pci_str)
    domain   = int(list[0], 16)
    bus      = int(list[1], 16)
    slot     = int(list[2], 16)
    function = int(list[3], 16)
    bytes = ((domain & 0xffff) << 16) | ((bus & 0xff) << 8) | ((slot & 0x1f) <<3 ) | (function & 0x7)
    return socket.htonl(bytes)   # vl_api_vmxnet3_create_t_handler converts parameters by ntoh for some reason (vpp\src\plugins\vmxnet3\vmxnet3_api.c)

# 'pci_str_to_bytes' converts pci bytes into full string "0000:0b:00.0"
def pci_bytes_to_str(pci_bytes):
    """Converts PCI bytes to PCI full string.

    :param pci_str:      PCI bytes.

    :returns: PCI full string.
    """
    bytes = socket.ntohl(pci_bytes)
    domain   = (bytes >> 16)
    bus      = (bytes >> 8) & 0xff
    slot     = (bytes >> 3) & 0x1f
    function = (bytes) & 0x7
    return "%04x:%02x:%02x.%02x" % (domain, bus, slot, function)

# 'dev_id_to_vpp_sw_if_index' function maps interface referenced by device bus address, e.g pci - '0000:00:08.00'
# into index of this interface in VPP, eg. 1.
# To do that we convert firstly the device bus address into name of interface in VPP,
# e.g. 'GigabitEthernet0/8/0', than we dump all VPP interfaces and search for interface
# with this name. If found - return interface index.

def dev_id_to_vpp_sw_if_index(dev_id):
    """Convert device bus address into VPP sw_if_index.

    :param dev_id:      device bus address.

    :returns: sw_if_index.
    """
    vpp_if_name = dev_id_to_vpp_if_name(dev_id)
    fwglobals.log.debug("dev_id_to_vpp_sw_if_index(%s): vpp_if_name: %s" % (dev_id, str(vpp_if_name)))
    if vpp_if_name is None:
        return None

    sw_ifs = fwglobals.g.router_api.vpp_api.vpp.api.sw_interface_dump()
    for sw_if in sw_ifs:
        if re.match(vpp_if_name, sw_if.interface_name):    # Use regex, as sw_if.interface_name might include trailing whitespaces
            return sw_if.sw_if_index
    fwglobals.log.debug("dev_id_to_vpp_sw_if_index(%s): vpp_if_name: %s" % (dev_id, yaml.dump(sw_ifs, canonical=True)))

    return None

# 'dev_id_to_tap' function maps interface referenced by dev_id, e.g '0000:00:08.00'
# into interface in Linux created by 'vppctl enable tap-inject' command, e.g. vpp1.
# To do that we convert firstly the dev_id into name of interface in VPP,
# e.g. 'GigabitEthernet0/8/0' and than we grep output of 'vppctl sh tap-inject'
# command by this name:
#   root@ubuntu-server-1:/# vppctl sh tap-inject
#       GigabitEthernet0/8/0 -> vpp0
#       GigabitEthernet0/9/0 -> vpp1
def dev_id_to_tap(dev_id):
    """Convert Bus address into TAP name.

    :param dev_id:      Bus address.
    :returns: Linux TAP interface name.
    """

    dev_id_full = dev_id_to_full(dev_id)
    cache    = fwglobals.g.cache.dev_id_to_vpp_tap_name

    tap = cache.get(dev_id_full)

    if tap:
        return tap

    vpp_if_name = dev_id_to_vpp_if_name(dev_id)
    if vpp_if_name is None:
        return None
    tap = vpp_if_name_to_tap(vpp_if_name)
    if tap:
        cache[dev_id_full] = tap
    return tap

# 'tap_to_vpp_if_name' function maps name of vpp tap interface in Linux, e.g. vpp0,
# into name of the vpp interface.
# To do that it greps output of 'vppctl sh tap-inject' by the tap interface name:
#   root@ubuntu-server-1:/# vppctl sh tap-inject
#       GigabitEthernet0/8/0 -> vpp0
#       GigabitEthernet0/9/0 -> vpp1
def tap_to_vpp_if_name(tap):
    """Convert Linux interface created by tap-inject into VPP interface name.

     :param tap:  Interface created in linux by tap-inject.

     :returns: Vpp interface name.
     """
    taps = _vppctl_read("show tap-inject")

    if taps is None:
        raise Exception("tap_to_vpp_if_name: failed to fetch tap info from VPP")

    taps = taps.splitlines()
    for line in taps:
        if tap in line:
            vpp_if_name = line.split(' ->')[0]
            return vpp_if_name

    return None


# 'vpp_if_name_to_tap' function maps name of interface in VPP, e.g. loop0,
# into name of correspondent tap interface in Linux.
# To do that it greps output of 'vppctl sh tap-inject' by the interface name:
#   root@ubuntu-server-1:/# vppctl sh tap-inject
#       GigabitEthernet0/8/0 -> vpp0
#       GigabitEthernet0/9/0 -> vpp1
#       loop0 -> vpp2
def vpp_if_name_to_tap(vpp_if_name):
    """Convert VPP interface name into Linux TAP interface name.

     :param vpp_if_name:  interface name.

     :returns: Linux TAP interface name.
     """
    # vpp_api.cli() throw exception in vpp 19.01 (and works in vpp 19.04)
    # taps = fwglobals.g.router_api.vpp_api.cli("show tap-inject")
    taps = _vppctl_read("show tap-inject")
    if taps is None:
        raise Exception("vpp_if_name_to_tap: failed to fetch tap info from VPP")

    pattern = '%s -> ([a-zA-Z0-9_]+)' % vpp_if_name
    match = re.search(pattern, taps)
    if match is None:
        return None
    tap = match.group(1)
    return tap

def generate_linux_interface_short_name(prefix, linux_if_name, max_length=15):
    new_name = '%s_%s' % (prefix, linux_if_name)
    if len(new_name) > max_length:
        letters_to_cat = len(new_name) - 15
        new_name = '%s_%s' % (prefix, linux_if_name[letters_to_cat:])
    return new_name

def linux_tap_by_interface_name(linux_if_name):
    try:
        links = subprocess.check_output("sudo ip link | grep %s" % generate_linux_interface_short_name("tap", linux_if_name), shell=True)
        lines = links.splitlines()

        for line in lines:
            words = line.split(': ')
            return words[1]
    except:
        return None

def configure_tap_in_linux_and_vpp(linux_if_name):
    """Create tap interface in linux and vpp.
      This function will create three interfaces:
        1. linux tap interface.
        2. vpp tap interface in vpp.
        3. linux interface for tap-inject.

    :param linux_if_name: name of the linux interface to create tap for

    :returns: (True, None) tuple on success, (False, <error string>) on failure.
    """

    # length = str(len(vpp_if_name_to_pci))
    linux_tap_name = generate_linux_interface_short_name("tap", linux_if_name)

    try:
        vpp_tap_connect(linux_tap_name)
        return (True, None)
    except Exception as e:
        return (False, "Failed to create tap interface for %s\nOutput: %s" % (linux_if_name, str(e)))

def vpp_tap_connect(linux_tap_if_name):
    """Run vpp tap connect command.
      This command will create a linux tap interface and also tapcli interface in vpp.
     :param linux_tap_if_name: name to be assigned to linux tap device

     :returns: VPP tap interface name.
     """

    vppctl_cmd = "tap connect %s" % linux_tap_if_name
    fwglobals.log.debug("vppctl " + vppctl_cmd)
    subprocess.check_output("sudo vppctl %s" % vppctl_cmd, shell=True).splitlines()

def vpp_add_static_arp(dev_id, gw, mac):
    try:
        vpp_if_name = dev_id_to_vpp_if_name(dev_id)
        vppctl_cmd = "set ip arp static %s %s %s" % (vpp_if_name, gw, mac)
        fwglobals.log.debug("vppctl " + vppctl_cmd)
        subprocess.check_output("sudo vppctl %s" % vppctl_cmd, shell=True).splitlines()
        return (True, None)
    except Exception as e:
        return (False, "Failed to add static arp in vpp for dev_id: %s\nOutput: %s" % (dev_id, str(e)))

def vpp_sw_if_index_to_name(sw_if_index):
    """Convert VPP sw_if_index into VPP interface name.

     :param sw_if_index:      VPP sw_if_index.

     :returns: VPP interface name.
     """
    name = ''

    for sw_if in fwglobals.g.router_api.vpp_api.vpp.api.sw_interface_dump():
        if sw_if_index == sw_if.sw_if_index:
            name = sw_if.interface_name.rstrip(' \t\r\n\0')

    return name

# 'sw_if_index_to_tap' function maps sw_if_index assigned by VPP to some interface,
# e.g '4' into interface in Linux created by 'vppctl enable tap-inject' command, e.g. vpp2.
# To do that we dump all interfaces from VPP, find the one with the provided index,
# take its name, e.g. loop0, and grep output of 'vppctl sh tap-inject' by this name:
#   root@ubuntu-server-1:/# vppctl sh tap-inject
#       GigabitEthernet0/8/0 -> vpp0
#       GigabitEthernet0/9/0 -> vpp1
#       loop0 -> vpp2
def vpp_sw_if_index_to_tap(sw_if_index):
    """Convert VPP sw_if_index into Linux TAP interface name.

     :param sw_if_index:      VPP sw_if_index.

     :returns: Linux TAP interface name.
     """
    return vpp_if_name_to_tap(vpp_sw_if_index_to_name(sw_if_index))

def vpp_ip_to_sw_if_index(ip):
    """Convert ip address into VPP sw_if_index.

     :param ip: IP address.

     :returns: sw_if_index.
     """
    network = IPNetwork(ip)

    for sw_if in fwglobals.g.router_api.vpp_api.vpp.api.sw_interface_dump():
        tap = vpp_sw_if_index_to_tap(sw_if.sw_if_index)
        if tap:
            int_address_str = get_interface_address(tap)
            if not int_address_str:
                continue
            int_address = IPNetwork(int_address_str)
            if network == int_address:
                return sw_if.sw_if_index

def _vppctl_read(cmd, wait=True):
    """Read command from VPP.

    :param cmd:       Command to execute (not including vppctl).
    :param wait:      Whether to wait until command succeeds.

    :returns: Output returned bu vppctl.
    """
    retries = 200
    retries_sleep = 1
    if wait == False:
        retries = 1
        retries_sleep = 0
    # make sure socket exists
    for _ in range(retries):
        if os.path.exists("/run/vpp/cli.sock"):
            break
        time.sleep(retries_sleep)
    if not os.path.exists("/run/vpp/cli.sock"):
        return None
    # make sure command succeeded, try up to 200 iterations
    for _ in range(retries):
        try:
            _ = open(os.devnull, 'r+b', 0)
            handle = os.popen('sudo vppctl ' + cmd + ' 2>/dev/null')
            data = handle.read()
            retcode = handle.close()
            if retcode == None or retcode == 0:  # Exit OK
                break
        except:
            return None
        time.sleep(retries_sleep)
    if retcode: # not succeeded after 200 retries
        return None
    return data

def _parse_vppname_map(s, valregex, keyregex):
    """Find key and value in a string using regex.

    :param s:               String.
    :param valregex:        Value.
    :param keyregex:        Key.

    :returns: Error message and status code.
    """
    # get value
    r = re.search(valregex,s)
    if r!=None: val_data = r.group(1)
    else: return (None, None)   # val not found, don't add and return
    # get key
    r = re.search(keyregex,s)
    if r!=None: key_data = r.group(1)
    else: return (None, None)   # key not found, don't add and return
    # Return values
    return (key_data, val_data)

def stop_vpp():
    """Stop VPP and rebind Linux interfaces.

     :returns: Error message and status code.
     """
    dpdk_ifs = []
    dpdk.devices = {}
    dpdk.dpdk_drivers = ["igb_uio", "vfio-pci", "uio_pci_generic"]
    dpdk.check_modules()
    dpdk.get_nic_details()
    os.system('sudo systemctl stop vpp')
    os.system('sudo systemctl stop frr')
    for d,v in list(dpdk.devices.items()):
        if "Driver_str" in v:
            if v["Driver_str"] in dpdk.dpdk_drivers:
                dpdk.unbind_one(v["Slot"], False)
                dpdk_ifs.append(d)
        elif "Module_str" != "":
            dpdk_ifs.append(d)
    # refresh nic_details
    dpdk.get_nic_details()
    for d in dpdk_ifs:
        drivers_unused = dpdk.devices[d]["Module_str"].split(',')
        #print ("Drivers unused=" + str(drivers_unused))
        for drv in drivers_unused:
            #print ("Driver=" + str(drv))
            if drv not in dpdk.dpdk_drivers:
                dpdk.bind_one(dpdk.devices[d]["Slot"], drv, False)
                break
    fwstats.update_state(False)
    netplan_apply('stop_vpp')

def reset_device_config():
    """Reset router config by cleaning DB and removing config files.

     :returns: None.
     """
    with FwRouterCfg(fwglobals.g.ROUTER_CFG_FILE) as router_cfg:
        router_cfg.clean()
    with FwSystemCfg(fwglobals.g.SYSTEM_CFG_FILE) as system_cfg:
        system_cfg.clean()
    if os.path.exists(fwglobals.g.ROUTER_STATE_FILE):
        os.remove(fwglobals.g.ROUTER_STATE_FILE)
    if os.path.exists(fwglobals.g.FRR_OSPFD_FILE):
        os.remove(fwglobals.g.FRR_OSPFD_FILE)
    if os.path.exists(fwglobals.g.VPP_CONFIG_FILE_BACKUP):
        shutil.copyfile(fwglobals.g.VPP_CONFIG_FILE_BACKUP, fwglobals.g.VPP_CONFIG_FILE)
    elif os.path.exists(fwglobals.g.VPP_CONFIG_FILE_RESTORE):
        shutil.copyfile(fwglobals.g.VPP_CONFIG_FILE_RESTORE, fwglobals.g.VPP_CONFIG_FILE)
    if os.path.exists(fwglobals.g.CONN_FAILURE_FILE):
        os.remove(fwglobals.g.CONN_FAILURE_FILE)
    with FwApps(fwglobals.g.APP_REC_DB_FILE) as db_app_rec:
        db_app_rec.clean()
    with FwMultilink(fwglobals.g.MULTILINK_DB_FILE) as db_multilink:
        db_multilink.clean()
    with FwPolicies(fwglobals.g.POLICY_REC_DB_FILE) as db_policies:
        db_policies.clean()
    fwnetplan.restore_linux_netplan_files()

    reset_dhcpd()

def print_system_config(full=False):
    """Print router configuration.

     :returns: None.
     """
    with FwSystemCfg(fwglobals.g.SYSTEM_CFG_FILE) as system_cfg:
        cfg = system_cfg.dumps(full=full)
        print(cfg)

def print_device_config_signature():
    cfg = get_device_config_signature()
    print(cfg)

def print_router_config(basic=True, full=False, multilink=False):
    """Print router configuration.

     :returns: None.
     """
    with FwRouterCfg(fwglobals.g.ROUTER_CFG_FILE) as router_cfg:
        if basic:
            cfg = router_cfg.dumps(full=full, escape=['add-application','add-multilink-policy'])
        elif multilink:
            cfg = router_cfg.dumps(full=full, types=['add-application','add-multilink-policy'])
        else:
            cfg = ''
        print(cfg)

def update_device_config_signature(request):
    """Updates the database signature.
    This function assists the database synchronization feature that keeps
    the configuration set by user on the flexiManage in sync with the one
    stored on the flexiEdge device.
        The initial signature of the database is empty string. Than on every
    successfully handled request it is updated according following formula:
            signature = sha1(signature + request)
    where both signature and delta are strings.

    :param request: the last successfully handled router configuration
                    request, e.g. add-interface, remove-tunnel, etc.
                    As configuration database signature should reflect
                    the latest configuration, it should be updated with this
                    request.
    """
    current     = fwglobals.g.db['signature']
    delta       = json.dumps(request, separators=(',', ':'), sort_keys=True)
    update      = current + delta
    hash_object = hashlib.sha1(update.encode())
    new         = hash_object.hexdigest()

    fwglobals.g.db['signature'] = new
    fwglobals.log.debug("sha1: new=%s, current=%s, delta=%s" %
                        (str(new), str(current), str(delta)))

def get_device_config_signature():
    if not 'signature' in fwglobals.g.db:
        reset_device_config_signature()
    return fwglobals.g.db['signature']

def reset_device_config_signature(new_signature=None, log=True):
    """Resets configuration signature to the empty sting.

    :param new_signature: string to be used as a signature of the configuration.
            If not provided, the empty string will be used.
            When flexiManage detects discrepancy between this signature
            and between signature that it calculated, it sends
            the 'sync-device' request in order to apply the user
            configuration onto device. On successfull sync the signature
            is reset to the empty string on both sides.
    :param log: if False the reset will be not logged.
    """
    old_signature = fwglobals.g.db.get('signature', '<none>')
    new_signature = "" if new_signature == None else new_signature
    fwglobals.g.db['signature'] = new_signature
    if log:
        fwglobals.log.debug("reset signature: '%s' -> '%s'" % \
                            (old_signature, new_signature))

def dump_router_config(full=False):
    """Dumps router configuration into list of requests that look exactly
    as they would look if were received from server.

    :param full: return requests together with translated commands.

    :returns: list of 'add-X' requests.
    """
    cfg = []
    with FwRouterCfg(fwglobals.g.ROUTER_CFG_FILE) as router_cfg:
        cfg = router_cfg.dump(full)
    return cfg

def dump_system_config(full=False):
    """Dumps system configuration into list of requests that look exactly
    as they would look if were received from server.

    :param full: return requests together with translated commands.

    :returns: list of 'add-X' requests.
    """
    cfg = []
    with FwSystemCfg(fwglobals.g.SYSTEM_CFG_FILE) as system_cfg:
        cfg = system_cfg.dump(full)
    return cfg

def get_router_state():
    """Check if VPP is running.

     :returns: VPP state.
     """
    reason = ''
    if os.path.exists(fwglobals.g.ROUTER_STATE_FILE):
        state = 'failed'
        with open(fwglobals.g.ROUTER_STATE_FILE, 'r') as f:
            reason = f.read()
    elif vpp_pid():
        state = 'running'
    else:
        state = 'stopped'
    return (state, reason)

def _get_group_delimiter(lines, delimiter):
    """Helper function to iterate through a group lines by delimiter.

    :param lines:       List of text lines.
    :param delimiter:   Regex to group lines by.

    :returns: None.
    """
    data = []
    for line in lines:
        if re.match(delimiter,line)!=None:
            if data:
                yield data
                data = []
        data.append(line)
    if data:
        yield data

def _parse_add_if(s, res):
    """Helper function that parse fields from a given interface data and add to res.

    :param s:       String with interface data.
    :param res:     Dict to store the result in.

    :returns: None.
    """
    # get interface name
    r = re.search(r"^(\w[^\s]+)\s+\d+\s+(\w+)",s)
    if r!=None and r.group(2)=="up": if_name = r.group(1)
    else: return    # Interface not found, don't add and return
    # rx packets
    r = re.search(r" rx packets\s+(\d+)?",s)
    if r!=None: rx_pkts = r.group(1)
    else: rx_pkts = 0
    # tx packets
    r = re.search(r" tx packets\s+(\d+)?",s)
    if r!=None: tx_pkts = r.group(1)
    else: tx_pkts = 0
    # rx bytes
    r = re.search(r" rx bytes\s+(\d+)?",s)
    if r!=None: rx_bytes = r.group(1)
    else: rx_bytes = 0
    # tx bytes
    r = re.search(r" tx bytes\s+(\d+)?",s)
    if r!=None: tx_bytes = r.group(1)
    else: tx_bytes = 0
    # Add data to res
    res[if_name] = {'rx_pkts':int(rx_pkts), 'tx_pkts':int(tx_pkts), 'rx_bytes':int(rx_bytes), 'tx_bytes':int(tx_bytes)}

def get_vpp_if_count():
    """Get number of VPP interfaces.

     :returns: Dictionary with results.
     """
    shif = _vppctl_read('sh int', wait=False)
    if shif == None:  # Exit with an error
        return None
    data = shif.splitlines()
    res = {}
    for intf in _get_group_delimiter(data, r"^\w.*?\s"):
        # Contains data for a given interface
        ifdata = ''.join(intf)
        _parse_add_if(ifdata, res)
    return res

def ip_str_to_bytes(ip_str):
    """Convert IP address string into bytes.

     :param ip_str:         IP address string.

     :returns: IP address in bytes representation.
     """
    # take care of possible netmask, like in 192.168.56.107/24
    addr_ip = ip_str.split('/')[0]
    addr_len = int(ip_str.split('/')[1]) if len(ip_str.split('/')) > 1 else 32
    return socket.inet_pton(socket.AF_INET, addr_ip), addr_len

def mac_str_to_bytes(mac_str):      # "08:00:27:fd:12:01" -> bytes
    """Convert MAC address string into bytes.

     :param mac_str:        MAC address string.

     :returns: MAC address in bytes representation.
     """
    return binascii.a2b_hex(mac_str.replace(':', ''))

def is_python2():
    """Checks if it is Python 2 version.

     :returns: 'True' if Python2 and 'False' otherwise.
     """
    ret = True if sys.version_info < (3, 0) else False
    return ret

def hex_str_to_bytes(hex_str):
    """Convert HEX string into bytes.

     :param hex_str:        HEX string.

     :returns: Bytes array.
     """
    if is_python2():
        return hex_str.decode("hex")
    else:
        return bytes.fromhex(hex_str)

def yaml_dump(var):
    """Convert object into YAML string.

    :param var:        Object.

    :returns: YAML string.
    """
    str = yaml.dump(var, canonical=True)
    str = re.sub(r"\n[ ]+: ", ' : ', str)
    return str

#
def valid_message_string(str):
    """Ensure that string contains only allowed by management characters.
    To mitigate security risks management limits text that might be received
    within responses to the management-to-device requests.
    This function ensure the compliance of string to the management requirements.

    :param str:        String.

    :returns: 'True' if valid and 'False' otherwise.
    """
    if len(str) > 200:
        fwglobals.log.excep("valid_message_string: string is too long")
        return False
    # Enable following characters only: [0-9],[a-z],[A-Z],'-','_',' ','.',':',',', etc.
    tmp_str = re.sub(r'[-_.,:0-9a-zA-Z_" \']', '', str)
    if len(tmp_str) > 0:
        fwglobals.log.excep("valid_message_string: string has not allowed characters")
        return False
    return True

def obj_dump(obj, print_obj_dir=False):
    """Print object fields and values. Used for debugging.

     :param obj:                Object.
     :param print_obj_dir:      Print list of attributes and methods.

     :returns: None.
     """
    callers_local_vars = list(inspect.currentframe().f_back.f_locals.items())
    obj_name = [var_name for var_name, var_val in callers_local_vars if var_val is obj][0]
    print('========================== obj_dump start ==========================')
    print("obj=%s" % obj_name)
    print("str(%s): %s" % (obj_name, str(obj)))
    if print_obj_dir:
        print("dir(%s): %s" % (obj_name, str(dir(obj))))
    obj_dump_attributes(obj)
    print('========================== obj_dump end ==========================')

def obj_dump_attributes(obj, level=1):
    """Print object attributes.

    :param obj:          Object.
    :param level:        How many levels to print.

    :returns: None.
    """
    for a in dir(obj):
        if re.match('__.+__', a):   # Escape all special attributes, like __abstractmethods__, for which val = getattr(obj, a) might fail
            continue
        val = getattr(obj, a)
        if isinstance(val, (int, float, str, list, dict, set, tuple)):
            print(level*' ' + a + '(%s): ' % str(type(val)) + str(val))
        else:
            print(level*' ' + a + ':')
            obj_dump_attributes(val, level=level+1)

def vpp_startup_conf_add_nopci(vpp_config_filename):
    p = FwStartupConf()
    config = p.load(vpp_config_filename)

    if config['dpdk'] == None:
        tup = p.create_element('dpdk')
        config.append(tup)
    if p.get_element(config['dpdk'], 'no-pci') == None:
        config['dpdk'].append(p.create_element('no-pci'))
        p.dump(config, vpp_config_filename)
    return (True, None)   # 'True' stands for success, 'None' - for the returned object or error string.

def vpp_startup_conf_remove_nopci(vpp_config_filename):
    p = FwStartupConf()
    config = p.load(vpp_config_filename)

    if config['dpdk'] == None:
       return (True, None)
    if p.get_element(config['dpdk'], 'no-pci') == None:
        return (True, None)
    p.remove_element(config['dpdk'], 'no-pci')
    p.dump(config, vpp_config_filename)
    return (True, None)   # 'True' stands for success, 'None' - for the returned object or error string.

def vpp_startup_conf_add_devices(vpp_config_filename, devices):
    p = FwStartupConf()
    config = p.load(vpp_config_filename)

    if config['dpdk'] == None:
        tup = p.create_element('dpdk')
        config.append(tup)

    for dev in devices:
        dev_short = dev_id_to_short(dev)
        dev_full = dev_id_to_full(dev)
        addr_type, addr_short = dev_id_parse(dev_short)
        addr_type, addr_full = dev_id_parse(dev_full)
        if addr_type == "pci":
            old_config_param = 'dev %s' % addr_full
            new_config_param = 'dev %s' % addr_short
            if p.get_element(config['dpdk'],old_config_param) != None:
                p.remove_element(config['dpdk'], old_config_param)
            if p.get_element(config['dpdk'],new_config_param) == None:
                tup = p.create_element(new_config_param)
                config['dpdk'].append(tup)

    p.dump(config, vpp_config_filename)
    return (True, None)   # 'True' stands for success, 'None' - for the returned object or error string.

def vpp_startup_conf_remove_devices(vpp_config_filename, devices):
    p = FwStartupConf()
    config = p.load(vpp_config_filename)

    if config['dpdk'] == None:
        return
    for dev in devices:
        dev = dev_id_to_short(dev)
        addr_type, addr = dev_id_parse(dev)
        config_param = 'dev %s' % addr
        key = p.get_element(config['dpdk'],config_param)
        if key:
            p.remove_element(config['dpdk'], key)

    p.dump(config, vpp_config_filename)
    return (True, None)   # 'True' stands for success, 'None' - for the returned object or error string.

def get_lte_interfaces_names():
    names = []
    interfaces = psutil.net_if_addrs()

    for nicname, addrs in list(interfaces.items()):
        dev_id = get_interface_dev_id(nicname)
        if dev_id and is_lte_interface(nicname):
            names.append(nicname)

    return names

def get_lte_interfaces_names():
    names = []
    interfaces = psutil.net_if_addrs()

    for nicname, addrs in list(interfaces.items()):
        dev_id = get_interface_dev_id(nicname)
        if dev_id and is_lte_interface(nicname):
            names.append(nicname)

    return names

def traffic_control_add_del_dev_ingress(dev_name, is_add):
    try:
        subprocess.check_output('sudo tc -force qdisc %s dev %s ingress handle ffff:' % ('add' if is_add else 'delete', dev_name), shell=True)
        return (True, None)
    except Exception as e:
        return (True, None)

def traffic_control_replace_dev_root(dev_name):
    try:
        subprocess.check_output('sudo tc -force qdisc replace dev %s root handle 1: htb' % dev_name, shell=True)
        return (True, None)
    except Exception as e:
        return (True, None)

def traffic_control_remove_dev_root(dev_name):
    try:
        subprocess.check_output('sudo tc -force qdisc del dev %s root' % dev_name, shell=True)
        return (True, None)
    except Exception as e:
        return (True, None)

def reset_traffic_control():
    fwglobals.log.debug('clean Linux traffic control settings')
    search = []
    lte_interfaces = get_lte_interfaces_names()

    if lte_interfaces:
        search.extend(lte_interfaces)

    for term in search:
        try:
            subprocess.check_output('sudo tc -force qdisc del dev %s root 2>/dev/null' % term, shell=True)
        except:
            pass

        try:
            subprocess.check_output('sudo tc -force qdisc del dev %s ingress handle ffff: 2>/dev/null' % term, shell=True)
        except:
            pass

    return True

def remove_linux_bridges():
    try:
        lines = subprocess.check_output('ls -l /sys/class/net/ | grep br_', shell=True).splitlines()

        for line in lines:
            bridge_name = line.rstrip().split('/')[-1]
            try:
                output = subprocess.check_output("sudo ip link set %s down " % bridge_name, shell=True)
            except:
                pass

            try:
                subprocess.check_output('sudo brctl delbr %s' % bridge_name, shell=True)
            except:
                pass
        return True
    except:
        return True

def reset_dhcpd():
    if os.path.exists(fwglobals.g.DHCPD_CONFIG_FILE_BACKUP):
        shutil.copyfile(fwglobals.g.DHCPD_CONFIG_FILE_BACKUP, fwglobals.g.DHCPD_CONFIG_FILE)

    cmd = 'sudo systemctl stop isc-dhcp-server'

    try:
        subprocess.check_output(cmd, shell=True)
    except:
        return False

    return True

def modify_dhcpd(is_add, params):
    """Modify /etc/dhcp/dhcpd configuration file.

    :param params:   Parameters from flexiManage.

    :returns: String with sed commands.
    """
    dev_id         = params['interface']
    range_start = params.get('range_start', '')
    range_end   = params.get('range_end', '')
    dns         = params.get('dns', {})
    mac_assign  = params.get('mac_assign', {})

    interfaces = fwglobals.g.router_cfg.get_interfaces(dev_id=dev_id)
    if not interfaces:
        return (False, "modify_dhcpd: %s was not found" % (dev_id))

    address = IPNetwork(interfaces[0]['addr'])
    router = str(address.ip)
    subnet = str(address.network)
    netmask = str(address.netmask)

    if not os.path.exists(fwglobals.g.DHCPD_CONFIG_FILE_BACKUP):
        shutil.copyfile(fwglobals.g.DHCPD_CONFIG_FILE, fwglobals.g.DHCPD_CONFIG_FILE_BACKUP)

    config_file = fwglobals.g.DHCPD_CONFIG_FILE

    remove_string = 'sudo sed -e "/subnet %s netmask %s {/,/}/d" ' \
                    '-i %s; ' % (subnet, netmask, config_file)

    range_string = ''
    if range_start:
        range_string = 'range %s %s;\n' % (range_start, range_end)

    if dns:
        dns_string = 'option domain-name-servers'
        for d in dns[:-1]:
            dns_string += ' %s,' % d
        dns_string += ' %s;\n' % dns[-1]
    else:
        dns_string = ''

    subnet_string = 'subnet %s netmask %s' % (subnet, netmask)
    routers_string = 'option routers %s;\n' % (router)
    dhcp_string = 'echo "' + subnet_string + ' {\n' + range_string + \
                 routers_string + dns_string + '}"' + ' | sudo tee -a %s;' % config_file

    if is_add == 1:
        exec_string = remove_string + dhcp_string
    else:
        exec_string = remove_string

    for mac in mac_assign:
        remove_string_2 = 'sudo sed -e "/host %s {/,/}/d" ' \
                          '-i %s; ' % (mac['host'], config_file)

        host_string = 'host %s {\n' % (mac['host'])
        ethernet_string = 'hardware ethernet %s;\n' % (mac['mac'])
        ip_address_string = 'fixed-address %s;\n' % (mac['ipv4'])
        mac_assign_string = 'echo "' + host_string + ethernet_string + ip_address_string + \
                            '}"' + ' | sudo tee -a %s;' % config_file

        if is_add == 1:
            exec_string += remove_string_2 + mac_assign_string
        else:
            exec_string += remove_string_2

    try:
        output = subprocess.check_output(exec_string, shell=True).decode()
    except Exception as e:
        return (False, "Exception: %s\nOutput: %s" % (str(e), output))

    return True

def vpp_multilink_update_labels(labels, remove, next_hop=None, dev_id=None, sw_if_index=None, result_cache=None):
    """Updates VPP with flexiwan multilink labels.
    These labels are used for Multi-Link feature: user can mark interfaces
    or tunnels with labels and than add policy to choose interface/tunnel by
    label where to forward packets to.

        REMARK: this function is temporary solution as it uses VPP CLI to
    configure lables. Remove it, when correspondent Python API will be added.
    In last case the API should be called directly from translation.

    :param labels:      python list of labels
    :param is_dia:      type of labels (DIA - Direct Internet Access)
    :param remove:      True to remove labels, False to add.
    :param dev_id:      Interface bus address if device to apply labels to.
    :param next_hop:    IP address of next hop.
    :param result_cache: cache, key and variable, that this function should store in the cache:
                            {'result_attr': 'next_hop', 'cache': <dict>, 'key': <key>}

    :returns: (True, None) tuple on success, (False, <error string>) on failure.
    """

    ids_list = fwglobals.g.router_api.multilink.get_label_ids_by_names(labels, remove)
    ids = ','.join(map(str, ids_list))

    if dev_id:
        vpp_if_name = dev_id_to_vpp_if_name(dev_id)
    elif sw_if_index:
        vpp_if_name = vpp_sw_if_index_to_name(sw_if_index)
    else:
        return (False, "Neither 'dev_id' nor 'sw_if_index' was found in params")

    if not vpp_if_name:
        return (False, "'vpp_if_name' was not found for %s" % dev_id)

    if not next_hop:
        tap = vpp_if_name_to_tap(vpp_if_name)
        next_hop, _ = get_interface_gateway(tap)
    if not next_hop:
        return (False, "'next_hop' was not provided and there is no default gateway")

    op = 'del' if remove else 'add'

    vppctl_cmd = 'fwabf link %s label %s via %s %s' % (op, ids, next_hop, vpp_if_name)

    out = _vppctl_read(vppctl_cmd, wait=False)
    if out is None:
        return (False, "failed vppctl_cmd=%s" % vppctl_cmd)

    # Store 'next_hope' in cache if provided by caller.
    #
    if result_cache and result_cache['result_attr'] == 'next_hop':
        key = result_cache['key']
        result_cache['cache'][key] = next_hop

    return (True, None)


def vpp_multilink_update_policy_rule(add, links, policy_id, fallback, order, acl_id=None, priority=None):
    """Updates VPP with flexiwan policy rules.
    In general, policy rules instruct VPP to route packets to specific interface,
    which is marked with multilink label that noted in policy rule.

        REMARK: this function is temporary solution as it uses VPP CLI to
    configure policy rules. Remove it, when correspondent Python API will be added.
    In last case the API should be called directly from translation.

    :param params: params - rule parameters:
                        policy-id - the policy id (two byte integer)
                        labels    - labels of interfaces to be used for packet forwarding
                        remove    - True to remove rule, False to add.

    :returns: (True, None) tuple on success, (False, <error string>) on failure.
    """
    op = 'add' if add else 'del'

    lan_vpp_name_list      = get_interface_vpp_names(type='lan')
    loopback_vpp_name_list = get_tunnel_interface_vpp_names()
    interfaces = lan_vpp_name_list + loopback_vpp_name_list

    if not add:
        for if_vpp_name in interfaces:
            vpp_multilink_attach_policy_rule(if_vpp_name, int(policy_id), priority, 0, True)
        fwglobals.g.policies.remove_policy(policy_id)

    fallback = 'fallback drop' if re.match(fallback, 'drop') else ''
    order    = 'select_group random' if re.match(order, 'load-balancing') else ''

    if acl_id is None:
        vppctl_cmd = 'fwabf policy %s id %d action %s %s' % (op, policy_id, fallback, order)
    else:
        vppctl_cmd = 'fwabf policy %s id %d acl %d action %s %s' % (op, policy_id, acl_id, fallback, order)

    group_id = 1
    for link in links:
        order  = 'random' if re.match(link.get('order', 'None'), 'load-balancing') else ''
        labels = link['pathlabels']
        ids_list = fwglobals.g.router_api.multilink.get_label_ids_by_names(labels)
        ids = ','.join(map(str, ids_list))

        vppctl_cmd += ' group %u %s labels %s' % (group_id, order, ids)
        group_id = group_id + 1

    out = _vppctl_read(vppctl_cmd, wait=False)
    if out is None or re.search('unknown|failed|ret=-', out):
        return (False, "failed vppctl_cmd=%s: %s" % (vppctl_cmd, out))

    if add:
        fwglobals.g.policies.add_policy(policy_id, priority)
        for if_vpp_name in interfaces:
            vpp_multilink_attach_policy_rule(if_vpp_name, int(policy_id), priority, 0, False)

    return (True, None)

def vpp_multilink_attach_policy_rule(int_name, policy_id, priority, is_ipv6, remove):
    """Attach VPP with flexiwan policy rules.

    :param int_name:  The name of the interface in VPP
    :param policy_id: The policy id (two byte integer)
    :param priority:  The priority (integer)
    :param is_ipv6:   True if policy should be applied on IPv6 packets, False otherwise.
    :param remove:    True to remove rule, False to add.

    :returns: (True, None) tuple on success, (False, <error string>) on failure.
    """

    op = 'del' if remove else 'add'
    ip_version = 'ip6' if is_ipv6 else 'ip4'

    vppctl_cmd = 'fwabf attach %s %s policy %d priority %d %s' % (ip_version, op, policy_id, priority, int_name)

    out = _vppctl_read(vppctl_cmd, wait=False)
    if out is None or re.search('unknown|failed|ret=-', out):
        return (False, "failed vppctl_cmd=%s" % vppctl_cmd)

    return (True, None)

def get_interface_vpp_names(type=None):
    res = []
    interfaces = fwglobals.g.router_cfg.get_interfaces()
    for params in interfaces:
        if type == None or re.match(type, params['type'], re.IGNORECASE):
            sw_if_index = dev_id_to_vpp_sw_if_index(params['dev_id'])
            if_vpp_name = vpp_sw_if_index_to_name(sw_if_index)
            res.append(if_vpp_name)
    return res

def get_tunnel_interface_vpp_names():
    res = []
    tunnels = fwglobals.g.router_cfg.get_tunnels()
    for params in tunnels:
        sw_if_index = vpp_ip_to_sw_if_index(params['loopback-iface']['addr'])
        if_vpp_name = vpp_sw_if_index_to_name(sw_if_index)
        res.append(if_vpp_name)
    return res

def add_static_route(addr, via, metric, remove, dev_id=None):
    """Add static route.

    :param addr:            Destination network.
    :param via:             Gateway address.
    :param metric:          Metric.
    :param remove:          True to remove route.
    :param dev_id:          Bus address of device to be used for outgoing packets.

    :returns: (True, None) tuple on success, (False, <error string>) on failure.
    """
    if addr == 'default':
        return (True, None)

    if not linux_check_gateway_exist(via):
        return (True, None)

    metric = ' metric %s' % metric if metric else ' metric 0'
    op     = 'replace'

    cmd_show = "sudo ip route show exact %s %s" % (addr, metric)
    try:
        output = subprocess.check_output(cmd_show, shell=True).decode()
    except:
        return False

    next_hop = ''
    if output:
        removed = False
        lines   = output.splitlines()
        for line in lines:
            words = line.split('via ')
            if len(words) > 1:
                if remove and not removed and re.search(via, words[1]):
                    removed = True
                    continue

                next_hop += ' nexthop via ' + words[1]

    if remove:
        if not next_hop:
            op = 'del'
        cmd = "sudo ip route %s %s%s %s" % (op, addr, metric, next_hop)
    else:
        if via in next_hop:
            return False
        if not dev_id:
            cmd = "sudo ip route %s %s%s nexthop via %s %s" % (op, addr, metric, via, next_hop)
        else:
            tap = dev_id_to_tap(dev_id)
            if not tap:
                return False
            cmd = "sudo ip route %s %s%s nexthop via %s dev %s %s" % (op, addr, metric, via, tap, next_hop)

    try:
        fwglobals.log.debug(cmd)
        output = subprocess.check_output(cmd, shell=True).decode()
    except Exception as e:
        if op == 'del':
            fwglobals.log.debug("'%s' failed: %s, ignore this error" % (cmd, str(e)))
            return True
        return (False, "Exception: %s\nOutput: %s" % (str(e), output))

    return True

def vpp_set_dhcp_detect(dev_id, remove):
    """Enable/disable DHCP detect feature.

    :param params: params:
                        dev_id -  Interface device bus address.
                        remove  - True to remove rule, False to add.

    :returns: (True, None) tuple on success, (False, <error string>) on failure.
    """
    addr_type, _ = dev_id_parse(dev_id)

    if addr_type != "pci":
        return (False, "addr type needs to be a pci address")

    op = 'del' if remove else ''

    sw_if_index = dev_id_to_vpp_sw_if_index(dev_id)
    int_name = vpp_sw_if_index_to_name(sw_if_index)


    vppctl_cmd = 'set dhcp detect intfc %s %s' % (int_name, op)

    out = _vppctl_read(vppctl_cmd, wait=False)
    if out is None:
        return (False, "failed vppctl_cmd=%s" % vppctl_cmd)

    return True

def tunnel_change_postprocess(add, addr):
    """Tunnel add/remove postprocessing

    :param params: params - rule parameters:
                        add -  True if tunnel is added, False otherwise.
                        addr - loopback address

    :returns: (True, None) tuple on success, (False, <error string>) on failure.
    """
    sw_if_index = vpp_ip_to_sw_if_index(addr)
    if_vpp_name = vpp_sw_if_index_to_name(sw_if_index)
    policies = fwglobals.g.policies.policies_get()
    remove = not add

    for policy_id, priority in list(policies.items()):
        vpp_multilink_attach_policy_rule(if_vpp_name, int(policy_id), priority, 0, remove)


# The messages received from flexiManage are not perfect :)
# Some of them should be not sent at all, some of them include modifications
# that are not importants, some of them do not comply with expected format.
# Below you can find list of problems fixed by this function:
#
# 1. May-2019 - message aggregation is not well defined in protocol between
# device and server. It uses several types of aggregations:
#   1. 'start-router' aggregation: requests are embedded into 'params' field on some request
#   2. 'add-interface' aggregation: 'params' field is list of 'interface params'
#   3. 'list' aggregation: the high level message is a list of requests
# As protocol is not well defined on this matter, for now we assume
# that 'list' is used for FWROUTER_API requests only (add-/remove-/modify-),
# so it should be handled as atomic operation and should be reverted in case of
# failure of one of the requests in opposite order - from the last succeeded
# request to the first, when the whole operation is considered to be failed.
# Convert both type of aggregations into same format:
# {
#   'message': 'aggregated',
#   'params' : {
#                'requests':     <list of aggregated requests>,
#                'original_msg': <original message>
#              }
# }
# The 'original_msg' is needed for configuration hash feature - every received
# message is used for signing router configuration to enable database sync
# between device and server. Once the protocol is fixed, there will be no more
# need in this proprietary format.
#
# 2. Nov-2020 - the 'add-/modify-interface' message might include both 'dhcp': 'yes'
# and 'ip' and 'gw' fields. These IP and GW are not used by the agent, but
# change in their values causes unnecessary removal and adding back interface
# and, as a result of this,  restart of network daemon and reconnection to
# flexiManage. To avoid this we fix the received message by cleaning 'ip' and
# 'gw' fields if 'dhcp' is 'yes'. Than if the fixed message includes no other
# modified parameters, it will be ignored by the agent.
#
def fix_received_message(msg):

    def _fix_aggregation_format(msg):
        requests = []

        # 'list' aggregation
        if type(msg) == list:
            return  \
                {
                    'message': 'aggregated',
                    'params' : { 'requests': copy.deepcopy(msg) }
                }

        # 'start-router' aggregation
        # 'start-router' might include interfaces and routes. Move them into list.
        if msg['message'] == 'start-router' and 'params' in msg:

            start_router_params = copy.deepcopy(msg['params'])  # We are going to modify params, so preserve original message
            if 'interfaces' in start_router_params:
                for iface_params in start_router_params['interfaces']:
                    requests.append(
                        {
                            'message': 'add-interface',
                            'params' : iface_params
                        })
                del start_router_params['interfaces']
            if 'routes' in start_router_params:
                for route_params in start_router_params['routes']:
                    requests.append(
                        {
                            'message': 'add-route',
                            'params' : route_params
                        })
                del start_router_params['routes']

            if len(requests) > 0:
                if bool(start_router_params):  # If there are params after deletions above - use them
                    requests.append(
                        {
                            'message': 'start-router',
                            'params' : start_router_params
                        })
                else:
                    requests.append(
                        {
                            'message': 'start-router'
                        })
                return \
                    {
                        'message': 'aggregated',
                        'params' : { 'requests': requests }
                    }

        # 'add-X' aggregation
        # 'add-interface'/'remove-interface' can have actually a list of interfaces.
        # This is done by setting 'params' as a list of interface params, where
        # every element represents parameters of some interface.
        if re.match('add-|remove-', msg['message']) and type(msg['params']) is list:

            for params in msg['params']:
                requests.append(
                    {
                        'message': msg['message'],
                        'params' : copy.deepcopy(params)
                    })

            return \
                {
                    'message': 'aggregated',
                    'params' : { 'requests': requests }
                }

        # Remove NULL elements from aggregated requests, if sent by bogus flexiManage
        #
        if msg['message'] == 'aggregated':
            requests = [copy.deepcopy(r) for r in msg['params']['requests'] if r]
            return \
                {
                    'message': 'aggregated',
                    'params' : { 'requests': requests }
                }

        # No conversion is needed here.
        # We return copy of object in order to be consistent with previous 'return'-s
        # which return new object. The caller function might rely on this,
        # e.g. see the fwglobals.g.handle_request() assumes
        #
        return copy.deepcopy(msg)


    def _fix_dhcp(msg):

        def _fix_dhcp_params(params):
            if params.get('dhcp') == 'yes':
                params['addr']    = ''
                params['addr6']   = ''
                params['gateway'] = ''

        if re.match('(add|modify)-interface', msg['message']):
            _fix_dhcp_params(msg['params'])
            return msg
        if re.match('aggregated|sync-device', msg['message']):
            for request in msg['params']['requests']:
                if re.match('(add|modify)-interface', request['message']):
                    _fix_dhcp_params(request['params'])
            return msg
        return msg

    # !!!!!!!!!!!!!!!!!!!!!!!!!!!!!!!!!!!!!!!!!!!!!!!!!!!!!!!!!!!!!!!!!!!!!!!!!!
    # Order of functions is important, as the first one (_fix_aggregation_format())
    # creates clone of the recieved message, so the rest functions can simply
    # modify it as they wish!
    # !!!!!!!!!!!!!!!!!!!!!!!!!!!!!!!!!!!!!!!!!!!!!!!!!!!!!!!!!!!!!!!!!!!!!!!!!!
    msg = _fix_aggregation_format(msg)
    msg = _fix_dhcp(msg)
    return msg


def wifi_get_available_networks(dev_id):
    """Get WIFI available access points.

    :param dev_id: Bus address of interface to get for.

    :returns: string array of essids
    """
    linux_if = dev_id_to_linux_if(dev_id)

    if linux_if:
        networks = []

        def clean(n):
            n = n.replace('"', '')
            n = n.strip()
            n = n.split(':')[-1]
            return n

        # make sure the interface is up
        cmd = 'ip link set dev %s up' % linux_if
        subprocess.check_output(cmd, shell=True)

        try:
            cmd = 'iwlist %s scan | grep ESSID' % linux_if
            networks = subprocess.check_output(cmd, shell=True).splitlines()
            networks = list(map(clean, networks))
            return networks
        except subprocess.CalledProcessError:
            return networks

    return networks

def connect_to_wifi(params):
    interface_name = dev_id_to_linux_if(params['dev_id'])

    if interface_name:
        essid = params['essid']
        password = params['password']

        wpaIsRun = True if pid_of('wpa_supplicant') else False
        if wpaIsRun:
            os.system('sudo killall wpa_supplicant')
            time.sleep(3)

        # create config file
        subprocess.check_output('wpa_passphrase %s %s | sudo tee /etc/wpa_supplicant.conf' % (essid, password), shell=True)

        try:
            output = subprocess.check_output('wpa_supplicant -i %s -c /etc/wpa_supplicant.conf -D wext -B -C /var/run/wpa_supplicant' % interface_name, shell=True)
            time.sleep(3)

            is_success = subprocess.check_output('wpa_cli  status | grep wpa_state | cut -d"=" -f2', shell=True)

            if is_success.strip() == 'COMPLETED':

                if params['useDHCP']:
                    subprocess.check_output('dhclient %s' % interface_name, shell=True)

                return True
            else:
                return False
        except subprocess.CalledProcessError:
            return False

    return False

def is_lte_interface_by_dev_id(dev_id):
    if_name = dev_id_to_linux_if(dev_id)
    return is_lte_interface(if_name)

def is_lte_interface(if_name):
    """Check if interface is LTE.

    :param dev_id: Bus address of interface to check.

    :returns: Boolean.
    """
    driver = get_interface_driver(if_name)
    supported_lte_drivers = ['cdc_mbim']
    if driver in supported_lte_drivers:
        return True

    return False

def lte_get_saved_apn():
    cmd = 'cat /etc/mbim-network.conf'
    try:
        out = subprocess.check_output(cmd, shell=True).strip()
        configs = out.split('=')
        if configs[0] == "APN":
            return configs[1]
        return ''
    except subprocess.CalledProcessError:
        return ''

    return ''

def configure_hostapd(dev_id, configuration):
    try:

        for index, band in enumerate(configuration):
            config = configuration[band]

            if config['enable'] == False:
                continue

            if_name = dev_id_to_linux_if(dev_id)
            data = {
                'ssid'                 : config.get('ssid', 'fwrouter_ap_%s' % band),
                'interface'            : if_name,
                'macaddr_acl'          : 0,
                'driver'               : 'nl80211',
                'auth_algs'            : 3,
                'ignore_broadcast_ssid': 1 if config.get('hideSsid', 0) == True else 0,
                'eap_server'           : 0,
                'logger_syslog'        : -1,
                'logger_syslog_level'  : 2,
                'logger_stdout'        : -1,
                'logger_stdout_level'  : 2,
                'max_num_sta'          : 128
            }

            if band == '5GHz':
                data['uapsd_advertisement_enabled=1'] = 1
                data['wmm_ac_bk_cwmin'] = 4
                data['wmm_ac_bk_cwmax'] = 10
                data['wmm_ac_bk_aifs'] = 7
                data['wmm_ac_bk_txop_limit'] = 0
                data['wmm_ac_bk_acm'] = 0
                data['wmm_ac_be_aifs'] = 3
                data['wmm_ac_be_cwmin'] = 4
                data['wmm_ac_be_cwmax'] = 10
                data['wmm_ac_be_txop_limit'] = 0
                data['wmm_ac_be_acm'] = 0
                data['wmm_ac_vi_aifs'] = 2
                data['wmm_ac_vi_cwmin'] = 3
                data['wmm_ac_vi_cwmax'] = 4
                data['wmm_ac_vi_txop_limit'] = 94
                data['wmm_ac_vi_acm'] = 0
                data['wmm_ac_vo_aifs'] = 2
                data['wmm_ac_vo_cwmin'] = 2
                data['wmm_ac_vo_cwmax'] = 3
                data['wmm_ac_vo_txop_limit'] = 47
                data['wmm_ac_vo_acm'] = 0

                data['tx_queue_data3_aifs'] = 7
                data['tx_queue_data3_cwmin'] = 15
                data['tx_queue_data3_cwmax'] = 1023
                data['tx_queue_data3_burst'] = 0
                data['tx_queue_data2_aifs'] = 3
                data['tx_queue_data2_cwmin'] = 15
                data['tx_queue_data2_cwmax'] = 63
                data['tx_queue_data2_burst'] = 0
                data['tx_queue_data1_aifs'] = 1
                data['tx_queue_data1_cwmin'] = 7
                data['tx_queue_data1_cwmax'] = 15
                data['tx_queue_data1_burst'] = 3.0
                data['tx_queue_data0_aifs'] = 1
                data['tx_queue_data0_cwmin'] = 3
                data['tx_queue_data0_cwmax'] = 7
                data['tx_queue_data0_burst'] = 1.5
            else:
                data['wmm_enabled'] = 0

            # Channel
            channel = config.get('channel', '0')
            data['channel'] = channel

            country_code = config.get('region', 'US')
            data['country_code'] = country_code
            if channel == '0':
                data['ieee80211d'] = 1
                data['ieee80211h'] = 1

            ap_mode = config.get('operationMode', 'g')

            if ap_mode == "g":
                data['hw_mode']       = 'g'

            elif ap_mode == "n":
                if band == '5GHz':
                    data['hw_mode']       = 'a'
                else:
                    data['hw_mode']       = 'g'

                data['ieee80211n']    = 1
                data['ht_capab']      = '[HT40+][LDPC][SHORT-GI-20][SHORT-GI-40][TX-STBC][RX-STBC1][DSSS_CCK-40]'

            elif ap_mode == "a":
                data['hw_mode']       = 'a'
                data['ieee80211n']    = 1
                data['ieee80211ac']   = 0
                data['wmm_enabled']   = 0

            elif ap_mode == "ac":
                data['hw_mode']       = 'a'
                data['ieee80211ac']   = 1
                data['ieee80211n']    = 1
                data['wmm_enabled']   = 1
                data['vht_oper_chwidth=0']   = 0
                data['ht_capab']      = '[MAX-MPDU-11454][RXLDPC][SHORT-GI-80][TX-STBC-2BY1][RX-STBC-1]'

            security_mode = config.get('securityMode', 'wpa2-psk')

            if security_mode == "wep":
                data['wep_default_key']       = 1
                data['wep_key1']              = '"%s"' % config.get('password', 'fwrouter_ap')
                data['wep_key_len_broadcast'] = 5
                data['wep_key_len_unicast']   = 5
                data['wep_rekey_period']      = 300
            elif security_mode == "wpa-psk":
                data['wpa'] = 1
                data['wpa_passphrase'] = config.get('password', 'fwrouter_ap')
                data['wpa_pairwise']   = 'TKIP CCMP'
            elif security_mode == "wpa2-psk":
                data['wpa'] = 2
                data['wpa_passphrase'] = config.get('password', 'fwrouter_ap')
                data['wpa_pairwise']   = 'CCMP'
                data['rsn_pairwise']   = 'CCMP'
                data['wpa_key_mgmt']   = 'WPA-PSK'
            elif security_mode == "wpa-psk/wpa2-psk":
                data['wpa'] = 3
                data['wpa_passphrase'] = config.get('password', 'fwrouter_ap')
                data['wpa_pairwise']   = 'TKIP CCMP'
                data['rsn_pairwise']   = 'CCMP'

            with open(fwglobals.g.HOSTAPD_CONFIG_DIRECTORY + 'hostapd_%s_fwrun.conf' % band, 'w+') as f:
                txt = ''
                for key in data:
                    txt += '%s=%s\n' % (key, data[key])

                file_write_and_flush(f, txt)

        return (True, None)
    except Exception as e:
        return (False, "Exception: %s" % str(e))

def wifi_ap_get_clients(interface_name):
    try:
        response = list()
        output = subprocess.check_output('iw dev %s station dump' % interface_name, shell=True).decode()
        if output:
            data = output.splitlines()
            for (idx, line) in enumerate(data):
                if 'Station' in line:
                    mac = line.split(' ')[1]
                    signal =  data[idx + 2].split(':')[-1].strip().replace("'", '') if 'signal' in data[idx + 2] else ''
                    ip = ''

                    try:
                        arp_output = subprocess.check_output('arp -a -n | grep %s' % mac, shell=True)
                    except:
                        arp_output = None

                    if arp_output:
                        ip = arp_output[arp_output.find("(")+1:arp_output.find(")")]

                    entry = {
                        'mac'   : mac,
                        'ip'    : ip,
                        'signal': signal
                    }
                    response.append(entry)
            a = "a"
    except Exception as e:
        return response

    return response

def start_hostapd():
    try:

        if pid_of('hostapd'):
            return (True, None)

        files = glob.glob("%s*fwrun.conf" % fwglobals.g.HOSTAPD_CONFIG_DIRECTORY)
        fwglobals.log.debug("get_hostapd_filenames: %s" % files)

        if files:
            files = ' '.join(files)

            # Start hostapd in background
            proc = subprocess.check_output('sudo hostapd %s -B -t -f %s' % (files, fwglobals.g.HOSTAPD_LOG_FILE), stderr=subprocess.STDOUT, shell=True)
            time.sleep(2)

            pid = pid_of('hostapd')
            if pid:
                return (True, None)

        return (False, 'Error in activating your access point. Your hardware may not support the selected settings')
    except subprocess.CalledProcessError as err:
        stop_hostapd()
        return (False, str(err.output))

def stop_hostapd():
    try:
        if pid_of('hostapd'):
            os.system('killall hostapd')

        files = glob.glob("%s*fwrun.conf" % fwglobals.g.HOSTAPD_CONFIG_DIRECTORY)
        for filePath in files:
            try:
                os.remove(filePath)
            except:
                print("Error while deleting file : ", filePath)
        return (True, None)
    except Exception as e:
        return (False, "Exception: %s" % str(e))

def get_inet6_by_linux_name(inf_name):
    interfacaes = psutil.net_if_addrs()
    if inf_name in interfacaes:
        for addr in interfacaes[inf_name]:
            if addr.family == socket.AF_INET6:
                inet6 = addr.address.split('%')[0]
                if addr.netmask != None:
                    inet6 += "/" + (str(IPAddress(addr.netmask).netmask_bits()))
                return inet6

    return None

def get_lte_interfaces_dev_ids():
    out = {}
    interfacaes = psutil.net_if_addrs()
    for nicname, addrs in list(interfacaes.items()):
        if is_lte_interface(nicname):
            dev_id = get_interface_dev_id(nicname)
            if dev_id:
                out[dev_id] = nicname
    return out

def configure_lte_interface(params):
    '''
    To get LTE connectivity, two steps are required:
    1. Creating a connection between the modem and cellular provider.
    2. Setting up the Linux interface with the IP/gateway received from the cellular provider
    This function is responsible for the second stage.
    If the vpp is running, we have special logic to configure LTE. This logic handled by the add_interface translator.
    '''
    try:
        dev_id = params['dev_id']
        if vpp_does_run() and is_interface_assigned_to_vpp(dev_id):
            # Make sure interface is up. It might be down due to suddenly disconnected
            nicname = dev_id_to_linux_if(dev_id)
            os.system('ifconfig %s up' % nicname)
            return (True, None)

        if not is_lte_interface_by_dev_id(dev_id):
            return (False, "dev_id %s is not a lte interface" % dev_id)

        ip_config = lte_get_ip_configuration(dev_id)
        ip = ip_config['ip']
        gateway = ip_config['gateway']
        metric = params.get('metric', '0')
        if not metric:
            metric = '0'

        nicname = dev_id_to_linux_if(dev_id)
        os.system('ifconfig %s %s up' % (nicname, ip))

        # remove old default router
        output = os.popen('ip route list match default | grep %s' % nicname).read().decode()
        if output:
            routes = output.splitlines()
            for r in routes:
                os.system('ip route del %s' % r)
        # set updated default route
        os.system('route add -net 0.0.0.0 gw %s metric %s' % (gateway, metric))

        clear_linux_interfaces_cache() # remove this code when move ip configuration to netplan
        return (True , None)
    except Exception as e:
        return (False, "Failed to configure lte for dev_id %s. (%s)" % (dev_id, str(e)))

def dev_id_to_usb_device(dev_id):
    try:
        usb_device = get_lte_cache(dev_id, 'usb_device')
        if usb_device:
            return usb_device

        driver = get_interface_driver_by_dev_id(dev_id)
        usb_addr = dev_id.split('/')[-1]
        output = subprocess.check_output('ls /sys/bus/usb/drivers/%s/%s/usbmisc/' % (driver, usb_addr), shell=True).strip()

        set_lte_cache(dev_id, 'usb_device', output)
        return output
    except subprocess.CalledProcessError as err:
        return None

def _run_qmicli_command(dev_id, flag):
    try:
        device = dev_id_to_usb_device(dev_id) if dev_id else 'cdc-wdm0'
        output = subprocess.check_output('qmicli --device=/dev/%s --device-open-proxy --%s' % (device, flag), shell=True, stderr=subprocess.STDOUT).decode()
        if output:
            return output.splitlines()
    except subprocess.CalledProcessError as err:
        fwglobals.log.debug('_run_qmicli_command: flag: %s. err: %s' % (flag, err.output.decode()))
    return []

def _run_mbimcli_command(dev_id, cmd):
    try:
        device = dev_id_to_usb_device(dev_id) if dev_id else 'cdc-wdm0'
        output = subprocess.check_output('mbimcli --device=/dev/%s --device-open-proxy %s' % (device, cmd), shell=True, stderr=subprocess.STDOUT).decode()
        if output:
            return output.splitlines()
    except subprocess.CalledProcessError as err:
        fwglobals.log.debug('_run_mbimcli_command: cmd: %s. err: %s' % (cmd, err.output.decode()))
    return []

def qmi_get_simcard_status(dev_id):
    return _run_qmicli_command(dev_id, 'uim-get-card-status')

def qmi_get_signals_state(dev_id):
    return _run_qmicli_command(dev_id, 'nas-get-signal-strength')

def qmi_get_connection_state(dev_id):
    '''
    The function will return the connection status.
    This is not about existsin session to the modem. But connectivity between modem to the cellular provider
    '''
    try:
        output = _run_qmicli_command(dev_id, 'wds-get-packet-service-status')
        if output:
            data = output.splitlines()
            for line in data:
                if 'Connection status' in line:
                    status = line.split(':')[-1].strip().replace("'", '')
                    return status == "connected"
    except subprocess.CalledProcessError as err:
        return False

def qmi_get_ip_configuration(dev_id):
    try:
        ip = None
        gateway = None
        cmd = 'wds-get-current-settings | grep "IPv4 address\|IPv4 subnet mask\|IPv4 gateway address"'
        output = _run_qmicli_command(dev_id, cmd)
        if output:
            lines = output.splitlines()
            for idx, line in enumerate(lines):
                if 'IPv4 address:' in line:
                    ip_without_mask = line.split(':')[-1].strip().replace("'", '')
                    mask = lines[idx + 1].split(':')[-1].strip().replace("'", '')
                    ip = ip_without_mask + '/' + str(IPAddress(mask).netmask_bits())
                    continue
                if 'IPv4 gateway address:' in line:
                    gateway = line.split(':')[-1].strip().replace("'", '')
                    break
        return (ip, gateway)
    except Exception as e:
        return (None, None)

def qmi_get_operator_name(dev_id):
    return _run_qmicli_command(dev_id, 'nas-get-operator-name')

def qmi_get_home_network(dev_id):
    return _run_qmicli_command(dev_id, 'nas-get-home-network')

def qmi_get_system_info(dev_id):
    return _run_qmicli_command(dev_id, 'nas-get-system-info')

def qmi_get_packet_service_state(dev_id):
    '''
    The function will return the connection status.
    This is not about existsin session to the modem. But connectivity between modem to the cellular provider
    '''
    return _run_qmicli_command(dev_id, 'wds-get-channel-rates')

def qmi_get_manufacturer(dev_id):
    return _run_qmicli_command(dev_id, 'dms-get-manufacturer')

def qmi_get_model(dev_id):
    return _run_qmicli_command(dev_id, 'dms-get-model')

def qmi_get_imei(dev_id):
    return _run_qmicli_command(dev_id, 'dms-get-ids')

def qmi_get_default_settings(dev_id):
    return _run_qmicli_command(dev_id, 'wds-get-default-settings=3gpp')

def qmi_sim_power_off(dev_id):
    return _run_qmicli_command(dev_id, 'uim-sim-power-off=1')

def qmi_sim_power_on(dev_id):
    return _run_qmicli_command(dev_id, 'uim-sim-power-on=1')

def qmi_get_phone_number(dev_id):
    return _run_qmicli_command(dev_id, 'dms-get-msisdn')

def lte_get_phone_number(dev_id):
    lines = qmi_get_phone_number(dev_id)
    for line in lines:
        if 'MSISDN:' in line:
            return line.split(':')[-1].strip().replace("'", '')
    return ''

def get_at_port(self, dev_id):
    at_ports = []
    try:
        addr_type, addr = dev_id_parse(dev_id)
        search_dev = '/'.join(addr.split('/')[:-1])
        output = subprocess.check_output('find /sys/bus/usb/devices/%s*/ -name dev' % search_dev, shell=True).decode().splitlines()
        pattern = '(ttyUSB[0-9])'
        tty_devices = []

        if output:
            for line in output:
                match = re.search(pattern, line)
                if match:
                    tty_devices.append(match.group(1))

        if len(tty_devices) > 0:
            for usb_port in tty_devices:
                try:
                    with serial.Serial('/dev/%s' % usb_port, 115200, timeout=1) as ser:
                        ser.write('AT\r')
                        t_end = time.time() + 1
                        while time.time() < t_end:
                            response = ser.readline()
                            if "OK" in response:
                                at_ports.append(ser.name)
                                break
                        ser.close()
                except:
                    pass
        return at_ports
    except:
        return at_ports

def lte_set_modem_to_mbim(dev_id):
    try:
        if_name = dev_id_to_linux_if(dev_id)
        lte_driver = get_interface_driver(if_name)
        if lte_driver == 'cdc_mbim':
            return (True, None)

        hardware_info = lte_get_hardware_info(dev_id)

        vendor = hardware_info['Vendor']
        model =  hardware_info['Model']

        at_commands = []
        if 'Quectel' in vendor and 'EM06-E' in model:
            print('Please wait...')
            at_commands = ['AT+QCFG="usbnet",2', 'AT+QPOWD=0']
            at_serial_port = get_at_port(dev_id)
            if at_serial_port and len(at_serial_port) > 0:
                ser = serial.Serial(at_serial_port[0])
                for at in at_commands:
                    ser.write(at + '\r')
                    time.sleep(0.5)
                ser.close()
                time.sleep(10)
                return (True, None)
            return (False, 'AT port not found. dev_id: %s' % dev_id)
        elif 'Sierra Wireless' in vendor:
            print('Please wait...')
            _run_qmicli_command(dev_id, 'dms-swi-set-usb-composition=8')
            _run_qmicli_command(dev_id, 'dms-set-operating-mode=offline')
            _run_qmicli_command(dev_id, 'dms-set-operating-mode=reset')
            time.sleep(10)
            return (True, None)
        else:
            return (False, 'vendor or model are not supported. (vendor: %s, model: %s)' % (vendor, model))
    except Exception as e:
        return (False, str(e))


def lte_get_default_settings(dev_id):
    default_settings = qmi_get_default_settings(dev_id)
    res = {
        'APN'     : '',
        'UserName': '',
        'Password': '',
        'Auth'    : ''
    }
    for line in lines:
        if 'APN' in line:
            res['APN'] = line.split(':')[-1].strip().replace("'", '')
            continue
        if 'UserName' in line:
            res['UserName'] = line.split(':')[-1].strip().replace("'", '')
            continue
        if 'Password' in line:
            res['Password'] = line.split(':')[-1].strip().replace("'", '')
            continue
        if 'Auth' in line:
            res['Auth'] = line.split(':')[-1].strip().replace("'", '')
            continue
    return res

def lte_get_pin_state(dev_id):
    res = {
        'PIN1_STATUS': '',
        'PIN1_RETRIES': '',
        'PUK1_RETRIES': '',
    }
    lines = qmi_get_simcard_status(dev_id)
    for index, line in enumerate(lines):
        if 'PIN1 state:' in line:
            res['PIN1_STATUS']= line.split(':')[-1].strip().replace("'", '').split(' ')[0]
            res['PIN1_RETRIES']= data[index + 1].split(':')[-1].strip().replace("'", '').split(' ')[0]
            res['PUK1_RETRIES']= data[index + 2].split(':')[-1].strip().replace("'", '').split(' ')[0]
            break
    return res

def lte_sim_status(dev_id):
    lines = qmi_get_simcard_status(dev_id)
    for line in lines:
        if 'Card state:' in line:
            state = line.split(':')[-1].strip().replace("'", '').split(' ')[0]
            return state
    return False

def lte_is_sim_inserted(dev_id):
    return lte_sim_status(dev_id) == "present"

def get_lte_cache(dev_id, key):
    cache = fwglobals.g.cache.lte
    lte_interface = cache.get(dev_id, {})
    return lte_interface.get(key)

def set_lte_cache(dev_id, key, value):
    cache = fwglobals.g.cache.lte
    lte_interface = cache.get(dev_id)
    if not lte_interface:
        fwglobals.g.cache.lte[dev_id] = {}
        lte_interface = fwglobals.g.cache.lte[dev_id]

    lte_interface[key] = value

def lte_disconnect(dev_id, hard_reset_service=False):
    try:
        session = get_lte_cache(dev_id, 'session')
        if_name = get_lte_cache(dev_id, 'if_name')
        if not session:
            session = '0' # defualt session
        if not if_name:
            if_name = dev_id_to_linux_if(dev_id)

        _run_mbimcli_command(dev_id, '--disconnect=%s' % session)
        os.system('sudo ip link set dev %s down && sudo ip addr flush dev %s' % (if_name, if_name))

        # update the cache
        set_lte_cache(dev_id, 'ip', '')
        set_lte_cache(dev_id, 'gateway', '')

        if hard_reset_service:
            _run_qmicli_command(dev_id, 'wds-reset')
            _run_qmicli_command(dev_id, 'nas-reset')
            _run_qmicli_command(dev_id, 'uim-reset')

        clear_linux_interfaces_cache() # remove this code when move ip configuration to netplan

        return (True, None)
    except subprocess.CalledProcessError as e:
        return (False, "Exception: %s" % (str(e)))

def lte_prepare_connection_params(params):
    connection_params = []
    if 'apn' in params and params['apn']:
        connection_params.append('apn=%s' % params['apn'])
    if 'user' in params and params['user']:
        connection_params.append('username=%s' % params['user'])
    if 'password' in params and params['password']:
        connection_params.append('password=%s' % params['password'])
    if 'auth' in params and params['auth']:
        connection_params.append('auth=%s' % params['auth'])

    return ",".join(connection_params)

def qmi_verify_pin(dev_id, pin):
    fwglobals.log.debug('verifying lte pin number')
    _run_qmicli_command(dev_id, 'uim-verify-pin=PIN1,%s' % pin)
    time.sleep(2)
    return lte_get_pin_state(dev_id)

def qmi_set_pin_protection(dev_id, pin, is_enable):
    _run_qmicli_command(dev_id, 'uim-set-pin-protection=PIN1,%s,%s' % ('enable' if is_enable else 'disable', pin))
    time.sleep(1)
    return lte_get_pin_state(dev_id)

def qmi_change_pin(dev_id, old_pin, new_pin):
    _run_qmicli_command(dev_id, 'uim-change-pin=PIN1,%s,%s' % (old_pin, new_pin))
    time.sleep(1)
    return lte_get_pin_state(dev_id)

def qmi_unblocked_pin(dev_id, puk, new_pin):
    _run_qmicli_command(dev_id, 'uim-unblock-pin=PIN1,%s,%s' % (puk, new_pin))
    time.sleep(1)
    return lte_get_pin_state(dev_id)

def mbim_is_connected(dev_id):
    lines = _run_mbimcli_command(dev_id, '--query-connection-state')
    for line in lines:
        if 'Activation state' in line:
            return line.split(':')[-1].strip().replace("'", '') == 'activated'
    return False

def reset_modem(dev_id):
    set_lte_cache(dev_id, 'state', 'resetting')
    try: # make sure we set 'resetting' cache to false
        fwglobals.log.debug('reset_modem: reset starting')
        _run_qmicli_command(dev_id,'dms-set-operating-mode=offline')
        _run_qmicli_command(dev_id,'dms-set-operating-mode=reset')
        time.sleep(10)
        _run_qmicli_command(dev_id,'dms-set-operating-mode=online')
        fwglobals.log.debug('reset_modem: reset finished')
    except Exception as e:
        pass
    set_lte_cache(dev_id, 'state', '')

def lte_connect(params, reset=False):
    # with fwglobals.g.cache.lock:
    dev_id = params['dev_id']

    if reset:
        reset_modem(dev_id)

    if not lte_is_sim_inserted(dev_id):
        qmi_sim_power_off(dev_id)
        time.sleep(1)
        qmi_sim_power_on(dev_id)
        time.sleep(1)
        inserted = lte_is_sim_inserted(dev_id)
        if not inserted:
            return (False, "Sim is not presented")

    # check PIN status
    pin_state = lte_get_pin_state(params['dev_id']).get('PIN1_STATUS', 'disabled')
    if pin_state not in ['disabled', 'enabled-verified']:
        pin = params.get('pin')
        if not pin:
            return (False, "PIN is required")

        updated_pin_state = qmi_verify_pin(dev_id, pin).get('PIN1_STATUS')
        if updated_pin_state not in['disabled', 'enabled-verified']:
            return (False, "PIN is wrong")

    try:
        is_modem_connected = mbim_is_connected(dev_id)
        if is_modem_connected:
            return (True, None)

        set_lte_cache(dev_id, 'state', 'connecting')

        # make sure context is released
        lte_disconnect(dev_id)

        connection_params = lte_prepare_connection_params(params)

        _run_mbimcli_command(dev_id, '--query-subscriber-ready-status --no-close')
        _run_mbimcli_command(dev_id, '--query-registration-state --no-open=3 --no-close')
        _run_mbimcli_command(dev_id, '--attach-packet-service --no-open=4 --no-close')
        grep = '| grep "Session ID\|IP [0]\|Gateway"'
        lines = _run_mbimcli_command(dev_id, '--connect=%s --no-open=5 --no-close %s' % (connection_params, grep))

        set_lte_cache(dev_id, 'if_name', dev_id_to_linux_if(dev_id))

        for line in lines:
            if 'Session ID:' in line:
                session = line.split(':')[-1].strip().replace("'", '')
                set_lte_cache(dev_id, 'session', session)
                continue
            if 'IP [0]:' in line:
                ip = line.split(':')[-1].strip().replace("'", '')
                set_lte_cache(dev_id, 'ip', ip)
                continue
            if 'Gateway:' in line:
                gateway = line.split(':')[-1].strip().replace("'", '')
                set_lte_cache(dev_id, 'gateway', gateway)
                break

        set_lte_cache(dev_id, 'state', '')
        return (True, None)
    except Exception as e:
        fwglobals.log.debug('lte_connect: faild to connect lte. %s' % str(e))
        if not reset:
            return lte_connect(params, True)
        set_lte_cache(dev_id, 'state', '')
        return (False, "Exception: %s" % str(e))

def lte_get_system_info(dev_id):
    try:
        result = {
            'Cell_Id'        : '',
            'Operator_Name'  : '',
            'MCC'            : '',
            'MNC'            : ''
        }

        lines = qmi_get_system_info(dev_id)
        for line in lines:
            if 'Cell ID' in line:
                result['Cell_Id'] = line.split(':')[-1].strip().replace("'", '')
                continue
            if 'MCC' in line:
                result['MCC'] = line.split(':')[-1].strip().replace("'", '')
                continue
            if 'MNC' in line:
                result['MNC'] = line.split(':')[-1].strip().replace("'", '')
                continue

        lines = qmi_get_operator_name(dev_id)
        for line in lines:
            if '\tName' in line:
                name = line.split(':')[-1].strip().replace("'", '')
                result['Operator_Name'] = name if bool(re.match("^[a-zA-Z0-9_ ]*$", name)) else ''
                break

        return result
    except Exception as e:
         return result

def lte_get_hardware_info(dev_id):
    try:
        result = {
            'Vendor'   : '',
            'Model'    : '',
            'Imei': '',
        }

        lines = qmi_get_manufacturer(dev_id)
        for line in lines:
            if 'Manufacturer' in line:
                result['Vendor'] = line.split(':')[-1].strip().replace("'", '')
                break

        lines = qmi_get_model(dev_id)
        for line in lines:
            if 'Model' in line:
                result['Model'] = line.split(':')[-1].strip().replace("'", '')
                break

        lines = qmi_get_imei(dev_id)
        for line in lines:
            if 'IMEI' in line:
                result['Imei'] = line.split(':')[-1].strip().replace("'", '')
                break


        return result
    except Exception as e:
        return result

def lte_get_packets_state(dev_id):
    try:
        result = {
            'Uplink_speed'  : 0,
            'Downlink_speed': 0
        }

        lines = qmi_get_packet_service_state(dev_id)
        for line in lines:
            if 'Max TX rate' in line:
                result['Uplink_speed'] = line.split(':')[-1].strip().replace("'", '')
                continue
            if 'Max RX rate' in line:
                result['Downlink_speed'] = line.split(':')[-1].strip().replace("'", '')
                continue
        return result
    except Exception as e:
        return result

def lte_get_connection_state(dev_id):
    try:
        result = {
            'Activation_state' : 0,
            'IP_type'  : 0,
        }

        modem_info = qmi_get_connection_state(dev_id)
        if modem_info:
            data = modem_info.splitlines()
            for line in data:
                if 'Activation state:' in line:
                    result['Activation_state'] = line.split(':')[-1].strip().replace("'", '')
                    continue
                if 'IP type' in line:
                    result['IP_type'] = line.split(':')[-1].strip().replace("'", '')
                    continue
        return result
    except Exception as e:
        return result

def lte_get_radio_signals_state(dev_id):
    try:
        result = {
            'RSSI' : 0,
            'RSRP' : 0,
            'RSRQ' : 0,
            'SINR' : 0,
            'SNR'  : 0,
            'text' : ''
        }
        lines = qmi_get_signals_state(dev_id)
        for index, line in enumerate(lines):
            if 'RSSI' in line:
                result['RSSI'] = data[index + 1].split(':')[-1].strip().replace("'", '')
                dbm_num = int(result['RSSI'].split(' ')[0])
                if -95 >= dbm_num:
                    result['text'] = 'Marginal'
                elif -85 >= dbm_num:
                    result['text'] = 'Very low'
                elif -80 >= dbm_num:
                    result['text'] = 'Low'
                elif -70 >= dbm_num:
                    result['text'] = 'Good'
                elif -60 >= dbm_num:
                    result['text'] = 'Very Good'
                elif -50 >= dbm_num:
                    result['text'] = 'Excellent'
                continue
            if 'SINR' in line:
                result['SINR'] = line.split(':')[-1].strip().replace("'", '')
                continue
            if 'RSRQ' in line:
                result['RSRQ'] = data[index + 1].split(':')[-1].strip().replace("'", '')
                continue
            if 'SNR' in line:
                result['SNR'] = data[index + 1].split(':')[-1].strip().replace("'", '')
                continue
            if 'RSRP' in line:
                result['RSRP'] = data[index + 1].split(':')[-1].strip().replace("'", '')
                continue
        return result
    except Exception as e:
        return result

def mbim_get_ip_configuration(dev_id):
    ip = None
    gateway = None
    try:
        lines = _run_mbimcli_command(dev_id, '--query-ip-configuration --no-close --no-open=6')
        for line in lines:
            if 'IP [0]:' in line:
                ip = line.split(':')[-1].strip().replace("'", '')
                continue
            if 'Gateway:' in line:
                gateway = line.split(':')[-1].strip().replace("'", '')
                break
        return (ip, gateway)
    except Exception as err:
        return (ip, gateway)

def lte_get_ip_configuration(dev_id, key=None, cache=True):
    try:
        response = {
            'ip'      : '',
            'gateway' : '',
        }

        # try to get it from cache
        ip = get_lte_cache(dev_id, 'ip')
        gateway =  get_lte_cache(dev_id, 'gateway')

        # if not exists in cache, take from modem and update cache
        if not ip or not gateway or cache == False:
            ip, gateway = qmi_get_ip_configuration(dev_id)

            if ip and gateway:
                set_lte_cache(dev_id, 'ip', ip)
                set_lte_cache(dev_id, 'gateway', gateway)

        response['ip'] = ip
        response['gateway'] = gateway

        if key:
            return response[key]
        return response
    except Exception as e:
        return response

def is_wifi_interface_by_dev_id(dev_id):
    linux_if = dev_id_to_linux_if(dev_id)
    return is_wifi_interface(linux_if)

def is_wifi_interface(if_name):
    """Check if interface is WIFI.

    :param if_name: Interface name to check.

    :returns: Boolean.
    """
    try:
        lines = subprocess.check_output('iwconfig', shell=True, stderr=subprocess.STDOUT).splitlines()
        for line in lines:
            if if_name in line and not 'no wireless extensions' in line:
                return True
    except Exception as e:
        return False

    return False

def get_ethtool_value(linuxif, ethtool_key):
    val = ''
    try:
        cmd = 'ethtool -i %s' % linuxif
        lines = subprocess.check_output(cmd, shell=True, stderr=subprocess.STDOUT).decode().splitlines()
        for line in lines:
            if ethtool_key in line:
                val = line.split("%s: " % ethtool_key, 1)[-1]
                break
    except subprocess.CalledProcessError as e:
        fwglobals.log.error('Exception: ' + str(e))
        pass

    return val

def get_interface_driver_by_dev_id(dev_id):
    if_name = dev_id_to_linux_if(dev_id)
    return get_interface_driver(if_name)

def get_interface_driver(if_name):
    """Get Linux interface driver.

    :param if_name: interface name in Linux.

    :returns: driver name.
    """
    with fwglobals.g.cache.lock:
        interface = fwglobals.g.cache.linux_interfaces_by_name.get(if_name)
        if not interface:
            fwglobals.g.cache.linux_interfaces_by_name[if_name] = {}
            interface = fwglobals.g.cache.linux_interfaces_by_name.get(if_name)

        driver = interface.get('driver')
        if driver:
            return driver

        driver = get_ethtool_value(if_name, 'driver')

        interface.update({'driver': driver})
        return driver

def is_dpdk_interface(dev_id):
    return not is_non_dpdk_interface(dev_id)

def is_non_dpdk_interface(dev_id):
    """Check if interface is not supported by dpdk.

    :param dev_id: Bus address of interface to check.

    :returns: boolean.
    """

    # 0000:06:00.00 'I210 Gigabit Network Connection' if=eth0 drv=igb unused= 192.168.1.11
    # 0000:0a:00.00 'Ethernet Connection X553 1GbE' if=eth4 drv=ixgbe unused= 10.0.0.1
    # 0000:07:00.00 'I210 Gigabit Network Connection' if=eth2 drv=igb unused=vfio-pci,uio_pci_generic =192.168.0.1

    if is_wifi_interface_by_dev_id(dev_id):
        return True
    if is_lte_interface_by_dev_id(dev_id):
        return True

    return False

<<<<<<< HEAD
def get_bus_info(interface_name):
    """Get LTE device bus info.

    :param interface_name: Interface name to check.

    :returns: bus_info .
    """
    try:
        cmd = 'ethtool -i %s' % interface_name
        out = subprocess.check_output(cmd, shell=True).decode().splitlines()
        vals = out[4].decode().split("bus-info: ", 1)
        return str(vals[-1])
    except subprocess.CalledProcessError:
        return ''

=======
>>>>>>> 515a508b
def frr_create_ospfd(frr_cfg_file, ospfd_cfg_file, router_id):
    '''Creates the /etc/frr/ospfd.conf file, initializes it with router id and
    ensures that ospf is switched on in the frr configuration'''

    # Ensure that ospfd is switched on in /etc/frr/daemons.
    subprocess.check_call('sudo sed -i -E "s/ospfd=no/ospfd=yes/" %s' % frr_cfg_file, shell=True)

    if os.path.exists(ospfd_cfg_file):
        return

    # Initialize ospfd.conf
    with open(ospfd_cfg_file,"w") as f:
        file_write_and_flush(f,
            'hostname ospfd\n' + \
            'password zebra\n' + \
            'log file /var/log/frr/ospfd.log informational\n' + \
            'log stdout\n' + \
            '!\n' + \
            'router ospf\n' + \
            '    ospf router-id ' + router_id + '\n' + \
            '!\n')

def file_write_and_flush(f, data):
    '''Wrapper over the f.write() method that flushes wrote content
    into the disk immediately

    :param f:       the python file object
    :param data:    the data to write into file
    '''
    f.write(data)
    f.flush()
    os.fsync(f.fileno())

def netplan_apply(caller_name=None):
    '''Wrapper over the f.write() method that flushes wrote content
    into the disk immediately

    :param f:       the python file object
    :param data:    the data to write into file
    '''
    try:
        # Before netplan apply go and note the default route.
        # If it will be changed as a result of netplan apply, we return True.
        #
        if fwglobals.g.fwagent:
            (_, _, dr_dev_id_before) = get_default_route()

        # Now go and apply the netplan
        #
        cmd = 'netplan apply'
        log_str = caller_name + ': ' + cmd if caller_name else cmd
        fwglobals.log.debug(log_str)
        os.system(cmd)
        time.sleep(1)  				# Give a second to Linux to configure interfaces

        # Netplan might change interface names, e.g. enp0s3 -> vpp0, or other parameters so reset cache
        #
        fwglobals.g.cache.linux_interfaces_by_name.clear()
        clear_linux_interfaces_cache()

        # Find out if the default route was changed. If it was - reconnect agent.
        #
        if fwglobals.g.fwagent:
            (_, _, dr_dev_id_after) = get_default_route()
            if dr_dev_id_before != dr_dev_id_after:
                fwglobals.log.debug(
                    "%s: netplan_apply: default route changed (%s->%s) - reconnect" % \
                    (caller_name, dr_dev_id_before, dr_dev_id_after))
                fwglobals.g.fwagent.reconnect()

    except Exception as e:
        fwglobals.log.debug("%s: netplan_apply failed: %s" % (caller_name, str(e)))
        return False

def compare_request_params(params1, params2):
    """ Compares two dictionaries while normalizing them for comparison
    and ignoring orphan keys that have None or empty string value.
        The orphans keys are keys that present in one dict and don't
    present in the other dict, thanks to Scooter Software Co. for the term :)
        We need this function to pay for bugs in flexiManage code, where
    is provides add-/modify-/remove-X requests for same configuration
    item with inconsistent letter case, None/empty string,
    missing parameters, etc.
        Note! The normalization is done for top level keys only!
    """
    if not params1 or not params2:
        return False
    if type(params1) != type(params2):
        return False
    if type(params1) != dict:
        return (params1 == params2)

    set_keys1   = set(params1.keys())
    set_keys2   = set(params2.keys())
    keys1_only  = list(set_keys1 - set_keys2)
    keys2_only  = list(set_keys2 - set_keys1)
    keys_common = set_keys1.intersection(set_keys2)

    for key in keys1_only:
        if type(params1[key]) == bool or params1[key]:
            # params1 has non-empty string/value that does not present in params2
            return False

    for key in keys2_only:
        if type(params2[key]) == bool or params2[key]:
            # params2 has non-empty string/value that does not present in params1
            return False

    for key in keys_common:
        val1 = params1[key]
        val2 = params2[key]

        # If both values are neither None-s nor empty strings.
        # False booleans will be handled by next 'elif'.
        #
        if val1 and val2:
            if (type(val1) == str) and (type(val2) == str):
                if val1.lower() != val2.lower():
                    return False    # Strings are not equal
            elif type(val1) != type(val2):
                return False        # Types are not equal
            elif val1 != val2:
                return False        # Values are not equal

        # If False booleans or
        # if one of values not exists or empty string
        #
        elif (val1 and not val2) or (not val1 and val2):
            return False

    return True

def check_if_virtual_environment():
    virt_exist = os.popen('dmesg |grep -i hypervisor| grep -i detected').read()
    if virt_exist =='':
        return False
    else:
        return True

def check_root_access():
    if os.geteuid() == 0: return True
    print("Error: requires root privileges, try to run 'sudo'")
    return False

def set_default_linux_reverse_path_filter(rpf_value):

    """ set default and all (current) rp_filter value of Linux

    : param rpf_value: RPF value to be set using the sysctl command
    """
    sys_cmd = 'sysctl -w net.ipv4.conf.all.rp_filter=%d > /dev/null' % (rpf_value)
    rc = os.system(sys_cmd)
    if rc:
        fwglobals.log.error("RPF set command failed : %s" % (sys_cmd))
    else:
        fwglobals.log.debug("RPF set command successfully executed: %s" % (sys_cmd))

    sys_cmd = 'sysctl -w net.ipv4.conf.default.rp_filter=%d > /dev/null' % (rpf_value)
    rc = os.system(sys_cmd)
    if rc:
        fwglobals.log.error("RPF set command failed : %s" % (sys_cmd))
    else:
        fwglobals.log.debug("RPF set command successfully executed: %s" % (sys_cmd))
    return rc

def update_linux_metric(prefix, dev, metric):
    """Invokes 'ip route' commands to update metric on the provide device.
    """
    try:
        cmd = "ip route show exact %s dev %s" % (prefix, dev)
        os_route = subprocess.check_output(cmd, shell=True).decode().strip()
        if not os_route:
            raise Exception("'%s' returned nothing" % cmd)
        cmd = "ip route del " + os_route
        ok = not subprocess.call(cmd, shell=True)
        if not ok:
            raise Exception("'%s' failed" % cmd)
        if 'metric ' in os_route:  # Replace metric in os route string
            os_route = re.sub('metric [0-9]+', 'metric %d' % metric, os_route)
        else:
            os_route += ' metric %d' % metric
        cmd = "ip route add " + os_route
        ok = not subprocess.call(cmd, shell=True)
        if not ok:
            raise Exception("'%s' failed" % cmd)
        return (True, None)
    except Exception as e:
        return (False, str(e))


def vmxnet3_unassigned_interfaces_up():
    """This function finds vmxnet3 interfaces that should NOT be controlled by
    VPP and brings them up. We call these interfaces 'unassigned'.
    This hack is needed to prevent disappearing of unassigned interfaces from
    Linux, as VPP captures all down interfaces on start.

    Note for non vmxnet3 interfaces we solve this problem in elegant way - we
    just add assigned interfaces to the white list in the VPP startup.conf,
    so VPP captures only them, while ignoring the unassigned interfaces, either
    down or up. In case of vmxnet3 we can't use the startup.conf white list,
    as placing them there causes VPP to bind them to vfio-pci driver on start,
    so trial to bind them later to the vmxnet3 driver by call to the VPP
    vmxnet3_create() API fails. Hence we go with the dirty workaround of UP state.
    """
    try:
        linux_interfaces = get_linux_interfaces()
        assigned_list    = fwglobals.g.router_cfg.get_interfaces()
        assigned_dev_ids    = [params['dev_id'] for params in assigned_list]

        for dev_id in linux_interfaces:
            if not dev_id in assigned_dev_ids:
                if dev_id_is_vmxnet3(dev_id):
                    os.system("ip link set dev %s up" % linux_interfaces[dev_id]['name'])

    except Exception as e:
        fwglobals.log.debug('vmxnet3_unassigned_interfaces_up: %s (%s)' % (str(e),traceback.format_exc()))
        pass

def get_reconfig_hash():
    """ This function creates a string that holds all the information added to the reconfig
    data, and then create a hash string from it.

    : return : md5 hash result of all the data collected or empty string.
    """
    res = ''

    linux_interfaces = get_linux_interfaces()
    for dev_id in copy.deepcopy(linux_interfaces):
        name = linux_interfaces[dev_id]['name']

        is_lte = is_lte_interface(name)
        if is_lte:
            is_assigned = is_interface_assigned_to_vpp(dev_id)
            if is_assigned and fwglobals.g.router_api.state_is_started():
                tap_name = dev_id_to_tap(dev_id)
                if tap_name:
                    name = tap_name

        addr = get_interface_address(name, log=False)
        gw, metric = get_interface_gateway(name)

        addr = addr.split('/')[0] if addr else ''

        res += 'addr:'    + addr + ','
        res += 'gateway:' + gw + ','
        res += 'metric:'  + metric + ','
        if gw and addr:
            res += 'public_ip:'   + linux_interfaces[dev_id]['public_ip'] + ','
            res += 'public_port:' + str(linux_interfaces[dev_id]['public_port']) + ','

    hash = hashlib.md5(res.encode()).hexdigest()
    fwglobals.log.debug("get_reconfig_hash: %s: %s" % (hash, res))
    return hash

def _vpp_nat_address_add_remove(vpp_if_name_remove, vpp_if_name_add):

    if vpp_if_name_remove is not None:
        fwglobals.log.debug("NAT Address Remove- (%s)" % (vpp_if_name_remove))
        vppctl_cmd = 'nat44 add interface address %s del' % vpp_if_name_remove
        out = _vppctl_read(vppctl_cmd, wait=False)
        if out is None:
            return (False, "failed vppctl_cmd=%s" % vppctl_cmd)

    if vpp_if_name_add is not None:
        fwglobals.log.debug("NAT Address Add- (%s)" % (vpp_if_name_add))
        vppctl_cmd = 'nat44 add interface address %s' % vpp_if_name_add
        out = _vppctl_read(vppctl_cmd, wait=False)
        if out is None:
            # revert 'nat44 add interface address del'
            if vpp_if_name_remove:
                vppctl_cmd = 'nat44 add interface address %s' % vpp_if_name_remove
                _vppctl_read(vppctl_cmd, wait=False)
            return (False, "failed vppctl_cmd=%s" % vppctl_cmd)

    return (True, None)

def get_min_metric_device(skip_dev_id):

    metric_min_dev_id = None
    metric_min = sys.maxsize

    wan_list = fwglobals.g.router_cfg.get_interfaces(type='wan')
    for wan in wan_list:
        if skip_dev_id and skip_dev_id == wan['dev_id']:
            fwglobals.log.trace("Min Metric Check - Skip dev_id: %s" % (skip_dev_id))
            continue

        metric_iter_str = wan.get('metric')
        fwglobals.log.trace("Min Metric Check (Device: %s) Metric: %s" %
            (wan['dev_id'], metric_iter_str))
        metric_iter = int(metric_iter_str or 0)
        metric_iter = get_wan_failover_metric(wan['dev_id'], metric_iter)
        fwglobals.log.trace("Min Metric Check (Device: %s) FO Metric: %d" %
            (wan['dev_id'], metric_iter))
        if metric_iter < metric_min:
            metric_min = metric_iter
            metric_min_dev_id = wan['dev_id']

    return (metric_min_dev_id, metric_min)

def vpp_nat_add_del_identity_mapping(vpp_if_name, protocol, port, is_add):

    del_str = '' if is_add else 'del'
    vppctl_cmd = 'nat44 add identity mapping external %s %s %d vrf 0 %s' %\
        (vpp_if_name, protocol, port, del_str)
    out = _vppctl_read(vppctl_cmd, wait=False)
    if out is None:
        fwglobals.log.error("Failed vppctl command: %s" % vppctl_cmd)
    else:
        fwglobals.log.debug("Executed nat44 mapping command: %s" % vppctl_cmd)

def vpp_nat_addr_update_on_metric_change(dev_id, new_metric):

    vpp_if_name_remove = None
    vpp_if_name_add = None

    # Find interface with lowest metric - excluding the passed dev_id
    (metric_min_dev_id, metric_min) = get_min_metric_device(dev_id)
    fwglobals.log.debug("NAT Address - Metric change Device Id:%s New Metric: %d \
        Min Dev id: %s Min Metric: %d" % (dev_id, new_metric, metric_min_dev_id, metric_min))

    if metric_min_dev_id is None:
        return True

    # One other WAN link exist
    if (new_metric > metric_min):
        # Case of device route metric Increased i.e Move to lower priority
        vpp_if_name_remove = dev_id_to_vpp_if_name(dev_id)
        vpp_if_name_add = dev_id_to_vpp_if_name(metric_min_dev_id)
    elif (new_metric < metric_min):
        # Case of device route metric Decreased i.e. Move to higher priority
        vpp_if_name_remove = dev_id_to_vpp_if_name(metric_min_dev_id)
        vpp_if_name_add = dev_id_to_vpp_if_name(dev_id)

    '''
    On removing NAT interface address - Identity mapping on the interface gets to a partially
    removed state in VPP. So, removing and re-adding identity mapping on interface address deletion.
    A good fix would be to root cause and modify VPP and ensure the identity mappings do not need
    deletion and addition (addition needed for vxlan tunnel) on nat44 address removal.
    '''
    if vpp_if_name_remove:
        vpp_nat_add_del_identity_mapping(vpp_if_name_remove, 'udp', 4789, 0)

    success = _vpp_nat_address_add_remove(vpp_if_name_remove, vpp_if_name_add)

    if vpp_if_name_remove:
        vpp_nat_add_del_identity_mapping(vpp_if_name_remove, 'udp', 4789, 1)

    return success


def vpp_nat_addr_update_on_interface_add(dev_id, metric, remove):

    vpp_if_name_remove = None
    vpp_if_name_add = None

    metric = get_wan_failover_metric(dev_id, metric)
    #Find interface with lowest metric - excluding the passed dev_id
    (metric_min_dev_id, metric_min) = get_min_metric_device(dev_id)

    fwglobals.log.debug("NAT Address - Interface Add/Remove Device Id:%s (Remove: %d): Metric: %d\
        Min Dev id: %s Min Metric: %d" % (dev_id, remove, metric, metric_min_dev_id, metric_min))

    if remove:
        if metric_min_dev_id is None:
            # Remove self
            vpp_if_name_remove = dev_id_to_vpp_if_name(dev_id)
        else:
            if (metric < metric_min):
                # Remove self and Add next min
                vpp_if_name_remove = dev_id_to_vpp_if_name(dev_id)
                vpp_if_name_add = dev_id_to_vpp_if_name(metric_min_dev_id)
    else:
        if metric_min_dev_id is None:
            # Add self
            vpp_if_name_add = dev_id_to_vpp_if_name(dev_id)
        else:
            if metric < metric_min:
                # Add self and Remove previous min
                vpp_if_name_remove = dev_id_to_vpp_if_name(metric_min_dev_id)
                vpp_if_name_add = dev_id_to_vpp_if_name(dev_id)

    success = _vpp_nat_address_add_remove(vpp_if_name_remove, vpp_if_name_add)
    return success

def netplan_set_mac_addresses():
    '''
    This function replaces the netplan files macaddr with the actual macaddr
    '''
    netplan_paths = glob.glob('/etc/netplan/*.yaml')
    #Changing mac addresses in all netplan files
    #Copy the current yaml into json variable, change the mac addr
    #Copy the coverted json string back to yaml file
    intf_mac_addr = {}
    interfaces = psutil.net_if_addrs()
    for nicname, addrs in list(interfaces.items()):
        for addr in addrs:
            if addr.family == psutil.AF_LINK:
                intf_mac_addr[nicname] = addr.address
    for netplan in netplan_paths:
        with open(netplan, "r+") as fd:
            netplan_json = yaml.load(fd)
            for if_name in netplan_json['network']['ethernets']:
                interface = netplan_json['network']['ethernets'][if_name]
                if interface.get('match'):
                    interface['match']['macaddress'] = intf_mac_addr[if_name]
<<<<<<< HEAD
            netplan_str = yaml.dump(netplan_json)
            fd.seek(0)
            fd.write(netplan_str)
            fd.truncate()
=======
        netplan_str = yaml.dump(netplan_json)
        fd.seek(0)
        fd.write(netplan_str)
        fd.truncate()
>>>>>>> 515a508b

def wifi_get_capabilities(dev_id):

    result = {
        'Band 1': {
            # 'Frequencies': [],
            # 'Bitrates': [],
            'Exists': False
        },
        'Band 2': {
            # 'Frequencies': [],
            # 'Capabilities': [],
            # 'Bitrates': [],
            'Exists': False
        }
    }

    def _get_band(output, band_number):
        regex = r'(Band ' + str(band_number) + r':.*?\\n\\t(?!\\t))'
        match = re.search(regex, output,  re.MULTILINE | re.IGNORECASE)
        if match:
            return match.group(1)

        return ""

    def _parse_key_data(text, output, negative_look_count = 1):
        match = re.search(text, output,  re.MULTILINE | re.IGNORECASE)

        res = list()

        if match:
            result = match.group()
            splitted = result.replace('\\t', '\t').replace('\\n', '\n').splitlines()
            for line in splitted[1:-1]:
                res.append(line.lstrip('\t').strip(' *'))
            return res

        return res

    try:
        output = subprocess.check_output('iw dev', shell=True).splitlines()
        linux_if = dev_id_to_linux_if(dev_id)
        if linux_if in output[1]:
            phy_name = output[0].replace('#', '')
            #output = subprocess.check_output('cat /tmp/jaga', shell=True).replace('\\\\t', '\\t').replace('\\\\n', '\\n')
            # banda1 = _get_band(output2, 1)
            # banda2 = _get_band(output2, 2)

            output = subprocess.check_output('iw %s info' % phy_name, shell=True).replace('\t', '\\t').replace('\n', '\\n')
            result['SupportedModes'] = _parse_key_data('Supported interface modes', output)


            band1 = _get_band(output, 1)
            band2 = _get_band(output, 2)

            if band1:
                result['Band 1']['Exists'] = True
                # result['Band 1']['Frequencies'] = _parse_key_data('Frequencies', band1)
                # result['Band 1']['Bitrates'] = _parse_key_data('Bitrates', band1, 2)
                # result['Band 1']['Capabilities'] = _parse_key_data('Capabilities', band1, 2)

            if band2:
                result['Band 2']['Exists'] = True
                # result['Band 2']['Frequencies'] = _parse_key_data('Frequencies', band2)
                # result['Band 2']['Bitrates'] = _parse_key_data('Bitrates', band2, 2)
                # result['Band 2']['Capabilities'] = _parse_key_data('Capabilities', band2, 2)

        return result
    except Exception as e:
        return result

def dump(filename=None, path=None, clean_log=False):
    '''This function invokes 'fwdump' utility while ensuring no DoS on disk space.

    :param filename:  the name of the final file where to dump will be tar.gz-ed
    :param clean_log: if True, /var/log/flexiwan/agent.log will be cleaned
    '''
    try:
        cmd = 'fwdump'
        if filename:
            cmd += ' --zip_file ' + filename
        if not path:
            path = fwglobals.g.DUMP_FOLDER
        cmd += ' --dest_folder ' + path

        # Ensure no more than last 5 dumps are saved to avoid disk out of space
        #
        files = glob.glob("%s/*.tar.gz" % path)
        if len(files) > 5:
            files.sort()
            os.remove(files[0])

        subprocess.check_call(cmd + ' > /dev/null 2>&1', shell=True)

        if clean_log:
            os.system("echo '' > %s" % fwglobals.g.ROUTER_LOG_FILE)
    except Exception as e:
        fwglobals.log.error("failed to dump: %s" % (str(e)))

def linux_routes_dictionary_get():
    routes_dict = {}

    # get only our static routes from Linux
    try :
        output = subprocess.check_output('ip route show | grep -v proto', shell=True).strip().decode()
    except:
        return routes_dict

    addr = ''
    metric = 0
    nexthops = set()
    routes = output.splitlines()

    for route in routes:
        part = route.split(' ')[0]
        if re.search('nexthop', part):
            parts = route.split('via ')
            via = parts[1].split(' ')[0]
            nexthops.add(via)
            continue
        else:
            # save multipath route if needed
            if nexthops:
                if metric not in routes_dict:
                    routes_dict[metric] = {addr: copy.copy(nexthops)}
                else:
                    routes_dict[metric][addr] = copy.copy(nexthops)

            # continue with current route
            nexthops.clear()
            metric = 0
            addr = part

        if 'metric' in route:
            parts = route.split('metric ')
            metric = int(parts[1])

        parts = route.split('via ')
        if isinstance(parts, list) and len(parts) > 1:
            via = parts[1].split(' ')[0]
            nexthops.add(via)

        if not nexthops:
            continue

        if metric not in routes_dict:
            routes_dict[metric] = {addr: copy.copy(nexthops)}
        else:
            routes_dict[metric][addr] = copy.copy(nexthops)

        nexthops.clear()
        metric = 0

    return routes_dict

def linux_check_gateway_exist(gw):
    interfaces = psutil.net_if_addrs()
    for if_name in interfaces:
        addresses = interfaces[if_name]
        for address in addresses:
            if address.family == socket.AF_INET:
                network = IPNetwork(address.address + '/' + address.netmask)
                if is_ip_in_subnet(gw, str(network)):
                    return True

    return False

def linux_routes_dictionary_exist(routes, addr, metric, via):
    metric = int(metric)
    if metric in list(routes.keys()):
        if addr in list(routes[metric].keys()):
            if via in routes[metric][addr]:
                return True
    return False

def check_reinstall_static_routes():
    routes_db = fwglobals.g.router_cfg.get_routes()
    routes_linux = linux_routes_dictionary_get()

    for route in routes_db:
        addr = route['addr']
        via = route['via']
        metric = str(route.get('metric', '0'))
        dev = route.get('dev_id', None)

        if linux_routes_dictionary_exist(routes_linux, addr, metric, via):
            continue

        add_static_route(addr, via, metric, False, dev)

def exec_with_timeout(cmd, timeout=60):
    """Run bash command with timeout option

    :param cmd:         Bash command
    :param timeout:     kill process after timeout, default=60sec

    :returns: Command execution result
    """
    state = {'output':'', 'error':'', 'returncode':0}
    def target():
        try:
            state['proc'] = subprocess.Popen(cmd, shell=True, stdout=subprocess.PIPE, stderr=subprocess.PIPE)
            (output, error) = state['proc'].communicate()
        except OSError as err:
            state['error'] = str(err)
        except Exception as err:
            state['error'] = "Error executing command '%s', error: %s" % (str(cmd), str(err))
        state['output'] = output
        state['error'] = error
        state['returncode'] = state['proc'].returncode
    thread = threading.Thread(target=target)
    thread.start()
    thread.join(timeout)
    if thread.is_alive():
        try:
            process = psutil.Process(state['proc'].pid)
            for proc in process.children(recursive=True):
                proc.kill()
            process.kill()
            state['error'] = "Command '%s' didn't complete after %d and killed" % (str(cmd), timeout)
            fwglobals.log.debug("Command '%s' killed after timeout %d" % (str(cmd), timeout))
            thread.join()
        except psutil.NoSuchProcess:
            pass
        except Exception as err:
            state['error'] = "Error killing command '%s', error %s" % (str(cmd), str(err))
            fwglobals.log.error("Error killing exec command '%s', error %s" % (str(cmd), str(err)))
    return {'output':state['output'], 'error':state['error'], 'returncode':state['returncode']}
<|MERGE_RESOLUTION|>--- conflicted
+++ resolved
@@ -3126,7 +3126,6 @@
                 val = line.split("%s: " % ethtool_key, 1)[-1]
                 break
     except subprocess.CalledProcessError as e:
-        fwglobals.log.error('Exception: ' + str(e))
         pass
 
     return val
@@ -3179,24 +3178,6 @@
 
     return False
 
-<<<<<<< HEAD
-def get_bus_info(interface_name):
-    """Get LTE device bus info.
-
-    :param interface_name: Interface name to check.
-
-    :returns: bus_info .
-    """
-    try:
-        cmd = 'ethtool -i %s' % interface_name
-        out = subprocess.check_output(cmd, shell=True).decode().splitlines()
-        vals = out[4].decode().split("bus-info: ", 1)
-        return str(vals[-1])
-    except subprocess.CalledProcessError:
-        return ''
-
-=======
->>>>>>> 515a508b
 def frr_create_ospfd(frr_cfg_file, ospfd_cfg_file, router_id):
     '''Creates the /etc/frr/ospfd.conf file, initializes it with router id and
     ensures that ospf is switched on in the frr configuration'''
@@ -3603,17 +3584,10 @@
                 interface = netplan_json['network']['ethernets'][if_name]
                 if interface.get('match'):
                     interface['match']['macaddress'] = intf_mac_addr[if_name]
-<<<<<<< HEAD
             netplan_str = yaml.dump(netplan_json)
             fd.seek(0)
             fd.write(netplan_str)
             fd.truncate()
-=======
-        netplan_str = yaml.dump(netplan_json)
-        fd.seek(0)
-        fd.write(netplan_str)
-        fd.truncate()
->>>>>>> 515a508b
 
 def wifi_get_capabilities(dev_id):
 
