--- conflicted
+++ resolved
@@ -2563,7 +2563,6 @@
         ip = None
         gateway = None
         cmd = 'wds-get-current-settings | grep "IPv4 address\|IPv4 subnet mask\|IPv4 gateway address"'
-<<<<<<< HEAD
         lines = _run_qmicli_command(dev_id, cmd)
         for idx, line in enumerate(lines):
             if 'IPv4 address:' in line:
@@ -2574,20 +2573,6 @@
             if 'IPv4 gateway address:' in line:
                 gateway = line.split(':')[-1].strip().replace("'", '')
                 break
-=======
-        output = _run_qmicli_command(dev_id, cmd)
-        if output:
-            lines = output.splitlines()
-            for idx, line in enumerate(lines):
-                if 'IPv4 address:' in line:
-                    ip_without_mask = line.split(':')[-1].strip().replace("'", '')
-                    mask = lines[idx + 1].split(':')[-1].strip().replace("'", '')
-                    ip = ip_without_mask + '/' + str(IPAddress(mask).netmask_bits())
-                    continue
-                if 'IPv4 gateway address:' in line:
-                    gateway = line.split(':')[-1].strip().replace("'", '')
-                    break
->>>>>>> a8878b3b
         return (ip, gateway)
     except Exception as e:
         return (None, None)
