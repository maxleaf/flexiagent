--- conflicted
+++ resolved
@@ -1641,7 +1641,12 @@
 
     fwglobals.log.debug("vppctl " + vppctl_cmd)
 
-<<<<<<< HEAD
+    out = _vppctl_read(vppctl_cmd, wait=False)
+    if out is None:
+        return (False, "failed vppctl_cmd=%s" % vppctl_cmd)
+
+    return (True, None)   # 'True' stands for success, 'None' - for the returned object or error string.
+
     return (True, None)
 
 
@@ -1929,11 +1934,4 @@
     
     
     
-    
-=======
-    out = _vppctl_read(vppctl_cmd, wait=False)
-    if out is None:
-        return (False, "failed vppctl_cmd=%s" % vppctl_cmd)
-
-    return (True, None)   # 'True' stands for success, 'None' - for the returned object or error string.
->>>>>>> bbae10fa
+    