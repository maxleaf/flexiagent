################################################################################
# flexiWAN SD-WAN software - flexiEdge, flexiManage.
# For more information go to https://flexiwan.com
#
# Copyright (C) 2019  flexiWAN Ltd.
#
# This program is free software: you can redistribute it and/or modify it under
# the terms of the GNU Affero General Public License as published by the Free
# Software Foundation, either version 3 of the License, or (at your option) any
# later version.
#
# This program is distributed in the hope that it will be useful,
# but WITHOUT ANY WARRANTY; without even the implied warranty of MERCHANTABILITY
# or FITNESS FOR A PARTICULAR PURPOSE.
# See the GNU Affero General Public License for more details.
#
# You should have received a copy of the GNU Affero General Public License
# along with this program. If not, see <https://www.gnu.org/licenses/>.
################################################################################

import copy
import glob
import hashlib
import inspect
import ipaddress
import json
import os
import time
import platform
import subprocess
import psutil
import socket
import re
import fwglobals
import fwnetplan
import fwstats
import shutil
import sys
import traceback
import yaml
from netaddr import IPNetwork, IPAddress

common_tools = os.path.join(os.path.dirname(os.path.realpath(__file__)) , 'tools' , 'common')
sys.path.append(common_tools)
from fw_vpp_startupconf import FwStartupConf

from fwapplications import FwApps
from fwrouter_cfg   import FwRouterCfg
from fwmultilink    import FwMultilink
from fwpolicies     import FwPolicies


dpdk = __import__('dpdk-devbind')

def get_device_logs(file, num_of_lines):
    """Get device logs.

    :param file:            File name.
    :param num_of_lines:    Number of lines.

    :returns: Return list.
    """
    try:
        cmd = "tail -{} {}".format(num_of_lines, file)
        res = subprocess.check_output(cmd, shell=True).splitlines()

        # On zero matching, res is a list with a single empty
        # string which we do not want to return to the caller
        return res if res != [''] else []
    except (OSError, subprocess.CalledProcessError) as err:
        raise err

def get_device_packet_traces(num_of_packets, timeout):
    """Get device packet traces.

    :param num_of_packets:    Number of lines.
    :param timeout:           Timeout to wait for trace to complete.

    :returns: Array of traces.
    """
    try:
        cmd = 'sudo vppctl clear trace'
        subprocess.check_output(cmd, shell=True)
        cmd = 'sudo vppctl show vmxnet3'
        shif_vmxnet3 = subprocess.check_output(cmd, shell=True)
        if shif_vmxnet3 is '':
            cmd = 'sudo vppctl trace add dpdk-input {}'.format(num_of_packets)
        else:
            cmd = 'sudo vppctl trace add vmxnet3-input {}'.format(num_of_packets)
        subprocess.check_output(cmd, shell=True)
        time.sleep(timeout)
        cmd = 'sudo vppctl show trace max {}'.format(num_of_packets)
        res = subprocess.check_output(cmd, shell=True).splitlines()
        # skip first line (contains unnecessary information header)
        return res[1:] if res != [''] else []
    except (OSError, subprocess.CalledProcessError) as err:
        raise err

def get_device_versions(fname):
    """Get agent version.

    :param fname:           Versions file name.

    :returns: Version value.
    """
    try:
        with open(fname, 'r') as stream:
            versions = yaml.load(stream, Loader=yaml.BaseLoader)
            return versions
    except:
        err = "get_device_versions: failed to get versions: %s" % (format(sys.exc_info()[1]))
        fwglobals.log.error(err)
        return None

def get_machine_id():
    """Get machine id.

    :returns: UUID.
    """
    if fwglobals.g.cfg.UUID:    # If UUID is configured manually, use it
        return fwglobals.g.cfg.UUID

    try:                        # Fetch UUID from machine
        if platform.system()=="Windows":
            machine_id = subprocess.check_output('wmic csproduct get uuid').decode().split('\n')[1].strip()
        else:
            machine_id = subprocess.check_output(['cat','/sys/class/dmi/id/product_uuid']).decode().split('\n')[0].strip()
        return machine_id.upper()
    except:
        return None

def get_machine_serial():
    """Get machine serial number.

    :returns: S/N string.
    """
    try:
        serial = subprocess.check_output(['dmidecode', '-s', 'system-serial-number']).decode().split('\n')[0].strip()
        return str(serial)
    except:
        return '0'

def vpp_pid():
    """Get pid of VPP process.

    :returns:           process identifier.
    """
    try:
        pid = subprocess.check_output(['pidof', 'vpp'])
    except:
        pid = None
    return pid

def vpp_does_run():
    """Check if VPP is running.

    :returns:           Return 'True' if VPP is running.
    """
    runs = True if vpp_pid() else False
    return runs

def af_to_name(af_type):
    """Convert socket type.

    :param af_type:        Socket type.

    :returns: String.
    """
    af_map = {
    	socket.AF_INET: 'IPv4',
    	socket.AF_INET6: 'IPv6',
    	psutil.AF_LINK: 'MAC',
	}
    return af_map.get(af_type, af_type)

def get_os_routing_table():
    """Get routing table.

    :returns: List of routes.
    """
    try:
        routing_table = subprocess.check_output(['route', '-n']).split('\n')
        return routing_table
    except:
        return (None)

def get_default_route():
    """Get default route.

    :returns: Default route.
    """
    try:
        output = os.popen('ip route list match default').read()
        if output:
            routes = output.splitlines()
            if routes:
                route = routes[0]
                dev_split = route.split('dev ')
                rdev = dev_split[1].split(' ')[0] if len(dev_split) > 1 else ''
                rip_split = route.split('via ')
                rip = rip_split[1].split(' ')[0] if len(rip_split) > 1 else ''
                return (rip, rdev)
    except:
        return ("", "")
    return ("", "")

def get_interface_gateway(if_name):
    """Get gateway.

    :returns: Gateway ip address.
    """
    try:
        cmd   = "ip route list match default | grep via | grep 'dev %s'" % if_name
        route = os.popen(cmd).read()
        if not route:
            return '', ''
    except:
        return '', ''

    rip    = route.split('via ')[1].split(' ')[0]
    metric = '' if not 'metric ' in route else route.split('metric ')[1].split(' ')[0]
    return rip, metric

def get_interface_address_all(filtr=None):
    """ Get all interfaces from linux, and add only the ones that have address family of
    AF_INET. if filter=='gw', add only interfaces with GW.
    : param filtr : if filtr='gw', return only interfaces with IP address and Gateway.
                    if filtr is None, return all IP addresses in the system.
    : return : list of WAN interfaces
    """
    ip_list = []
    interfaces = psutil.net_if_addrs()
    for nicname, addrs in interfaces.items():
        pci, _ = get_interface_pci(nicname)
        if not pci:
            continue
        for addr in addrs:
            if addr.family == socket.AF_INET:
                ip = addr.address.split('%')[0]
                if filtr == 'gw':
                    gateway, _ = get_interface_gateway(nicname)
                    if gateway != '':
                        ip_list.append(ip)
                        break
                else:
                    ip_list.append(ip)
                    break
    return ip_list

def get_interface_address(if_name):
    """Get interface IP address.

    :param iface:        Interface name.

    :returns: IP address.
    """
    interfaces = psutil.net_if_addrs()
    if if_name not in interfaces:
        fwglobals.log.debug("get_interface_address(%s): interfaces: %s" % (if_name, str(interfaces)))
        return None

    addresses = interfaces[if_name]
    for addr in addresses:
        if addr.family == socket.AF_INET:
            ip   = addr.address
            mask = IPAddress(addr.netmask).netmask_bits()
            return '%s/%s' % (ip, mask)

    fwglobals.log.debug("get_interface_address(%s): %s" % (if_name, str(addresses)))
    return None

def get_interface_name(ip_no_mask):
    """ Get interface name based on IP address

    : param ip_no_mask: ip address with no mask
    : returns : if_name - interface name
    """
    interfaces = psutil.net_if_addrs()
    for if_name in interfaces:
        addresses = interfaces[if_name]
        for address in addresses:
            if address.family == socket.AF_INET and address.address == ip_no_mask:
                return if_name
    return None

def is_ip_in_subnet(ip, subnet):
    """Check if IP address is in subnet.

    :param ip:            IP address.
    :param subnet:        Subnet address.

    :returns: 'True' if address is in subnet.
    """
    return True if IPAddress(ip) in IPNetwork(subnet) else False

def pci_to_full(pci_addr):
    """Convert short PCI into full representation.

    :param pci_addr:      Short PCI address.

    :returns: Full PCI address.
    """
    pc = pci_addr.split('.')
    if len(pc) == 2:
        return pc[0]+'.'+"%02x"%(int(pc[1],16))
    return pci_addr

# Convert 0000:00:08.01 provided by management to 0000:00:08.1 used by Linux
def pci_to_short(pci):
    """Convert full PCI into short representation.

    :param pci_addr:      Full PCI address.

    :returns: Short PCI address.
    """
    l = pci.split('.')
    if len(l[1]) == 2 and l[1][0] == '0':
        pci = l[0] + '.' + l[1][1]
    return pci

def get_linux_pcis():
    """ Get the list of PCI-s of all network interfaces available in Linux.
    """
    pci_list = fwglobals.g.get_cache_data('PCIS')
    if not pci_list:
        interfaces = psutil.net_if_addrs()
        for (nicname, _) in interfaces.items():
            pci, _ = get_interface_pci(nicname)
            if not pci:
                continue
            pci_list.append(pci)
    return pci_list

def get_interface_pci(linuxif):
    """Convert Linux interface name into PCI address.

    :param linuxif:      Linux interface name.

    :returns: tuple (PCI address , driver name).
    """
    NETWORK_BASE_CLASS = "02"
    vpp_run = vpp_does_run()
    lines = subprocess.check_output(["lspci", "-Dvmmn"]).splitlines()
    for line in lines:
        vals = line.decode().split("\t", 1)
        if len(vals) == 2:
            # keep slot number
            if vals[0] == 'Slot:':
                slot = vals[1]
            if vals[0] == 'Class:':
                if vals[1][0:2] == NETWORK_BASE_CLASS:
                    interface = pci_to_linux_iface(slot)
                    if not interface and vpp_run:
                        interface = pci_to_tap(slot)
                    if not interface:
                        continue
                    if interface == linuxif:
                        driver = os.path.realpath('/sys/bus/pci/devices/%s/driver' % slot).split('/')[-1]
                        return (pci_to_full(slot), "" if driver=='driver' else driver)
    return ("","")

def pci_to_linux_iface(pci):
    """Convert PCI address into Linux interface name.

    :param pci:      PCI address.

    :returns: Linux interface name.
    """
    # igorn@ubuntu-server-1:~$ sudo ls -l /sys/class/net/
    # total 0
    # lrwxrwxrwx 1 root root 0 Jul  4 16:21 enp0s3 -> ../../devices/pci0000:00/0000:00:03.0/net/enp0s3
    # lrwxrwxrwx 1 root root 0 Jul  4 16:21 enp0s8 -> ../../devices/pci0000:00/0000:00:08.0/net/enp0s8
    # lrwxrwxrwx 1 root root 0 Jul  4 16:21 enp0s9 -> ../../devices/pci0000:00/0000:00:09.0/net/enp0s9
    # lrwxrwxrwx 1 root root 0 Jul  4 16:21 lo -> ../../devices/virtual/net/lo

    # We get 0000:00:08.01 from management and not 0000:00:08.1, so convert a little bit
    pci = pci_to_short(pci)

    try:
        output = subprocess.check_output("sudo ls -l /sys/class/net/ | grep " + pci, shell=True)
    except:
        return None
    if output is None:
        return None
    return output.rstrip().split('/')[-1]

def pci_is_vmxnet3(pci):
    """Check if PCI address is vmxnet3.

    :param pci:      PCI address.

    :returns: 'True' if it is vmxnet3, 'False' otherwise.
    """
    # igorn@ubuntu-server-1:~$ sudo ls -l /sys/bus/pci/devices/*/driver
    # lrwxrwxrwx 1 root root 0 Jul 17 22:08 /sys/bus/pci/devices/0000:03:00.0/driver -> ../../../../bus/pci/drivers/vmxnet3
    # lrwxrwxrwx 1 root root 0 Jul 17 23:01 /sys/bus/pci/devices/0000:0b:00.0/driver -> ../../../../bus/pci/drivers/vfio-pci
    # lrwxrwxrwx 1 root root 0 Jul 17 23:01 /sys/bus/pci/devices/0000:13:00.0/driver -> ../../../../bus/pci/drivers/vfio-pci

    # We get 0000:00:08.01 from management and not 0000:00:08.1, so convert a little bit
    pci = pci_to_short(pci)

    try:
        # The 'ls -l /sys/bus/pci/devices/*/driver' approach doesn't work well.
        # When vpp starts, it rebinds device to vfio-pci, so 'ls' doesn't detect it.
        # Therefore we go with dpdk-devbind.py. It should be installed on Linux
        # as a part of flexiwan-router installation.
        # When vpp does not run, we get:
        #   0000:03:00.0 'VMXNET3 Ethernet Controller' if=ens160 drv=vmxnet3 unused=vfio-pci,uio_pci_generic
        # When vpp does run, we get:
        #   0000:03:00.0 'VMXNET3 Ethernet Controller' if=ens160 drv=vfio-pci unused=vmxnet3,uio_pci_generic
        #
        #output = subprocess.check_output("sudo ls -l /sys/bus/pci/devices/%s/driver | grep vmxnet3" % pci, shell=True)
        output = subprocess.check_output("sudo dpdk-devbind -s | grep -E '%s .*vmxnet3'" % pci, shell=True)
    except:
        return False
    if output is None:
        return False
    return True

# 'pci_to_vpp_if_name' function maps interface referenced by pci, eg. '0000:00:08.00'
# into name of interface in VPP, eg. 'GigabitEthernet0/8/0'.
# We use the interface cache mapping, if doesn't exist we rebuild the cache
def pci_to_vpp_if_name(pci):
    """Convert PCI address into VPP interface name.

    :param pci:      PCI address.

    :returns: VPP interface name.
    """
    pci = pci_to_full(pci)
    vpp_if_name = fwglobals.g.get_cache_data('PCI_TO_VPP_IF_NAME_MAP').get(pci)
    if vpp_if_name: return vpp_if_name
    else: return _build_pci_to_vpp_if_name_maps(pci, None)

# 'vpp_if_name_to_pci' function maps interface name, eg. 'GigabitEthernet0/8/0'
# into the pci of that interface, eg. '0000:00:08.00'.
# We use the interface cache mapping, if doesn't exist we rebuild the cache
def vpp_if_name_to_pci(vpp_if_name):
    """Convert PCI address into VPP interface name.

    :param vpp_if_name:      VPP interface name.

    :returns: PCI address.
    """
    pci = fwglobals.g.get_cache_data('VPP_IF_NAME_TO_PCI_MAP').get(vpp_if_name)
    if pci: return pci
    else: return _build_pci_to_vpp_if_name_maps(None, vpp_if_name)

# '_build_pci_to_vpp_if_name_maps' function build the local caches of
# pci to vpp_if_name and vise vera
# if pci provided, return the name found for this pci,
# else, if name provided, return the pci for this name,
# else, return None
# To do that we dump all hardware interfaces, split the dump into list by empty line,
# and search list for interface that includes the pci name.
# The dumps brings following table:
#              Name                Idx    Link  Hardware
# GigabitEthernet0/8/0               1    down  GigabitEthernet0/8/0
#   Link speed: unknown
#   ...
#   pci: device 8086:100e subsystem 8086:001e address 0000:00:08.00 numa 0
#
def _build_pci_to_vpp_if_name_maps(pci, vpp_if_name):
    shif = _vppctl_read('show hardware-interfaces')
    if shif == None:
        fwglobals.log.debug("_build_pci_to_vpp_if_name_maps: Error reading interface info")
    data = shif.splitlines()
    for intf in _get_group_delimiter(data, r"^\w.*?\d"):
        # Contains data for a given interface
        ifdata = ''.join(intf)
        (k,v) = _parse_vppname_map(ifdata,
            valregex=r"^(\w[^\s]+)\s+\d+\s+(\w+)",
            keyregex=r"\s+pci:.*\saddress\s(.*?)\s")
        if k and v:
            fwglobals.g.get_cache_data('PCI_TO_VPP_IF_NAME_MAP')[pci_to_full(k)] = v
            fwglobals.g.get_cache_data('VPP_IF_NAME_TO_PCI_MAP')[v] = pci_to_full(k)

    vmxnet3hw = fwglobals.g.router_api.vpp_api.vpp.api.vmxnet3_dump()
    for hw_if in vmxnet3hw:
        vpp_if_name = hw_if.if_name.rstrip(' \t\r\n\0')
        pci_addr = pci_bytes_to_str(hw_if.pci_addr)
        fwglobals.g.get_cache_data('PCI_TO_VPP_IF_NAME_MAP')[pci_addr] = vpp_if_name
        fwglobals.g.get_cache_data('VPP_IF_NAME_TO_PCI_MAP')[vpp_if_name] = pci_addr

    if pci:
        vpp_if_name = fwglobals.g.get_cache_data('PCI_TO_VPP_IF_NAME_MAP').get(pci)
        if vpp_if_name: return vpp_if_name
    elif vpp_if_name:
        pci = fwglobals.g.get_cache_data('VPP_IF_NAME_TO_PCI_MAP').get(vpp_if_name)
        if pci: return pci

    fwglobals.log.debug("_build_pci_to_vpp_if_name_maps(%s, %s) not found: sh hard: %s" % (pci, vpp_if_name, shif))
    fwglobals.log.debug("_build_pci_to_vpp_if_name_maps(%s, %s): not found sh vmxnet3: %s" % (pci, vpp_if_name, vmxnet3hw))
    fwglobals.log.debug(str(traceback.extract_stack()))
    return None

# 'pci_str_to_bytes' converts "0000:0b:00.0" string to bytes to pack following struct:
#    struct
#    {
#      u16 domain;
#      u8 bus;
#      u8 slot: 5;
#      u8 function:3;
#    };
#
def pci_str_to_bytes(pci_str):
    """Convert PCI address into bytes.

    :param pci_str:      PCI address.

    :returns: Bytes array.
    """
    list = re.split(r':|\.', pci_str)
    domain   = int(list[0], 16)
    bus      = int(list[1], 16)
    slot     = int(list[2], 16)
    function = int(list[3], 16)
    bytes = ((domain & 0xffff) << 16) | ((bus & 0xff) << 8) | ((slot & 0x1f) <<3 ) | (function & 0x7)
    return socket.htonl(bytes)   # vl_api_vmxnet3_create_t_handler converts parameters by ntoh for some reason (vpp\src\plugins\vmxnet3\vmxnet3_api.c)

# 'pci_str_to_bytes' converts pci bytes into full string "0000:0b:00.0"
def pci_bytes_to_str(pci_bytes):
    """Converts PCI bytes to PCI full string.

    :param pci_str:      PCI bytes.

    :returns: PCI full string.
    """
    bytes = socket.ntohl(pci_bytes)
    domain   = (bytes >> 16)
    bus      = (bytes >> 8) & 0xff
    slot     = (bytes >> 3) & 0x1f
    function = (bytes) & 0x7
    return "%04x:%02x:%02x.%02x" % (domain, bus, slot, function)

# 'pci_to_vpp_sw_if_index' function maps interface referenced by pci, e.g '0000:00:08.00'
# into index of this interface in VPP, eg. 1.
# To do that we convert firstly the pci into name of interface in VPP,
# e.g. 'GigabitEthernet0/8/0', than we dump all VPP interfaces and search for interface
# with this name. If found - return interface index.

def pci_to_vpp_sw_if_index(pci):
    """Convert PCI address into VPP sw_if_index.

    :param pci:      PCI address.

    :returns: sw_if_index.
    """
    vpp_if_name = pci_to_vpp_if_name(pci)
    fwglobals.log.debug("pci_to_vpp_sw_if_index(%s): vpp_if_name: %s" % (pci, str(vpp_if_name)))
    if vpp_if_name is None:
        return None

    sw_ifs = fwglobals.g.router_api.vpp_api.vpp.api.sw_interface_dump()
    for sw_if in sw_ifs:
        if re.match(vpp_if_name, sw_if.interface_name):    # Use regex, as sw_if.interface_name might include trailing whitespaces
            return sw_if.sw_if_index
    fwglobals.log.debug("pci_to_vpp_sw_if_index(%s): vpp_if_name: %s" % (pci, yaml.dump(sw_ifs, canonical=True)))
    return None

# 'pci_to_tap' function maps interface referenced by pci, e.g '0000:00:08.00'
# into interface in Linux created by 'vppctl enable tap-inject' command, e.g. vpp1.
# To do that we convert firstly the pci into name of interface in VPP,
# e.g. 'GigabitEthernet0/8/0' and than we grep output of 'vppctl sh tap-inject'
# command by this name:
#   root@ubuntu-server-1:/# vppctl sh tap-inject
#       GigabitEthernet0/8/0 -> vpp0
#       GigabitEthernet0/9/0 -> vpp1
def pci_to_tap(pci):
    """Convert PCI address into TAP name.

    :param pci:      PCI address.

    :returns: Linux TAP interface name.
    """
    pci_full = pci_to_full(pci)
    cache    = fwglobals.g.get_cache_data('PCI_TO_VPP_TAP_NAME_MAP')
    tap = cache.get(pci_full)
    if tap:
        return tap

    vpp_if_name = pci_to_vpp_if_name(pci)
    if vpp_if_name is None:
        return None
    tap = vpp_if_name_to_tap(vpp_if_name)
    if tap:
        cache[pci_full] = tap
    return tap

# 'vpp_if_name_to_tap' function maps name of interface in VPP, e.g. loop0,
# into name of correspondent tap interface in Linux.
# To do that it greps output of 'vppctl sh tap-inject' by the interface name:
#   root@ubuntu-server-1:/# vppctl sh tap-inject
#       GigabitEthernet0/8/0 -> vpp0
#       GigabitEthernet0/9/0 -> vpp1
#       loop0 -> vpp2
def vpp_if_name_to_tap(vpp_if_name):
    """Convert VPP interface name into Linux TAP interface name.

     :param vpp_if_name:      PCI address.

     :returns: Linux TAP interface name.
     """
    # vpp_api.cli() throw exception in vpp 19.01 (and works in vpp 19.04)
    # taps = fwglobals.g.router_api.vpp_api.cli("show tap-inject")
    taps = _vppctl_read("show tap-inject")
    if taps is None:
        raise Exception("vpp_if_name_to_tap: failed to fetch tap info from VPP")

    pattern = '%s -> ([a-zA-Z0-9_]+)' % vpp_if_name
    match = re.search(pattern, taps)
    if match is None:
        return None
    tap = match.group(1)
    return tap

def vpp_sw_if_index_to_name(sw_if_index):
    """Convert VPP sw_if_index into VPP interface name.

     :param sw_if_index:      VPP sw_if_index.

     :returns: VPP interface name.
     """
    name = ''

    for sw_if in fwglobals.g.router_api.vpp_api.vpp.api.sw_interface_dump():
        if sw_if_index == sw_if.sw_if_index:
            name = sw_if.interface_name.rstrip(' \t\r\n\0')

    return name

# 'sw_if_index_to_tap' function maps sw_if_index assigned by VPP to some interface,
# e.g '4' into interface in Linux created by 'vppctl enable tap-inject' command, e.g. vpp2.
# To do that we dump all interfaces from VPP, find the one with the provided index,
# take its name, e.g. loop0, and grep output of 'vppctl sh tap-inject' by this name:
#   root@ubuntu-server-1:/# vppctl sh tap-inject
#       GigabitEthernet0/8/0 -> vpp0
#       GigabitEthernet0/9/0 -> vpp1
#       loop0 -> vpp2
def vpp_sw_if_index_to_tap(sw_if_index):
    """Convert VPP sw_if_index into Linux TAP interface name.

     :param sw_if_index:      VPP sw_if_index.

     :returns: Linux TAP interface name.
     """
    return vpp_if_name_to_tap(vpp_sw_if_index_to_name(sw_if_index))

def vpp_ip_to_sw_if_index(ip):
    """Convert ip address into VPP sw_if_index.

     :param ip: IP address.

     :returns: sw_if_index.
     """
    network = IPNetwork(ip)

    for sw_if in fwglobals.g.router_api.vpp_api.vpp.api.sw_interface_dump():
        tap = vpp_sw_if_index_to_tap(sw_if.sw_if_index)
        if tap:
            int_address = IPNetwork(get_interface_address(tap))
            if network == int_address:
                return sw_if.sw_if_index

def _vppctl_read(cmd, wait=True):
    """Read command from VPP.

    :param cmd:       Command to execute (not including vppctl).
    :param wait:      Whether to wait until command succeeds.

    :returns: Output returned bu vppctl.
    """
    retries = 200
    retries_sleep = 1
    if wait == False:
        retries = 1
        retries_sleep = 0
    # make sure socket exists
    for _ in range(retries):
        if os.path.exists("/run/vpp/cli.sock"):
            break
        time.sleep(retries_sleep)
    if not os.path.exists("/run/vpp/cli.sock"):
        return None
    # make sure command succeeded, try up to 200 iterations
    for _ in range(retries):
        try:
            _ = open(os.devnull, 'r+b', 0)
            handle = os.popen('sudo vppctl ' + cmd + ' 2>/dev/null')
            data = handle.read()
            retcode = handle.close()
            if retcode == None or retcode == 0:  # Exit OK
                break
        except:
            return None
        time.sleep(retries_sleep)
    if retcode: # not succeeded after 200 retries
        return None
    return data

def _parse_vppname_map(s, valregex, keyregex):
    """Find key and value in a string using regex.

    :param s:               String.
    :param valregex:        Value.
    :param keyregex:        Key.

    :returns: Error message and status code.
    """
    # get value
    r = re.search(valregex,s)
    if r!=None: val_data = r.group(1)
    else: return (None, None)   # val not found, don't add and return
    # get key
    r = re.search(keyregex,s)
    if r!=None: key_data = r.group(1)
    else: return (None, None)   # key not found, don't add and return
    # Return values
    return (key_data, val_data)

def stop_vpp():
    """Stop VPP and rebind Linux interfaces.

     :returns: Error message and status code.
     """
    dpdk_ifs = []
    dpdk.devices = {}
    dpdk.dpdk_drivers = ["igb_uio", "vfio-pci", "uio_pci_generic"]
    dpdk.check_modules()
    dpdk.get_nic_details()
    os.system('sudo systemctl stop vpp')
    os.system('sudo systemctl stop frr')
    for d,v in dpdk.devices.items():
        if "Driver_str" in v:
            if v["Driver_str"] in dpdk.dpdk_drivers:
                dpdk.unbind_one(v["Slot"], False)
                dpdk_ifs.append(d)
        elif "Module_str" != "":
            dpdk_ifs.append(d)
    # refresh nic_details
    dpdk.get_nic_details()
    for d in dpdk_ifs:
        drivers_unused = dpdk.devices[d]["Module_str"].split(',')
        #print ("Drivers unused=" + str(drivers_unused))
        for drv in drivers_unused:
            #print ("Driver=" + str(drv))
            if drv not in dpdk.dpdk_drivers:
                dpdk.bind_one(dpdk.devices[d]["Slot"], drv, False)
                break
    fwstats.update_state(False)
    netplan_apply('stop_vpp')

def reset_router_config():
    """Reset router config by cleaning DB and removing config files.

     :returns: None.
     """
    with FwRouterCfg(fwglobals.g.ROUTER_CFG_FILE) as router_cfg:
        router_cfg.clean()
    if os.path.exists(fwglobals.g.ROUTER_STATE_FILE):
        os.remove(fwglobals.g.ROUTER_STATE_FILE)
    if os.path.exists(fwglobals.g.FRR_OSPFD_FILE):
        os.remove(fwglobals.g.FRR_OSPFD_FILE)
    if os.path.exists(fwglobals.g.VPP_CONFIG_FILE_BACKUP):
        shutil.copyfile(fwglobals.g.VPP_CONFIG_FILE_BACKUP, fwglobals.g.VPP_CONFIG_FILE)
    elif os.path.exists(fwglobals.g.VPP_CONFIG_FILE_RESTORE):
        shutil.copyfile(fwglobals.g.VPP_CONFIG_FILE_RESTORE, fwglobals.g.VPP_CONFIG_FILE)
    if os.path.exists(fwglobals.g.CONN_FAILURE_FILE):
        os.remove(fwglobals.g.CONN_FAILURE_FILE)
    with FwApps(fwglobals.g.APP_REC_DB_FILE) as db_app_rec:
        db_app_rec.clean()
    with FwMultilink(fwglobals.g.MULTILINK_DB_FILE) as db_multilink:
        db_multilink.clean()
    with FwPolicies(fwglobals.g.POLICY_REC_DB_FILE) as db_policies:
        db_policies.clean()
    fwnetplan.restore_linux_netplan_files()

    reset_dhcpd()

def print_router_config(basic=True, full=False, multilink=False, signature=False):
    """Print router configuration.

     :returns: None.
     """
    with FwRouterCfg(fwglobals.g.ROUTER_CFG_FILE) as router_cfg:
        if basic:
            cfg = router_cfg.dumps(full=full, escape=['add-application','add-multilink-policy'])
        elif multilink:
            cfg = router_cfg.dumps(full=full, types=['add-application','add-multilink-policy'])
        elif signature:
            cfg = router_cfg.get_signature()
        else:
            cfg = ''
        print(cfg)

def dump_router_config(full=False):
    """Dumps router configuration into list of requests that look exactly
    as they would look if were received from server.

    :param full: return requests together with translated commands.

    :returns: list of 'add-X' requests.
    """
    cfg = []
    with FwRouterCfg(fwglobals.g.ROUTER_CFG_FILE) as router_cfg:
        cfg = router_cfg.dump(full)
    return cfg

def get_router_state():
    """Check if VPP is running.

     :returns: VPP state.
     """
    reason = ''
    if os.path.exists(fwglobals.g.ROUTER_STATE_FILE):
        state = 'failed'
        with open(fwglobals.g.ROUTER_STATE_FILE, 'r') as f:
            reason = f.read()
    elif vpp_pid():
        state = 'running'
    else:
        state = 'stopped'
    return (state, reason)

def _get_group_delimiter(lines, delimiter):
    """Helper function to iterate through a group lines by delimiter.

    :param lines:       List of text lines.
    :param delimiter:   Regex to group lines by.

    :returns: None.
    """
    data = []
    for line in lines:
        if re.match(delimiter,line)!=None:
            if data:
                yield data
                data = []
        data.append(line)
    if data:
        yield data

def _parse_add_if(s, res):
    """Helper function that parse fields from a given interface data and add to res.

    :param s:       String with interface data.
    :param res:     Dict to store the result in.

    :returns: None.
    """
    # get interface name
    r = re.search(r"^(\w[^\s]+)\s+\d+\s+(\w+)",s)
    if r!=None and r.group(2)=="up": if_name = r.group(1)
    else: return    # Interface not found, don't add and return
    # rx packets
    r = re.search(r" rx packets\s+(\d+)?",s)
    if r!=None: rx_pkts = r.group(1)
    else: rx_pkts = 0
    # tx packets
    r = re.search(r" tx packets\s+(\d+)?",s)
    if r!=None: tx_pkts = r.group(1)
    else: tx_pkts = 0
    # rx bytes
    r = re.search(r" rx bytes\s+(\d+)?",s)
    if r!=None: rx_bytes = r.group(1)
    else: rx_bytes = 0
    # tx bytes
    r = re.search(r" tx bytes\s+(\d+)?",s)
    if r!=None: tx_bytes = r.group(1)
    else: tx_bytes = 0
    # Add data to res
    res[if_name] = {'rx_pkts':long(rx_pkts), 'tx_pkts':long(tx_pkts), 'rx_bytes':long(rx_bytes), 'tx_bytes':long(tx_bytes)}

def get_vpp_if_count():
    """Get number of VPP interfaces.

     :returns: Dictionary with results.
     """
    shif = _vppctl_read('sh int', wait=False)
    if shif == None:  # Exit with an error
        return {'message':'Error reading interface info', 'ok':0}
    data = shif.splitlines()
    res = {}
    for intf in _get_group_delimiter(data, r"^\w.*?\s"):
        # Contains data for a given interface
        ifdata = ''.join(intf)
        _parse_add_if(ifdata, res)
    return {'message':res, 'ok':1}

def ip_str_to_bytes(ip_str):
    """Convert IP address string into bytes.

     :param ip_str:         IP address string.

     :returns: IP address in bytes representation.
     """
    # take care of possible netmask, like in 192.168.56.107/24
    addr_ip = ip_str.split('/')[0]
    addr_len = int(ip_str.split('/')[1]) if len(ip_str.split('/')) > 1 else 32
    return socket.inet_pton(socket.AF_INET, addr_ip), addr_len

def mac_str_to_bytes(mac_str):      # "08:00:27:fd:12:01" -> bytes
    """Convert MAC address string into bytes.

     :param mac_str:        MAC address string.

     :returns: MAC address in bytes representation.
     """
    return mac_str.replace(':', '').decode('hex')

def is_python2():
    """Checks if it is Python 2 version.

     :returns: 'True' if Python2 and 'False' otherwise.
     """
    ret = True if sys.version_info < (3, 0) else False
    return ret

def hex_str_to_bytes(hex_str):
    """Convert HEX string into bytes.

     :param hex_str:        HEX string.

     :returns: Bytes array.
     """
    if is_python2():
        return hex_str.decode("hex")
    else:
        return bytes.fromhex(hex_str)

def is_str(p):
    """Check if it is a string.

     :param p:          String.

     :returns: 'True' if string and 'False' otherwise.
     """
    if is_python2():
        return type(p)==str or type(p)==unicode
    else:
        return type(p)==str

def yaml_dump(var):
    """Convert object into YAML string.

    :param var:        Object.

    :returns: YAML string.
    """
    str = yaml.dump(var, canonical=True)
    str = re.sub(r"\n[ ]+: ", ' : ', str)
    return str

#
def valid_message_string(str):
    """Ensure that string contains only allowed by management characters.
    To mitigate security risks management limits text that might be received
    within responses to the management-to-device requests.
    This function ensure the compliance of string to the management requirements.

    :param str:        String.

    :returns: 'True' if valid and 'False' otherwise.
    """
    if len(str) > 200:
        fwglobals.log.excep("valid_message_string: string is too long")
        return False
    # Enable following characters only: [0-9],[a-z],[A-Z],'-','_',' ','.',':',',', etc.
    tmp_str = re.sub(r'[-_.,:0-9a-zA-Z_" \']', '', str)
    if len(tmp_str) > 0:
        fwglobals.log.excep("valid_message_string: string has not allowed characters")
        return False
    return True

def obj_dump(obj, print_obj_dir=False):
    """Print object fields and values. Used for debugging.

     :param obj:                Object.
     :param print_obj_dir:      Print list of attributes and methods.

     :returns: None.
     """
    callers_local_vars = inspect.currentframe().f_back.f_locals.items()
    obj_name = [var_name for var_name, var_val in callers_local_vars if var_val is obj][0]
    print('========================== obj_dump start ==========================')
    print("obj=%s" % obj_name)
    print("str(%s): %s" % (obj_name, str(obj)))
    if print_obj_dir:
        print("dir(%s): %s" % (obj_name, str(dir(obj))))
    obj_dump_attributes(obj)
    print('========================== obj_dump end ==========================')

def obj_dump_attributes(obj, level=1):
    """Print object attributes.

    :param obj:          Object.
    :param level:        How many levels to print.

    :returns: None.
    """
    for a in dir(obj):
        if re.match('__.+__', a):   # Escape all special attributes, like __abstractmethods__, for which val = getattr(obj, a) might fail
            continue
        val = getattr(obj, a)
        if isinstance(val, (int, float, str, unicode, list, dict, set, tuple)):
            print(level*' ' + a + '(%s): ' % str(type(val)) + str(val))
        else:
            print(level*' ' + a + ':')
            obj_dump_attributes(val, level=level+1)

def vpp_startup_conf_add_devices(vpp_config_filename, devices):
    p = FwStartupConf()
    config = p.load(vpp_config_filename)

    if config['dpdk'] == None:
        tup = p.create_element('dpdk')
        config.append(tup)
    for dev in devices:
        dev_short = pci_to_short(dev)
        dev_full = pci_to_full(dev)
        old_config_param = 'dev %s' % dev_full
        new_config_param = 'dev %s' % dev_short
        if p.get_element(config['dpdk'],old_config_param) != None:
            p.remove_element(config['dpdk'], old_config_param)
        if p.get_element(config['dpdk'],new_config_param) == None:
            tup = p.create_element(new_config_param)
            config['dpdk'].append(tup)

    p.dump(config, vpp_config_filename)
    return (True, None)   # 'True' stands for success, 'None' - for the returned object or error string.

def vpp_startup_conf_remove_devices(vpp_config_filename, devices):
    p = FwStartupConf()
    config = p.load(vpp_config_filename)

    if config['dpdk'] == None:
        return
    for dev in devices:
        dev_short = pci_to_short(dev)
        config_param = 'dev %s' % dev_short
        key = p.get_element(config['dpdk'],config_param)
        if key:
            p.remove_element(config['dpdk'], key)

    p.dump(config, vpp_config_filename)
    return (True, None)   # 'True' stands for success, 'None' - for the returned object or error string.

def vpp_startup_conf_add_nat(vpp_config_filename):
    p = FwStartupConf()
    config = p.load(vpp_config_filename)
    if config['nat'] == None:
        tup = p.create_element('nat')
        config.append(tup)
        config['nat'].append(p.create_element('endpoint-dependent'))
        config['nat'].append(p.create_element('translation hash buckets 1048576'))
        config['nat'].append(p.create_element('translation hash memory 268435456'))
        config['nat'].append(p.create_element('user hash buckets 1024'))
        config['nat'].append(p.create_element('max translations per user 10000'))

    p.dump(config, vpp_config_filename)
    return (True, None)   # 'True' stands for success, 'None' - for the returned object or error string.

def vpp_startup_conf_remove_nat(vpp_config_filename):
    p = FwStartupConf()
    config = p.load(vpp_config_filename)
    key = p.get_element(config, 'nat')
    if key:
        p.remove_element(config,key)
    p.dump(config, vpp_config_filename)
    return (True, None)   # 'True' stands for success, 'None' - for the returned object or error string.

def reset_dhcpd():
    if os.path.exists(fwglobals.g.DHCPD_CONFIG_FILE_BACKUP):
        shutil.copyfile(fwglobals.g.DHCPD_CONFIG_FILE_BACKUP, fwglobals.g.DHCPD_CONFIG_FILE)

    cmd = 'sudo systemctl stop isc-dhcp-server'

    try:
        output = subprocess.check_output(cmd, shell=True)
    except:
        return False

    return True

def modify_dhcpd(is_add, params):
    """Modify /etc/dhcp/dhcpd configuration file.

    :param params:   Parameters from flexiManage.

    :returns: String with sed commands.
    """
    pci         = params['interface']
    range_start = params.get('range_start', '')
    range_end   = params.get('range_end', '')
    dns         = params.get('dns', {})
    mac_assign  = params.get('mac_assign', {})

    interfaces = fwglobals.g.router_cfg.get_interfaces(pci=pci)
    if not interfaces:
        return (False, "modify_dhcpd: %s was not found" % (pci))

    address = IPNetwork(interfaces[0]['addr'])
    router = str(address.ip)
    subnet = str(address.network)
    netmask = str(address.netmask)

    if not os.path.exists(fwglobals.g.DHCPD_CONFIG_FILE_BACKUP):
        shutil.copyfile(fwglobals.g.DHCPD_CONFIG_FILE, fwglobals.g.DHCPD_CONFIG_FILE_BACKUP)

    config_file = fwglobals.g.DHCPD_CONFIG_FILE

    remove_string = 'sudo sed -e "/subnet %s netmask %s {/,/}/d" ' \
                    '-i %s; ' % (subnet, netmask, config_file)

    range_string = ''
    if range_start:
        range_string = 'range %s %s;\n' % (range_start, range_end)

    if dns:
        dns_string = 'option domain-name-servers'
        for d in dns[:-1]:
            dns_string += ' %s,' % d
        dns_string += ' %s;\n' % dns[-1]
    else:
        dns_string = ''

    subnet_string = 'subnet %s netmask %s' % (subnet, netmask)
    routers_string = 'option routers %s;\n' % (router)
    dhcp_string = 'echo "' + subnet_string + ' {\n' + range_string + \
                 routers_string + dns_string + '}"' + ' | sudo tee -a %s;' % config_file

    if is_add == 1:
        exec_string = remove_string + dhcp_string
    else:
        exec_string = remove_string

    for mac in mac_assign:
        remove_string_2 = 'sudo sed -e "/host %s {/,/}/d" ' \
                          '-i %s; ' % (mac['host'], config_file)

        host_string = 'host %s {\n' % (mac['host'])
        ethernet_string = 'hardware ethernet %s;\n' % (mac['mac'])
        ip_address_string = 'fixed-address %s;\n' % (mac['ipv4'])
        mac_assign_string = 'echo "' + host_string + ethernet_string + ip_address_string + \
                            '}"' + ' | sudo tee -a %s;' % config_file

        if is_add == 1:
            exec_string += remove_string_2 + mac_assign_string
        else:
            exec_string += remove_string_2

    try:
        output = subprocess.check_output(exec_string, shell=True)
    except Exception as e:
        return (False, "Exception: %s\nOutput: %s" % (str(e), output))

    return True

def vpp_multilink_update_labels(labels, remove, next_hop=None, dev=None, sw_if_index=None):
    """Updates VPP with flexiwan multilink labels.
    These labels are used for Multi-Link feature: user can mark interfaces
    or tunnels with labels and than add policy to choose interface/tunnel by
    label where to forward packets to.

        REMARK: this function is temporary solution as it uses VPP CLI to
    configure lables. Remove it, when correspondent Python API will be added.
    In last case the API should be called directly from translation.

    :param params: labels      - python list of labels
                   is_dia      - type of labels (DIA - Direct Internet Access)
                   remove      - True to remove labels, False to add.
                   dev         - PCI if device to apply labels to.
                   next_hop_ip - IP address of next hop.

    :returns: (True, None) tuple on success, (False, <error string>) on failure.
    """

    ids_list = fwglobals.g.router_api.multilink.get_label_ids_by_names(labels, remove)
    ids = ','.join(map(str, ids_list))

    if dev:
        vpp_if_name = pci_to_vpp_if_name(dev)
    elif sw_if_index:
        vpp_if_name = vpp_sw_if_index_to_name(sw_if_index)
    else:
        return (False, "Neither 'dev' nor 'sw_if_index' was found in params")

    if not next_hop:
        tap = vpp_if_name_to_tap(vpp_if_name)
        next_hop, _ = get_interface_gateway(tap)
    if not next_hop:
        return (False, "'next_hop' was not provided and there is no default gateway")

    op = 'del' if remove else 'add'

    vppctl_cmd = 'fwabf link %s label %s via %s %s' % (op, ids, next_hop, vpp_if_name)

    fwglobals.log.debug("vppctl " + vppctl_cmd)

    out = _vppctl_read(vppctl_cmd, wait=False)
    if out is None:
        return (False, "failed vppctl_cmd=%s" % vppctl_cmd)

    return (True, None)


def vpp_multilink_update_policy_rule(add, links, policy_id, fallback, order, acl_id=None, priority=None):
    """Updates VPP with flexiwan policy rules.
    In general, policy rules instruct VPP to route packets to specific interface,
    which is marked with multilink label that noted in policy rule.

        REMARK: this function is temporary solution as it uses VPP CLI to
    configure policy rules. Remove it, when correspondent Python API will be added.
    In last case the API should be called directly from translation.

    :param params: params - rule parameters:
                        policy-id - the policy id (two byte integer)
                        labels    - labels of interfaces to be used for packet forwarding
                        remove    - True to remove rule, False to add.

    :returns: (True, None) tuple on success, (False, <error string>) on failure.
    """
    op = 'add' if add else 'del'

    lan_vpp_name_list      = get_interface_vpp_names(type='lan')
    loopback_vpp_name_list = get_tunnel_interface_vpp_names()
    interfaces = lan_vpp_name_list + loopback_vpp_name_list

    if not add:
        for if_vpp_name in interfaces:
            vpp_multilink_attach_policy_rule(if_vpp_name, int(policy_id), priority, 0, True)
        fwglobals.g.policies.remove_policy(policy_id)

    fallback = 'fallback drop' if re.match(fallback, 'drop') else ''
    order    = 'select_group random' if re.match(order, 'load-balancing') else ''

    if acl_id is None:
        vppctl_cmd = 'fwabf policy %s id %d action %s %s' % (op, policy_id, fallback, order)
    else:
        vppctl_cmd = 'fwabf policy %s id %d acl %d action %s %s' % (op, policy_id, acl_id, fallback, order)

    group_id = 1
    for link in links:
        order  = 'random' if re.match(link.get('order', 'None'), 'load-balancing') else ''
        labels = link['pathlabels']
        ids_list = fwglobals.g.router_api.multilink.get_label_ids_by_names(labels)
        ids = ','.join(map(str, ids_list))

        vppctl_cmd += ' group %u %s labels %s' % (group_id, order, ids)
        group_id = group_id + 1

    fwglobals.log.debug("vppctl " + vppctl_cmd)

    out = _vppctl_read(vppctl_cmd, wait=False)
    if out is None or re.search('unknown|failed|ret=-', out):
        return (False, "failed vppctl_cmd=%s: %s" % (vppctl_cmd, out))

    if add:
        fwglobals.g.policies.add_policy(policy_id, priority)
        for if_vpp_name in interfaces:
            vpp_multilink_attach_policy_rule(if_vpp_name, int(policy_id), priority, 0, False)

    return (True, None)

def vpp_multilink_attach_policy_rule(int_name, policy_id, priority, is_ipv6, remove):
    """Attach VPP with flexiwan policy rules.

    :param int_name:  The name of the interface in VPP
    :param policy_id: The policy id (two byte integer)
    :param priority:  The priority (integer)
    :param is_ipv6:   True if policy should be applied on IPv6 packets, False otherwise.
    :param remove:    True to remove rule, False to add.

    :returns: (True, None) tuple on success, (False, <error string>) on failure.
    """

    op = 'del' if remove else 'add'
    ip_version = 'ip6' if is_ipv6 else 'ip4'

    vppctl_cmd = 'fwabf attach %s %s policy %d priority %d %s' % (ip_version, op, policy_id, priority, int_name)

    fwglobals.log.debug("vppctl " + vppctl_cmd)

    out = _vppctl_read(vppctl_cmd, wait=False)
    if out is None or re.search('unknown|failed|ret=-', out):
        return (False, "failed vppctl_cmd=%s" % vppctl_cmd)

    return (True, None)

def get_interface_sw_if_index(ip):
    """Convert interface src IP address into gateway VPP sw_if_index.

    :param ip: IP address.

    :returns: sw_if_index.
    """
    pci, _ = fwglobals.g.router_cfg.get_wan_interface_gw(ip)
    if not pci:
        # If interface was configured with dhcp, router_cfg has no IP-s.
        # In this case try to fetch GW from Linux.
        if_name = get_interface_name(ip)
        if if_name:
            pci, _ = get_interface_pci(if_name)
    if not pci:
        return None
    return pci_to_vpp_sw_if_index(pci)

def get_interface_vpp_names(type=None):
    res = []
    interfaces = fwglobals.g.router_cfg.get_interfaces()
    for params in interfaces:
        if type == None or re.match(type, params['type'], re.IGNORECASE):
            sw_if_index = pci_to_vpp_sw_if_index(params['pci'])
            if_vpp_name = vpp_sw_if_index_to_name(sw_if_index)
            res.append(if_vpp_name)
    return res

def get_tunnel_interface_vpp_names():
    res = []
    tunnels = fwglobals.g.router_cfg.get_tunnels()
    for params in tunnels:
        sw_if_index = vpp_ip_to_sw_if_index(params['loopback-iface']['addr'])
        if_vpp_name = vpp_sw_if_index_to_name(sw_if_index)
        res.append(if_vpp_name)
    return res

def get_interface_gateway_from_router_db(ip):
    """Convert interface src IP address into gateway IP address.

    :param ip: IP address.

    :returns: IP address.
    """
<<<<<<< HEAD

    pci, gw_ip = fwglobals.g.router_cfg.get_wan_interface_gw(ip)
    return ipaddress.ip_address(gw_ip)
=======
    _, gw_ip = fwglobals.g.router_cfg.get_wan_interface_gw(ip)
    if not gw_ip:
        # If interface was configured with dhcp, router_cfg has no IP-s.
        # In this case try to fetch GW from Linux.
        if_name = get_interface_name(ip)
        if if_name:
            gw_ip, _ = get_interface_gateway(if_name)
    if not gw_ip:
        return None
    return ip_str_to_bytes(gw_ip)[0]
>>>>>>> 5b2e0b7d

def add_static_route(addr, via, metric, remove, pci=None):
    """Add static route.

    :param params: params:
                        addr    - Destination network.
                        via     - Gateway address.
                        metric  - Metric.
                        remove  - True to remove route.
                        pci     - Device to be used for outgoing packets.

    :returns: (True, None) tuple on success, (False, <error string>) on failure.
    """
    if addr == 'default':
        return (True, None)

    metric = ' metric %s' % metric if metric else ''
    op     = 'replace'

    cmd_show = "sudo ip route show exact %s %s" % (addr, metric)
    try:
        output = subprocess.check_output(cmd_show, shell=True)
    except:
        return False

    lines = output.splitlines()
    next_hop = ''
    if lines:
        removed = False
        for line in lines:
            words = line.split('via ')
            if len(words) > 1:
                if remove and not removed and re.search(via, words[1]):
                    removed = True
                    continue

                next_hop += ' nexthop via ' + words[1]

    if remove:
        if not next_hop:
            op = 'del'
        cmd = "sudo ip route %s %s%s %s" % (op, addr, metric, next_hop)
    else:
        if not pci:
            cmd = "sudo ip route %s %s%s nexthop via %s %s" % (op, addr, metric, via, next_hop)
        else:
            tap = pci_to_tap(pci)
            cmd = "sudo ip route %s %s%s nexthop via %s dev %s %s" % (op, addr, metric, via, tap, next_hop)

    try:
        fwglobals.log.debug(cmd)
        output = subprocess.check_output(cmd, shell=True)
    except Exception as e:
        return (False, "Exception: %s\nOutput: %s" % (str(e), output))

    return True

def vpp_set_dhcp_detect(pci, remove):
    """Enable/disable DHCP detect feature.

    :param params: params:
                        pci     -  Interface PCI.
                        remove  - True to remove rule, False to add.

    :returns: (True, None) tuple on success, (False, <error string>) on failure.
    """
    op = 'del' if remove else ''

    sw_if_index = pci_to_vpp_sw_if_index(pci)
    int_name = vpp_sw_if_index_to_name(sw_if_index)


    vppctl_cmd = 'set dhcp detect intfc %s %s' % (int_name, op)

    fwglobals.log.debug("vppctl " + vppctl_cmd)

    out = _vppctl_read(vppctl_cmd, wait=False)
    if out is None:
        return (False, "failed vppctl_cmd=%s" % vppctl_cmd)

    return True


def tunnel_change_postprocess(add, addr):
    """Tunnel add/remove postprocessing

    :param params: params - rule parameters:
                        add -  True if tunnel is added, False otherwise.
                        addr - loopback address

    :returns: (True, None) tuple on success, (False, <error string>) on failure.
    """
    sw_if_index = vpp_ip_to_sw_if_index(addr)
    if_vpp_name = vpp_sw_if_index_to_name(sw_if_index)
    policies = fwglobals.g.policies.policies_get()
    remove = not add

    for policy_id, priority in policies.items():
        vpp_multilink_attach_policy_rule(if_vpp_name, int(policy_id), priority, 0, remove)

# Today (May-2019) message aggregation is not well defined in protocol between
# device and server. It uses several types of aggregations:
#   1. 'start-router' aggregation: requests are embedded into 'params' field on some request
#   2. 'add-interface' aggregation: 'params' field is list of 'interface params'
#   3. 'list' aggregation: the high level message is a list of requests
# As protocol is not well defined on this matter, for now we assume
# that 'list' is used for FWROUTER_API requests only (add-/remove-/modify-),
# so it should be handled as atomic operation and should be reverted in case of
# failure of one of the requests in opposite order - from the last succeeded
# request to the first, when the whole operation is considered to be failed.
# Convert both type of aggregations into same format:
# {
#   'message': 'aggregated',
#   'params' : {
#                'requests':     <list of aggregated requests>,
#                'original_msg': <original message>
#              }
# }
# The 'original_msg' is needed for configuration hash feature - every received
# message is used for signing router configuration to enable database sync
# between device and server. Once the protocol is fixed, there will be no more
# need in this proprietary format.
#
def fix_aggregated_message_format(msg):

    requests = []

    # 'list' aggregation
    if type(msg) == list:
        return  \
            {
                'message': 'aggregated',
                'params' : { 'requests': msg }
            }

    # 'start-router' aggregation
    # 'start-router' might include interfaces and routes. Move them into list.
    if msg['message'] == 'start-router' and 'params' in msg:

        start_router_params = copy.deepcopy(msg['params'])  # We are going to modify params, so preserve original message
        if 'interfaces' in start_router_params:
            for iface_params in start_router_params['interfaces']:
                requests.append(
                    {
                        'message': 'add-interface',
                        'params' : iface_params
                    })
            del start_router_params['interfaces']
        if 'routes' in start_router_params:
            for route_params in start_router_params['routes']:
                requests.append(
                    {
                        'message': 'add-route',
                        'params' : route_params
                    })
            del start_router_params['routes']

        if len(requests) > 0:
            if bool(start_router_params):  # If there are params after deletions above - use them
                requests.append(
                    {
                        'message': 'start-router',
                        'params' : start_router_params
                    })
            else:
                requests.append(
                    {
                        'message': 'start-router'
                    })
            return \
                {
                    'message': 'aggregated',
                    'params' : { 'requests': requests }
                }

    # 'add-X' aggregation
    # 'add-interface'/'remove-interface' can have actually a list of interfaces.
    # This is done by setting 'params' as a list of interface params, where
    # every element represents parameters of some interface.
    if re.match('add-|remove-', msg['message']) and type(msg['params']) is list:

        for params in msg['params']:
            requests.append(
                {
                    'message': msg['message'],
                    'params' : params
                })

        return \
            {
                'message': 'aggregated',
                'params' : { 'requests': requests }
            }

    # Remove NULL elements from aggregated requests, if sent by bogus flexiManage
    #
    if msg['message'] == 'aggregated':
        requests = [r for r in msg['params']['requests'] if r]
        return \
            {
                'message': 'aggregated',
                'params' : { 'requests': requests }
            }

    # No conversion is needed here.
    # We return copy of object in order to be consistent with previous 'return'-s
    # which return new object. The caller function might rely on this,
    # e.g. see the fwglobals.g.handle_request() assumes
    #
    return copy.deepcopy(msg)

def frr_create_ospfd(frr_cfg_file, ospfd_cfg_file, router_id):
    '''Creates the /etc/frr/ospfd.conf file, initializes it with router id and
    ensures that ospf is switched on in the frr configuration'''

    if os.path.exists(ospfd_cfg_file):
        return

    # Initialize ospfd.conf
    with open(ospfd_cfg_file,"w") as f:
        file_write_and_flush(f,
            'hostname ospfd\n' + \
            'password zebra\n' + \
            'log file /var/log/frr/ospfd.log informational\n' + \
            'log stdout\n' + \
            '!\n' + \
            'router ospf\n' + \
            '    ospf router-id ' + router_id + '\n' + \
            '!\n')

    # Ensure that ospfd is switched on in /etc/frr/daemons.
    subprocess.check_call('sudo sed -i -E "s/ospfd=no/ospfd=yes/" %s' % frr_cfg_file, shell=True)

def file_write_and_flush(f, data):
    '''Wrapper over the f.write() method that flushes wrote content
    into the disk immediately

    :param f:       the python file object
    :param data:    the data to write into file
    '''
    f.write(data)
    f.flush()
    os.fsync(f.fileno())

def netplan_apply(caller_name=None):
    '''Wrapper over the f.write() method that flushes wrote content
    into the disk immediately

    :param f:       the python file object
    :param data:    the data to write into file
    '''
    cmd = 'netplan apply'
    log_str = caller_name + ': ' + cmd if caller_name else cmd
    fwglobals.log.debug(log_str)
    os.system(cmd)
    time.sleep(1)  # Give a second to Linux to configure interfaces

def compare_request_params(params1, params2):
    """ Compares two dictionaries while normalizing them for comparison
    and ignoring orphan keys that have None or empty string value.
        The orphans keys are keys that present in one dict and don't
    present in the other dict, thanks to Scooter Software Co. for the term :)
        We need this function to pay for bugs in flexiManage code, where
    is provides add-/modify-/remove-X requests for same configuration
    item with inconsistent letter case, None/empty string,
    missing parameters, etc.
        Note! The normalization is done for top level keys only!
    """
    if not params1 or not params2:
        return False
    if type(params1) != type(params2):
        return False
    if type(params1) != dict:
        return (params1 == params2)

    set_keys1   = set(params1.keys())
    set_keys2   = set(params2.keys())
    keys1_only  = list(set_keys1 - set_keys2)
    keys2_only  = list(set_keys2 - set_keys1)
    keys_common = set_keys1.intersection(set_keys2)

    for key in keys1_only:
        if type(params1[key]) == bool or params1[key]:
            # params1 has non-empty string/value that does not present in params2
            return False

    for key in keys2_only:
        if type(params2[key]) == bool or params2[key]:
            # params2 has non-empty string/value that does not present in params1
            return False

    for key in keys_common:
        val1 = params1[key]
        val2 = params2[key]
        if val1 and val2:   # Both values are neither None-s nor empty strings.
            if type(val1) != type(val2):
                return False        # Not comparable types
            if type(val1) == str:
                if val1.lower() != val2.lower():
                    return False    # Strings are not equal
            elif val1 != val2:
                return False        # Values are not equal
    return True

def check_if_virtual_environment():
    virt_exist = os.popen('dmesg |grep -i hypervisor| grep -i detected').read()
    if virt_exist =='':
        return False
    else:
        return True

def check_root_access():
    if os.geteuid() == 0: return True
    print("Error: requires root privileges, try to run 'sudo'")
    return False

def set_linux_reverse_path_filter(dev_name, on):
    """ set rp_filter value of Linux property

    : param dev_name : device name to set the property for
    : param on       : if on is False, disable rp_filter. Else, enable it
    """
    if dev_name == None:
        return

    _, metric = get_interface_gateway(dev_name)
    # for default interface, skip the setting as it is redundant
    if metric == '' or int(metric) == 0:
        return

    val = 1 if on else 0

    os.system('sysctl -w net.ipv4.conf.%s.rp_filter=%d' %(dev_name, val))
    os.system('sysctl -w net.ipv4.conf.all.rp_filter=%d' %(val))
    os.system('sysctl -w net.ipv4.conf.default.rp_filter=%d' %(val))<|MERGE_RESOLUTION|>--- conflicted
+++ resolved
@@ -1331,11 +1331,6 @@
 
     :returns: IP address.
     """
-<<<<<<< HEAD
-
-    pci, gw_ip = fwglobals.g.router_cfg.get_wan_interface_gw(ip)
-    return ipaddress.ip_address(gw_ip)
-=======
     _, gw_ip = fwglobals.g.router_cfg.get_wan_interface_gw(ip)
     if not gw_ip:
         # If interface was configured with dhcp, router_cfg has no IP-s.
@@ -1345,8 +1340,7 @@
             gw_ip, _ = get_interface_gateway(if_name)
     if not gw_ip:
         return None
-    return ip_str_to_bytes(gw_ip)[0]
->>>>>>> 5b2e0b7d
+    return ipaddress.ip_address(gw_ip)
 
 def add_static_route(addr, via, metric, remove, pci=None):
     """Add static route.
