#! /usr/bin/python

################################################################################
# flexiWAN SD-WAN software - flexiEdge, flexiManage.
# For more information go to https://flexiwan.com
#
# Copyright (C) 2019  flexiWAN Ltd.
#
# This program is free software: you can redistribute it and/or modify it under
# the terms of the GNU Affero General Public License as published by the Free
# Software Foundation, either version 3 of the License, or (at your option) any
# later version.
#
# This program is distributed in the hope that it will be useful,
# but WITHOUT ANY WARRANTY; without even the implied warranty of MERCHANTABILITY
# or FITNESS FOR A PARTICULAR PURPOSE.
# See the GNU Affero General Public License for more details.
#
# You should have received a copy of the GNU Affero General Public License
# along with this program. If not, see <https://www.gnu.org/licenses/>.
################################################################################

import copy
import glob
import hashlib
import inspect
import json
import os
import time
import platform
import subprocess
import psutil
import socket
import re
import fwglobals
import fwnetplan
import fwstats
import shutil
import sys
import traceback
import yaml
from netaddr import IPNetwork, IPAddress

common_tools = os.path.join(os.path.dirname(os.path.realpath(__file__)) , 'tools' , 'common')
sys.path.append(common_tools)
import fwtool_vpp_startupconf_dict

from fwapplications import FwApps
from fwrouter_cfg   import FwRouterCfg
from fwmultilink    import FwMultilink


dpdk = __import__('dpdk-devbind')

def get_device_logs(file, num_of_lines):
    """Get device logs.

    :param file:            File name.
    :param num_of_lines:    Number of lines.

    :returns: Return list.
    """
    try:
        cmd = "tail -{} {}".format(num_of_lines, file)
        res = subprocess.check_output(cmd, shell=True).splitlines()

        # On zero matching, res is a list with a single empty
        # string which we do not want to return to the caller
        return res if res != [''] else []
    except (OSError, subprocess.CalledProcessError) as err:
        raise err

def get_device_packet_traces(num_of_packets, timeout):
    """Get device packet traces.

    :param num_of_packets:    Number of lines.
    :param timeout:           Timeout to wait for trace to complete.

    :returns: Array of traces.
    """
    try:
        cmd = 'sudo vppctl clear trace'
        subprocess.check_output(cmd, shell=True)
        cmd = 'sudo vppctl show vmxnet3'
        shif_vmxnet3 = subprocess.check_output(cmd, shell=True)
        if shif_vmxnet3 is '':
            cmd = 'sudo vppctl trace add dpdk-input {}'.format(num_of_packets)
        else:
            cmd = 'sudo vppctl trace add vmxnet3-input {}'.format(num_of_packets)
        subprocess.check_output(cmd, shell=True)
        time.sleep(timeout)
        cmd = 'sudo vppctl show trace max {}'.format(num_of_packets)
        res = subprocess.check_output(cmd, shell=True).splitlines()
        # skip first line (contains unnecessary information header)
        return res[1:] if res != [''] else []
    except (OSError, subprocess.CalledProcessError) as err:
        raise err

def get_agent_version(fname):
    """Get agent version.

    :param fname:           Versions file name.

    :returns: Version value.
    """
    try:
        with open(fname, 'r') as stream:
            versions = yaml.load(stream, Loader=yaml.BaseLoader)
            return versions['components']['agent']['version']
    except:
        err = "get_agent_version: failed to get agent version: %s" % (format(sys.exc_info()[1]))
        fwglobals.log.error(err)
        return None

def get_machine_id():
    """Get machine id.

    :returns: UUID.
    """
    if fwglobals.g.cfg.UUID:    # If UUID is configured manually, use it
        return fwglobals.g.cfg.UUID

    try:                        # Fetch UUID from machine
        if platform.system()=="Windows":
            machine_id = subprocess.check_output('wmic csproduct get uuid').decode().split('\n')[1].strip()
        else:
            machine_id = subprocess.check_output(['cat','/sys/class/dmi/id/product_uuid']).decode().split('\n')[0].strip()
        return machine_id.upper()
    except:
        return None

def vpp_pid():
    """Get pid of VPP process.

    :returns:           process identifier.
    """
    try:
        pid = subprocess.check_output(['pidof', 'vpp'])
    except:
        pid = None
    return pid

def vpp_does_run():
    """Check if VPP is running.

    :returns:           Return 'True' if VPP is running.
    """
    runs = True if vpp_pid() else False
    return runs

def af_to_name(af_type):
    """Convert socket type.

    :param af_type:        Socket type.

    :returns: String.
    """
    af_map = {
    	socket.AF_INET: 'IPv4',
    	socket.AF_INET6: 'IPv6',
    	psutil.AF_LINK: 'MAC',
	}
    return af_map.get(af_type, af_type)

def get_os_routing_table():
    """Get routing table.

    :returns: List of routes.
    """
    try:
        routing_table = subprocess.check_output(['route', '-n']).split('\n')
        return routing_table
    except:
        return (None)

def get_default_route():
    """Get default route.

    :returns: Default route.
    """
    try:
        dgw = os.popen('ip route list match default').read()
        rip = dgw.split('default via ')[1].split(' ')[0]
        rdev = dgw.split(' dev ')[1].split(' ')[0]
        return (rip, rdev)
    except:
        return ("", "")

def get_linux_interface_gateway(if_name):
    """Get gateway.

    :returns: Gateway ip address.
    """
    try:
        dgw = os.popen('ip route list match default | grep via').read()
    except:
        return '', ''

    metric = ''

    routes = dgw.splitlines()
    for route in routes:
        rip = route.split('via ')[1].split(' ')[0]
        rdev = route.split('dev ')[1].split(' ')[0]
        metric_str = route.split('metric ')
        if len(metric_str) > 1:
            metric = route.split('metric ')[1].split(' ')[0]
        if re.match(if_name, rdev):
            return rip, metric

    return '', ''

def get_interface_address(iface):
    """Get interface IP address.

    :param iface:        Interface name.

    :returns: IP address.
    """
    interfaces = psutil.net_if_addrs()
    if iface not in interfaces:
        return None

    addresses = interfaces[iface]
    for addr in addresses:
        if addr.family == socket.AF_INET:
            ip   = addr.address
            mask = IPAddress(addr.netmask).netmask_bits()
            return '%s/%s' % (ip, mask)
    return ''

def is_ip_in_subnet(ip, subnet):
    """Check if IP address is in subnet.

    :param ip:            IP address.
    :param subnet:        Subnet address.

    :returns: 'True' if address is in subnet.
    """
    return True if IPAddress(ip) in IPNetwork(subnet) else False

def pci_addr_full(pci_addr):
    """Convert short PCI into full representation.

    :param pci_addr:      Short PCI address.

    :returns: Full PCI address.
    """
    pc = pci_addr.split('.')
    if len(pc) == 2:
        return pc[0]+'.'+"%02x"%(int(pc[1],16))
    return pci_addr

# Convert 0000:00:08.01 provided by management to 0000:00:08.1 used by Linux
def pci_full_to_short(pci):
    """Convert full PCI into short representation.

    :param pci_addr:      Full PCI address.

    :returns: Short PCI address.
    """
    l = pci.split('.')
    if len(l[1]) == 2 and l[1][0] == '0':
        pci = l[0] + '.' + l[1][1]
    return pci

def linux_to_pci_addr(linuxif):
    """Convert Linux interface name into PCI address.

    :param linuxif:      Linux interface name.

    :returns: PCI address.
    """
    NETWORK_BASE_CLASS = "02"
    vpp_run = vpp_does_run()
    lines = subprocess.check_output(["lspci", "-Dvmmn"]).splitlines()
    for line in lines:
        vals = line.decode().split("\t", 1)
        if len(vals) == 2:
            # keep slot number
            if vals[0] == 'Slot:':
                slot = vals[1]
            if vals[0] == 'Class:':
                if vals[1][0:2] == NETWORK_BASE_CLASS:
                    interface = pci_to_linux_iface(slot)
                    if not interface and vpp_run:
                        interface = pci_to_tap(slot)
                    if not interface:
                        continue
                    if interface == linuxif:
                        driver = os.path.realpath('/sys/bus/pci/devices/%s/driver' % slot).split('/')[-1]
                        return (pci_addr_full(slot), "" if driver=='driver' else driver)
    return ("","")

def pci_to_linux_iface(pci):
    """Convert PCI address into Linux interface name.

    :param pci:      PCI address.

    :returns: Linux interface name.
    """
    # igorn@ubuntu-server-1:~$ sudo ls -l /sys/class/net/
    # total 0
    # lrwxrwxrwx 1 root root 0 Jul  4 16:21 enp0s3 -> ../../devices/pci0000:00/0000:00:03.0/net/enp0s3
    # lrwxrwxrwx 1 root root 0 Jul  4 16:21 enp0s8 -> ../../devices/pci0000:00/0000:00:08.0/net/enp0s8
    # lrwxrwxrwx 1 root root 0 Jul  4 16:21 enp0s9 -> ../../devices/pci0000:00/0000:00:09.0/net/enp0s9
    # lrwxrwxrwx 1 root root 0 Jul  4 16:21 lo -> ../../devices/virtual/net/lo

    # We get 0000:00:08.01 from management and not 0000:00:08.1, so convert a little bit
    pci = pci_full_to_short(pci)

    try:
        output = subprocess.check_output("sudo ls -l /sys/class/net/ | grep " + pci, shell=True)
    except:
        return None
    if output is None:
        return None
    return output.rstrip().split('/')[-1]

def pci_is_vmxnet3(pci):
    """Check if PCI address is vmxnet3.

    :param pci:      PCI address.

    :returns: 'True' if it is vmxnet3, 'False' otherwise.
    """
    # igorn@ubuntu-server-1:~$ sudo ls -l /sys/bus/pci/devices/*/driver
    # lrwxrwxrwx 1 root root 0 Jul 17 22:08 /sys/bus/pci/devices/0000:03:00.0/driver -> ../../../../bus/pci/drivers/vmxnet3
    # lrwxrwxrwx 1 root root 0 Jul 17 23:01 /sys/bus/pci/devices/0000:0b:00.0/driver -> ../../../../bus/pci/drivers/vfio-pci
    # lrwxrwxrwx 1 root root 0 Jul 17 23:01 /sys/bus/pci/devices/0000:13:00.0/driver -> ../../../../bus/pci/drivers/vfio-pci

    # We get 0000:00:08.01 from management and not 0000:00:08.1, so convert a little bit
    pci = pci_full_to_short(pci)

    try:
        # The 'ls -l /sys/bus/pci/devices/*/driver' approach doesn't work well.
        # When vpp starts, it rebinds device to vfio-pci, so 'ls' doesn't detect it.
        # Therefore we go with dpdk-devbind.py. It should be installed on Linux
        # as a part of flexiwan-router installation.
        # When vpp does not run, we get:
        #   0000:03:00.0 'VMXNET3 Ethernet Controller' if=ens160 drv=vmxnet3 unused=vfio-pci,uio_pci_generic
        # When vpp does run, we get:
        #   0000:03:00.0 'VMXNET3 Ethernet Controller' if=ens160 drv=vfio-pci unused=vmxnet3,uio_pci_generic
        #
        #output = subprocess.check_output("sudo ls -l /sys/bus/pci/devices/%s/driver | grep vmxnet3" % pci, shell=True)
        output = subprocess.check_output("sudo dpdk-devbind -s | grep -E '%s .*vmxnet3'" % pci, shell=True)
    except:
        return False
    if output is None:
        return False
    return True

# 'pci_to_vpp_if_name' function maps interface referenced by pci, eg. '0000:00:08.00'
# into name of interface in VPP, eg. 'GigabitEthernet0/8/0'.
# We use the interface cache mapping, if doesn't exist we rebuild the cache
def pci_to_vpp_if_name(pci):
    """Convert PCI address into VPP interface name.

    :param pci:      PCI address.

    :returns: VPP interface name.
    """
    pci = pci_addr_full(pci)
    vpp_if_name = fwglobals.g.get_cache_data('PCI_TO_VPP_IF_NAME_MAP').get(pci)
    if vpp_if_name: return vpp_if_name
    else: return _build_pci_to_vpp_if_name_maps(pci, None)

# 'vpp_if_name_to_pci' function maps interface name, eg. 'GigabitEthernet0/8/0'
# into the pci of that interface, eg. '0000:00:08.00'.
# We use the interface cache mapping, if doesn't exist we rebuild the cache
def vpp_if_name_to_pci(vpp_if_name):
    """Convert PCI address into VPP interface name.

    :param vpp_if_name:      VPP interface name.

    :returns: PCI address.
    """
    pci = fwglobals.g.get_cache_data('VPP_IF_NAME_TO_PCI_MAP').get(vpp_if_name)
    if pci: return pci
    else: return _build_pci_to_vpp_if_name_maps(None, vpp_if_name)

# '_build_pci_to_vpp_if_name_maps' function build the local caches of
# pci to vpp_if_name and vise vera
# if pci provided, return the name found for this pci,
# else, if name provided, return the pci for this name,
# else, return None
# To do that we dump all hardware interfaces, split the dump into list by empty line,
# and search list for interface that includes the pci name.
# The dumps brings following table:
#              Name                Idx    Link  Hardware
# GigabitEthernet0/8/0               1    down  GigabitEthernet0/8/0
#   Link speed: unknown
#   ...
#   pci: device 8086:100e subsystem 8086:001e address 0000:00:08.00 numa 0
#
def _build_pci_to_vpp_if_name_maps(pci, vpp_if_name):
    shif = _vppctl_read('show hardware-interfaces')
    if shif == None:
        fwglobals.log.debug("_build_pci_to_vpp_if_name_maps: Error reading interface info")
    data = shif.splitlines()
    for intf in _get_group_delimiter(data, r"^\w.*?\d"):
        # Contains data for a given interface
        ifdata = ''.join(intf)
        (k,v) = _parse_vppname_map(ifdata,
            valregex=r"^(\w[^\s]+)\s+\d+\s+(\w+)",
            keyregex=r"\s+pci:.*\saddress\s(.*?)\s")
        if k and v:
            fwglobals.g.get_cache_data('PCI_TO_VPP_IF_NAME_MAP')[pci_addr_full(k)] = v
            fwglobals.g.get_cache_data('VPP_IF_NAME_TO_PCI_MAP')[v] = pci_addr_full(k)

    vmxnet3hw = fwglobals.g.router_api.vpp_api.vpp.api.vmxnet3_dump()
    for hw_if in vmxnet3hw:
        vpp_if_name = hw_if.if_name.rstrip(' \t\r\n\0')
        pci_addr = pci_bytes_to_str(hw_if.pci_addr)
        fwglobals.g.get_cache_data('PCI_TO_VPP_IF_NAME_MAP')[pci_addr] = vpp_if_name
        fwglobals.g.get_cache_data('VPP_IF_NAME_TO_PCI_MAP')[vpp_if_name] = pci_addr

    if pci:
        vpp_if_name = fwglobals.g.get_cache_data('PCI_TO_VPP_IF_NAME_MAP').get(pci)
        if vpp_if_name: return vpp_if_name
    elif vpp_if_name:
        pci = fwglobals.g.get_cache_data('VPP_IF_NAME_TO_PCI_MAP').get(vpp_if_name)
        if pci: return pci

    fwglobals.log.debug("_build_pci_to_vpp_if_name_maps(%s, %s) not found: sh hard: %s" % (pci, vpp_if_name, shif))
    fwglobals.log.debug("_build_pci_to_vpp_if_name_maps(%s, %s): not found sh vmxnet3: %s" % (pci, vpp_if_name, vmxnet3hw))
    fwglobals.log.debug(traceback.extract_stack())
    return None

# 'pci_str_to_bytes' converts "0000:0b:00.0" string to bytes to pack following struct:
#    struct
#    {
#      u16 domain;
#      u8 bus;
#      u8 slot: 5;
#      u8 function:3;
#    };
#
def pci_str_to_bytes(pci_str):
    """Convert PCI address into bytes.

    :param pci_str:      PCI address.

    :returns: Bytes array.
    """
    list = re.split(r':|\.', pci_str)
    domain   = int(list[0], 16)
    bus      = int(list[1], 16)
    slot     = int(list[2], 16)
    function = int(list[3], 16)
    bytes = ((domain & 0xffff) << 16) | ((bus & 0xff) << 8) | ((slot & 0x1f) <<3 ) | (function & 0x7)
    return socket.htonl(bytes)   # vl_api_vmxnet3_create_t_handler converts parameters by ntoh for some reason (vpp\src\plugins\vmxnet3\vmxnet3_api.c)

# 'pci_str_to_bytes' converts pci bytes into full string "0000:0b:00.0"
def pci_bytes_to_str(pci_bytes):
    """Converts PCI bytes to PCI full string.

    :param pci_str:      PCI bytes.

    :returns: PCI full string.
    """
    bytes = socket.ntohl(pci_bytes)
    domain   = (bytes >> 16)
    bus      = (bytes >> 8) & 0xff
    slot     = (bytes >> 3) & 0x1f
    function = (bytes) & 0x7
    return "%04x:%02x:%02x.%02x" % (domain, bus, slot, function)

# 'pci_to_vpp_sw_if_index' function maps interface referenced by pci, e.g '0000:00:08.00'
# into index of this interface in VPP, eg. 1.
# To do that we convert firstly the pci into name of interface in VPP,
# e.g. 'GigabitEthernet0/8/0', than we dump all VPP interfaces and search for interface
# with this name. If found - return interface index.

def pci_to_vpp_sw_if_index(pci):
    """Convert PCI address into VPP sw_if_index.

    :param pci:      PCI address.

    :returns: sw_if_index.
    """
    vpp_if_name = pci_to_vpp_if_name(pci)
    fwglobals.log.debug("pci_to_vpp_sw_if_index(%s): vpp_if_name: %s" % (pci, str(vpp_if_name)))
    if vpp_if_name is None:
        return None

    sw_ifs = fwglobals.g.router_api.vpp_api.vpp.api.sw_interface_dump()
    for sw_if in sw_ifs:
        if re.match(vpp_if_name, sw_if.interface_name):    # Use regex, as sw_if.interface_name might include trailing whitespaces
            return sw_if.sw_if_index
    fwglobals.log.debug("pci_to_vpp_sw_if_index(%s): vpp_if_name: %s" % (pci, yaml.dump(sw_ifs, canonical=True)))
    return None

# 'pci_to_tap' function maps interface referenced by pci, e.g '0000:00:08.00'
# into interface in Linux created by 'vppctl enable tap-inject' command, e.g. vpp1.
# To do that we convert firstly the pci into name of interface in VPP,
# e.g. 'GigabitEthernet0/8/0' and than we grep output of 'vppctl sh tap-inject'
# command by this name:
#   root@ubuntu-server-1:/# vppctl sh tap-inject
#       GigabitEthernet0/8/0 -> vpp0
#       GigabitEthernet0/9/0 -> vpp1
def pci_to_tap(pci):
    """Convert PCI address into TAP name.

     :param pci:      PCI address.

     :returns: Linux TAP interface name.
     """
    vpp_if_name = pci_to_vpp_if_name(pci)
    if vpp_if_name is None:
        return None
    tap = vpp_if_name_to_tap(vpp_if_name)
    return tap

# 'vpp_if_name_to_tap' function maps name of interface in VPP, e.g. loop0,
# into name of correspondent tap interface in Linux.
# To do that it greps output of 'vppctl sh tap-inject' by the interface name:
#   root@ubuntu-server-1:/# vppctl sh tap-inject
#       GigabitEthernet0/8/0 -> vpp0
#       GigabitEthernet0/9/0 -> vpp1
#       loop0 -> vpp2
def vpp_if_name_to_tap(vpp_if_name):
    """Convert VPP interface name into Linux TAP interface name.

     :param vpp_if_name:      PCI address.

     :returns: Linux TAP interface name.
     """
    # vpp_api.cli() throw exception in vpp 19.01 (and works in vpp 19.04)
    # taps = fwglobals.g.router_api.vpp_api.cli("show tap-inject")
    taps = _vppctl_read("show tap-inject")
    if taps is None:
        raise Exception("vpp_if_name_to_tap: failed to fetch tap info from VPP")

    pattern = '%s -> ([a-zA-Z0-9]+)' % vpp_if_name
    match = re.search(pattern, taps)
    if match is None:
        return None
    tap = match.group(1)
    return tap

def vpp_sw_if_index_to_name(sw_if_index):
    """Convert VPP sw_if_index into VPP interface name.

     :param sw_if_index:      VPP sw_if_index.

     :returns: VPP interface name.
     """
    name = ''

    for sw_if in fwglobals.g.router_api.vpp_api.vpp.api.sw_interface_dump():
        if sw_if_index == sw_if.sw_if_index:
            name = sw_if.interface_name.rstrip(' \t\r\n\0')

    return name

# 'sw_if_index_to_tap' function maps sw_if_index assigned by VPP to some interface,
# e.g '4' into interface in Linux created by 'vppctl enable tap-inject' command, e.g. vpp2.
# To do that we dump all interfaces from VPP, find the one with the provided index,
# take its name, e.g. loop0, and grep output of 'vppctl sh tap-inject' by this name:
#   root@ubuntu-server-1:/# vppctl sh tap-inject
#       GigabitEthernet0/8/0 -> vpp0
#       GigabitEthernet0/9/0 -> vpp1
#       loop0 -> vpp2
def vpp_sw_if_index_to_tap(sw_if_index):
    """Convert VPP sw_if_index into Linux TAP interface name.

     :param sw_if_index:      VPP sw_if_index.

     :returns: Linux TAP interface name.
     """
    return vpp_if_name_to_tap(vpp_sw_if_index_to_name(sw_if_index))

def vpp_ip_to_sw_if_index(ip):
    """Convert ip address into VPP sw_if_index.

     :param ip: IP address.

     :returns: sw_if_index.
     """
    network = IPNetwork(ip)

    for sw_if in fwglobals.g.router_api.vpp_api.vpp.api.sw_interface_dump():
        tap = vpp_sw_if_index_to_tap(sw_if.sw_if_index)
        if tap:
            int_address = IPNetwork(get_interface_address(tap))
            if network == int_address:
                return sw_if.sw_if_index

def save_file(txt, fname, dir='/tmp'):
    """Save txt to file under a dir (default = /tmp)

     :param txt:      Text.
     :param fname:    File name.
     :param dir:      Folder path.

     :returns: Error message and status code.
     """
    # Make sure fname doesn't include /
    #print ("fname="+fname+", txt="+txt+", dir="+dir)
    if not (isinstance(fname, str) or isinstance(fname, unicode)) or fname.find('/') != -1:
        return {'message':'File name error', 'ok':0}
    datapath = os.path.join(dir, fname)
    if os.path.exists(dir):
        with open(datapath, 'w') as fout:
            fout.write(txt)
        return {'message':'File written', 'ok':1}
    else:
        return {'message':'Directory not exist', 'ok':0}

def _sub_file(fname, smap):
    """Replace words in file.

    :param fname:     File name.
    :param smap:      Dictionary with original and new words.

    :returns: Error message and status code.
    """
    if os.path.exists(fname):
        with open(fname, "r") as sfile:
            data = sfile.readlines()
        txt = ''.join(data)
        for k,v in smap.items():
            txt = txt.replace(k,v)
        with open(fname, "w") as sfile:
            sfile.write(txt)
        return {'message':'File substituted', 'ok':1}
    else:
        return {'message':'File does not exist', 'ok':0}

def _vppctl_read(cmd, wait=True):
    """Read command from VPP.

    :param cmd:       Command to execute (not including vppctl).
    :param wait:      Whether to wait until command succeeds.

    :returns: Output returned bu vppctl.
    """
    retries = 200
    retries_sleep = 1
    if wait == False:
        retries = 1
        retries_sleep = 0
    # make sure socket exists
    for _ in range(retries):
        if os.path.exists("/run/vpp/cli.sock"):
            break
        time.sleep(retries_sleep)
    if not os.path.exists("/run/vpp/cli.sock"):
        return None
    # make sure command succeeded, try up to 200 iterations
    for _ in range(retries):
        try:
            _ = open(os.devnull, 'r+b', 0)
            handle = os.popen('sudo vppctl ' + cmd + ' 2>/dev/null')
            data = handle.read()
            retcode = handle.close()
            if retcode == None or retcode == 0:  # Exit OK
                break
        except:
            return None
        time.sleep(retries_sleep)
    if retcode: # not succeeded after 200 retries
        return None
    return data

def tap_sub_file(fname):
    """Substitute a file with tap VPP names.

    :param fname:      File name.

    :returns: Error message and status code.
    """
    taps = _vppctl_read('sh tap-inject')
    if taps == None:
        return {'message':'Tap read error', 'ok':0}
    if_map = {}
    tap_split = taps.split('\r\n')[:-1]
    if len(tap_split) == 0:
        return {'message':'No taps found', 'ok':0}
    for m in tap_split:
        ifs = m.split(' -> ')
        if len(ifs) != 2:
            return {'message':'Tap mapping error', 'ok':0}
        if_map[ifs[0]] = ifs[1]
    return _sub_file(fname, if_map)

def _parse_vppname_map(s, valregex, keyregex):
    """Find key and value in a string using regex.

    :param s:               String.
    :param valregex:        Value.
    :param keyregex:        Key.

    :returns: Error message and status code.
    """
    # get value
    r = re.search(valregex,s)
    if r!=None: val_data = r.group(1)
    else: return (None, None)   # val not found, don't add and return
    # get key
    r = re.search(keyregex,s)
    if r!=None: key_data = r.group(1)
    else: return (None, None)   # key not found, don't add and return
    # Return values
    return (key_data, val_data)

def pci_sub_file(fname):
    """Substitute a file with pci address to VPP names.

    :param fname:      File name.

    :returns: Error message and status code.
    """
    shif = _vppctl_read('show hardware-interfaces')
    shif_vmxnet3 = _vppctl_read('show vmxnet3')
    if shif == None or shif_vmxnet3 == None:
        return {'message':'Error reading interface info', 'ok':0}
    data = shif.splitlines()
    datav = shif_vmxnet3.splitlines()
    pci_map = {}
    for intf in _get_group_delimiter(data, r"^\w.*?\d"):
        # Contains data for a given interface
        ifdata = ''.join(intf)
        (k,v) = _parse_vppname_map(ifdata,
            valregex=r"^(\w[^\s]+)\s+\d+\s+(\w+)",
            keyregex=r"\s+pci:.*\saddress\s(.*?)\s")
        if k and v: pci_map[pci_addr_full(k)] = v
    for intf in _get_group_delimiter(datav, r"^Interface:\s\w.*?\d"):
        # Contains data for a given interface
        ifdata = '\n'.join(intf)
        (k,v) = _parse_vppname_map(ifdata,
            valregex=r"^Interface:\s(\w[^\s]+)\s+",
            keyregex=r"\s+PCI\sAddress:\s(.*)")
        if k and v: pci_map[pci_addr_full(k)] = v

    return _sub_file(fname, pci_map)

def gre_sub_file(fname):
    """Substitute a file with tunnels to VPP names.

    :param fname:      File name.

    :returns: Error message and status code.
    """
    shtun = _vppctl_read('show ipsec gre tunnel')
    if shtun == None:
        return {'message':'Error reading tunnel info', 'ok':0}
    data = shtun.splitlines()
    tres = {}
    for tunnel in _get_group_delimiter(data, r"^\[\d+\].*"):
        # Contains data for a given tunnel
        tunneldata = '\n'.join(tunnel)
        (k,v) = _parse_vppname_map(tunneldata,
                       valregex=r"^\[(\d+)\].*local-sa",
                       keyregex=r"^\[\d+\].*local-sa\s(\d+)\s")
        if k and v: tres["ipsec-gre-"+k] = "ipsec-gre" + v
    return _sub_file(fname, tres)

def stop_router():
    """Stop VPP and rebind Linux interfaces.

     :returns: Error message and status code.
     """
    dpdk_ifs = []
    dpdk.devices = {}
    dpdk.dpdk_drivers = ["igb_uio", "vfio-pci", "uio_pci_generic"]
    dpdk.check_modules()
    dpdk.get_nic_details()
    os.system('sudo systemctl stop vpp')
    os.system('sudo systemctl stop frr')
    for d,v in dpdk.devices.items():
        if "Driver_str" in v:
            if v["Driver_str"] in dpdk.dpdk_drivers:
                dpdk.unbind_one(v["Slot"], False)
                dpdk_ifs.append(d)
        elif "Module_str" != "":
            dpdk_ifs.append(d)
    # refresh nic_details
    dpdk.get_nic_details()
    for d in dpdk_ifs:
        drivers_unused = dpdk.devices[d]["Module_str"].split(',')
        #print ("Drivers unused=" + str(drivers_unused))
        for drv in drivers_unused:
            #print ("Driver=" + str(drv))
            if drv not in dpdk.dpdk_drivers:
                dpdk.bind_one(dpdk.devices[d]["Slot"], drv, False)
                break

    fwstats.update_state(False)
    return {'message':'Router stopped successfully', 'ok':1}

def connect_to_router():
    """Connect to VPP Python API.

     :returns: None.
     """
    fwglobals.g.router_api.vpp_api.connect()

def disconnect_from_router():
    """Disconnect from VPP Python API.

     :returns: None.
     """
    fwglobals.g.router_api.vpp_api.disconnect()

def reset_router_config():
    """Reset router config by cleaning DB and removing config files.

     :returns: None.
     """
    with FwRouterCfg(fwglobals.g.ROUTER_CFG_FILE) as router_cfg:
        router_cfg.clean()
    if os.path.exists(fwglobals.g.ROUTER_STATE_FILE):
        os.remove(fwglobals.g.ROUTER_STATE_FILE)
    if os.path.exists(fwglobals.g.FRR_OSPFD_FILE):
        os.remove(fwglobals.g.FRR_OSPFD_FILE)
    if os.path.exists(fwglobals.g.VPP_CONFIG_FILE_BACKUP):
        shutil.copyfile(fwglobals.g.VPP_CONFIG_FILE_BACKUP, fwglobals.g.VPP_CONFIG_FILE)
    if os.path.exists(fwglobals.g.CONN_FAILURE_FILE):
        os.remove(fwglobals.g.CONN_FAILURE_FILE)
    with FwApps(fwglobals.g.APP_REC_DB_FILE) as db_app_rec:
        db_app_rec.clean()
    with FwMultilink(fwglobals.g.MULTILINK_DB_FILE) as db_multilink:
        db_multilink.clean()
    fwnetplan._delete_netplan_files()

    reset_dhcpd()

def get_router_state():
    """Check if VPP is running.

     :returns: VPP state.
     """
    reason = ''
    if os.path.exists(fwglobals.g.ROUTER_STATE_FILE):
        state = 'failed'
        with open(fwglobals.g.ROUTER_STATE_FILE, 'r') as f:
            reason = f.read()
    elif vpp_pid():
        state = 'running'
    else:
        state = 'stopped'
    return (state, reason)

def _get_group_delimiter(lines, delimiter):
    """Helper function to iterate through a group lines by delimiter.

    :param lines:       List of text lines.
    :param delimiter:   Regex to group lines by.

    :returns: None.
    """
    data = []
    for line in lines:
        if re.match(delimiter,line)!=None:
            if data:
                yield data
                data = []
        data.append(line)
    if data:
        yield data

def _parse_add_if(s, res):
    """Helper function that parse fields from a given interface data and add to res.

    :param s:       String with interface data.
    :param res:     Dict to store the result in.

    :returns: None.
    """
    # get interface name
    r = re.search(r"^(\w[^\s]+)\s+\d+\s+(\w+)",s)
    if r!=None and r.group(2)=="up": if_name = r.group(1)
    else: return    # Interface not found, don't add and return
    # rx packets
    r = re.search(r" rx packets\s+(\d+)?",s)
    if r!=None: rx_pkts = r.group(1)
    else: rx_pkts = 0
    # tx packets
    r = re.search(r" tx packets\s+(\d+)?",s)
    if r!=None: tx_pkts = r.group(1)
    else: tx_pkts = 0
    # rx bytes
    r = re.search(r" rx bytes\s+(\d+)?",s)
    if r!=None: rx_bytes = r.group(1)
    else: rx_bytes = 0
    # tx bytes
    r = re.search(r" tx bytes\s+(\d+)?",s)
    if r!=None: tx_bytes = r.group(1)
    else: tx_bytes = 0
    # Add data to res
    res[if_name] = {'rx_pkts':long(rx_pkts), 'tx_pkts':long(tx_pkts), 'rx_bytes':long(rx_bytes), 'tx_bytes':long(tx_bytes)}

def get_vpp_if_count():
    """Get number of VPP interfaces.

     :returns: Dictionary with results.
     """
    shif = _vppctl_read('sh int', wait=False)
    if shif == None:  # Exit with an error
        return {'message':'Error reading interface info', 'ok':0}
    data = shif.splitlines()
    res = {}
    for intf in _get_group_delimiter(data, r"^\w.*?\s"):
        # Contains data for a given interface
        ifdata = ''.join(intf)
        _parse_add_if(ifdata, res)
    return {'message':res, 'ok':1}

def ip_str_to_bytes(ip_str):
    """Convert IP address string into bytes.

     :param ip_str:         IP address string.

     :returns: IP address in bytes representation.
     """
    # take care of possible netmask, like in 192.168.56.107/24
    addr_ip = ip_str.split('/')[0]
    addr_len = int(ip_str.split('/')[1]) if len(ip_str.split('/')) > 1 else 32
    return socket.inet_pton(socket.AF_INET, addr_ip), addr_len

def mac_str_to_bytes(mac_str):      # "08:00:27:fd:12:01" -> bytes
    """Convert MAC address string into bytes.

     :param mac_str:        MAC address string.

     :returns: MAC address in bytes representation.
     """
    return mac_str.replace(':', '').decode('hex')

def is_python2():
    """Checks if it is Python 2 version.

     :returns: 'True' if Python2 and 'False' otherwise.
     """
    ret = True if sys.version_info < (3, 0) else False
    return ret

def hex_str_to_bytes(hex_str):
    """Convert HEX string into bytes.

     :param hex_str:        HEX string.

     :returns: Bytes array.
     """
    if is_python2():
        return hex_str.decode("hex")
    else:
        return bytes.fromhex(hex_str)

def is_str(p):
    """Check if it is a string.

     :param p:          String.

     :returns: 'True' if string and 'False' otherwise.
     """
    if is_python2():
        return type(p)==str or type(p)==unicode
    else:
        return type(p)==str

def yaml_dump(var):
    """Convert object into YAML string.

    :param var:        Object.

    :returns: YAML string.
    """
    str = yaml.dump(var, canonical=True)
    str = re.sub(r"\n[ ]+: ", ' : ', str)
    return str

#
def valid_message_string(str):
    """Ensure that string contains only allowed by management characters.
    To mitigate security risks management limits text that might be received
    within responses to the management-to-device requests.
    This function ensure the compliance of string to the management requirements.

    :param str:        String.

    :returns: 'True' if valid and 'False' otherwise.
    """
    if len(str) > 200:
        fwglobals.log.excep("valid_message_string: string is too long")
        return False
    # Enable following characters only: [0-9],[a-z],[A-Z],'-','_',' ','.',':',',', etc.
    tmp_str = re.sub(r'[-_.,:0-9a-zA-Z_" \']', '', str)
    if len(tmp_str) > 0:
        fwglobals.log.excep("valid_message_string: string has not allowed characters")
        return False
    return True

def obj_dump(obj, print_obj_dir=False):
    """Print object fields and values. Used for debugging.

     :param obj:                Object.
     :param print_obj_dir:      Print list of attributes and methods.

     :returns: None.
     """
    callers_local_vars = inspect.currentframe().f_back.f_locals.items()
    obj_name = [var_name for var_name, var_val in callers_local_vars if var_val is obj][0]
    print('========================== obj_dump start ==========================')
    print("obj=%s" % obj_name)
    print("str(%s): %s" % (obj_name, str(obj)))
    if print_obj_dir:
        print("dir(%s): %s" % (obj_name, str(dir(obj))))
    obj_dump_attributes(obj)
    print('========================== obj_dump end ==========================')

def obj_dump_attributes(obj, level=1):
    """Print object attributes.

    :param obj:          Object.
    :param level:        How many levels to print.

    :returns: None.
    """
    for a in dir(obj):
        if re.match('__.+__', a):   # Escape all special attributes, like __abstractmethods__, for which val = getattr(obj, a) might fail
            continue
        val = getattr(obj, a)
        if isinstance(val, (int, float, str, unicode, list, dict, set, tuple)):
            print(level*' ' + a + '(%s): ' % str(type(val)) + str(val))
        else:
            print(level*' ' + a + ':')
            obj_dump_attributes(val, level=level+1)

def vpp_startup_conf_update(filename, path, param, val, add, filename_backup=None):
    """Updates the /etc/vpp/startup.conf

    :param filename:    /etc/vpp/startup.conf
    :param path:        path to parameter in the startup.conf, e.g. 'dpdk/dev 0000:02:00.1'
    :param param:       name of the parameter, e.g. 'name'
    :param val:         value of the paremeter, e.g. 'eth0'
    :param add:         if True the parameter will be added or modified,
                        if False the parameter will be commented out

     :returns: None.
     """

    # Load file into dictionary
    conf = fwtool_vpp_startupconf_dict.load(filename)

    # Goto the leaf sub-section according the path.
    # If some of sections don't exist, create them.
    # Section is a list that might contains parameters (list) or sub-sections (dictionaries),
    # so steps in path stands for dictionaries, when the last step is list.
    section = conf
    steps = path.split('/')
    prev_section = section
    prev_step    = steps[0]
    for (idx, step) in enumerate(steps):
        if step not in section:
            if idx < len(steps)-1:
                section[step] = {}
            else:
                section[step] = []  # Last step which is list
        prev_section = section
        prev_step    = step
        section      = section[step]

    # If leaf section is empty (it is possible if path exists, but section is empty)
    # initialize it with empty list of parameters.
    if section is None:
        prev_section[prev_step] = []
        section = prev_section[prev_step]

    # Update parameter.
    # Firstly find it in section list of parameter
    found_elements = [ el for el in section if param in el ]
    if add:
        # If element was found, update it. Otherwise - add new parameter
        if len(found_elements) > 0:
            if not val is None:     # If there is a value to update ...
                found_elements[0][param] = val
        else:
            if val is None:
                section.append(param)
            else:
                section.append({param: val})
    else:
        if len(found_elements) > 0:
            section.remove(found_elements[0])
            section.append('ELEMENT_TO_BE_REMOVED')
        if len(section) == 0:
            prev_section[prev_step] = None

    # Dump dictionary back into file
    fwtool_vpp_startupconf_dict.dump(conf, filename)

def vpp_startup_conf_add_devices(vpp_config_filename, devices):
    config = fwtool_vpp_startupconf_dict.load(vpp_config_filename)
    if not config.get('dpdk'):
        config['dpdk'] = []
    for dev in devices:
        config_param = 'dev %s' % dev
        if not config_param in config['dpdk']:
            config['dpdk'].append(config_param)

    fwtool_vpp_startupconf_dict.dump(config, vpp_config_filename)

def vpp_startup_conf_remove_devices(vpp_config_filename, devices):
    config = fwtool_vpp_startupconf_dict.load(vpp_config_filename)
    if not config.get('dpdk'):
        return
    for dev in devices:
        config_param = 'dev %s' % dev
        if config_param in config['dpdk']:
            config['dpdk'].remove(config_param)
    if len(config['dpdk']) == 0:
        config['dpdk'].append('ELEMENT_TO_BE_REMOVED')  # Need this to avoid empty list section before dump(), as yaml goes crazy with empty list sections

    fwtool_vpp_startupconf_dict.dump(config, vpp_config_filename)

def vpp_startup_conf_add_nat(vpp_config_filename):
    config   = fwtool_vpp_startupconf_dict.load(vpp_config_filename)
    config['nat'] = []
    config['nat'].append('endpoint-dependent')
    config['nat'].append('translation hash buckets 1048576')
    config['nat'].append('translation hash memory 268435456')
    config['nat'].append('user hash buckets 1024')
    config['nat'].append('max translations per user 10000')
    fwtool_vpp_startupconf_dict.dump(config, vpp_config_filename)

def vpp_startup_conf_remove_nat(vpp_config_filename):
    config   = fwtool_vpp_startupconf_dict.load(vpp_config_filename)
    if config.get('nat'):
        del config['nat']
    fwtool_vpp_startupconf_dict.dump(config, vpp_config_filename)

def _get_interface_address(pci):
    """ Get interface ip address from commands DB.
    """
    interfaces = fwglobals.g.router_cfg.get_interfaces()
    for params in interfaces:
        if params['pci'] != pci:
            continue
        addr = params['addr']
        return addr
    return None

<<<<<<< HEAD
def add_del_netplan_file(is_add):
    fname = fwglobals.g.NETPLAN_FILE
    if is_add:
        if not os.path.exists(fname):
            config = dict()
            config['network'] = {'version': 2}
            with open(fname, 'w+') as stream:
                yaml.safe_dump(config, stream, default_flow_style=False)
    else:
        if os.path.exists(fname):
            os.remove(fname)
    return True

def add_remove_netplan_interface(is_add, pci, ip, gw, metric='0', dhcp=None):

    config_section = {}

    metric = int(metric) if metric else 0

    fname = fwglobals.g.NETPLAN_FILE

    if dhcp and re.match('yes', dhcp):
        config_section['dhcp4'] = True
        config_section['dhcp4-overrides'] = {'route-metric': metric}
    else:
        config_section['dhcp4'] = False
        config_section['addresses'] = [ip]
        if gw is not None and gw:
            config_section['routes'] = [{'to': '0.0.0.0/0', 'via': gw, 'metric': metric}]

    try:
        with open(fname, 'r') as stream:
            config = yaml.safe_load(stream)
            network = config['network']

        if 'ethernets' not in network:
            network['ethernets'] = {}

        ethernets = network['ethernets']

        tap_name = pci_to_tap(pci)
        if is_add == 1:
            if tap_name in ethernets:
                del ethernets[tap_name]
            ethernets[tap_name] = config_section
        else:
            del ethernets[tap_name]

        with open(fname, 'w') as stream:
            yaml.safe_dump(config, stream)

        cmd = 'sudo netplan apply'
        fwglobals.log.debug(cmd)
        subprocess.check_output(cmd, shell=True)
    except Exception as e:
        err = "add_remove_netplan_interface failed: pci: %s, file: %s, error: %s"\
              % (pci, fname, str(e))
        fwglobals.log.error(err)
        return (False, err)

    return (True, None)

def get_dhcp_netplan_interface(if_name):
    for fname in glob.glob("/etc/netplan/*.yaml"):
        with open(fname, 'r') as stream:
            config = yaml.safe_load(stream)

        if 'network' in config:
            network = config['network']

            if 'ethernets' in network:
                ethernets = network['ethernets']

                if if_name in ethernets:
                    interface = ethernets[if_name]
                    if 'dhcp4' in interface:
                        if interface['dhcp4'] == True:
                            return 'yes'
    return 'no'

=======
>>>>>>> cf55f35b
def reset_dhcpd():
    if os.path.exists(fwglobals.g.DHCPD_CONFIG_FILE_BACKUP):
        shutil.copyfile(fwglobals.g.DHCPD_CONFIG_FILE_BACKUP, fwglobals.g.DHCPD_CONFIG_FILE)

    cmd = 'sudo systemctl stop isc-dhcp-server'

    try:
        output = subprocess.check_output(cmd, shell=True)
    except:
        return False

    return True

def modify_dhcpd(is_add, params):
    """Modify /etc/dhcp/dhcpd configuration file.

    :param params:   Parameters from flexiManage.

    :returns: String with sed commands.
    """
    pci = params['params']['interface']
    range_start = params['params'].get('range_start', '')
    range_end = params['params'].get('range_end', '')
    dns = params['params'].get('dns', {})
    mac_assign = params['params'].get('mac_assign', {})

    address = IPNetwork(_get_interface_address(pci))
    router = str(address.ip)
    subnet = str(address.network)
    netmask = str(address.netmask)

    if not os.path.exists(fwglobals.g.DHCPD_CONFIG_FILE_BACKUP):
        shutil.copyfile(fwglobals.g.DHCPD_CONFIG_FILE, fwglobals.g.DHCPD_CONFIG_FILE_BACKUP)

    config_file = fwglobals.g.DHCPD_CONFIG_FILE

    remove_string = 'sudo sed -e "/subnet %s netmask %s {/,/}/d" ' \
                    '-i %s; ' % (subnet, netmask, config_file)

    range_string = ''
    if range_start:
        range_string = 'range %s %s;\n' % (range_start, range_end)

    if dns:
        dns_string = 'option domain-name-servers'
        for d in dns[:-1]:
            dns_string += ' %s,' % d
        dns_string += ' %s;\n' % dns[-1]
    else:
        dns_string = ''

    subnet_string = 'subnet %s netmask %s' % (subnet, netmask)
    routers_string = 'option routers %s;\n' % (router)
    dhcp_string = 'echo "' + subnet_string + ' {\n' + range_string + \
                 routers_string + dns_string + '}"' + ' | sudo tee -a %s;' % config_file

    if is_add == 1:
        exec_string = remove_string + dhcp_string
    else:
        exec_string = remove_string

    for mac in mac_assign:
        remove_string_2 = 'sudo sed -e "/host %s {/,/}/d" ' \
                          '-i %s; ' % (mac['host'], config_file)

        host_string = 'host %s {\n' % (mac['host'])
        ethernet_string = 'hardware ethernet %s;\n' % (mac['mac'])
        ip_address_string = 'fixed-address %s;\n' % (mac['ipv4'])
        mac_assign_string = 'echo "' + host_string + ethernet_string + ip_address_string + \
                            '}"' + ' | sudo tee -a %s;' % config_file

        if is_add == 1:
            exec_string += remove_string_2 + mac_assign_string
        else:
            exec_string += remove_string_2

    try:
        output = subprocess.check_output(exec_string, shell=True)
    except Exception as e:
        return (False, "Exception: %s\nOutput: %s" % (str(e), output))

    return True

def vpp_multilink_update_labels(labels, remove, next_hop=None, dev=None, sw_if_index=None):
    """Updates VPP with flexiwan multilink labels.
    These labels are used for Multi-Link feature: user can mark interfaces
    or tunnels with labels and than add policy to choose interface/tunnel by
    label where to forward packets to.

        REMARK: this function is temporary solution as it uses VPP CLI to
    configure lables. Remove it, when correspondent Python API will be added.
    In last case the API should be called directly from translation.

    :param params: labels      - python list of labels
                   is_dia      - type of labels (DIA - Direct Internet Access)
                   remove      - True to remove labels, False to add.
                   dev         - PCI if device to apply labels to.
                   next_hop_ip - IP address of next hop.

    :returns: (True, None) tuple on success, (False, <error string>) on failure.
    """

    ids_list = fwglobals.g.router_api.multilink.get_label_ids_by_names(labels, remove)
    ids = ','.join(map(str, ids_list))

    if dev:
        vpp_if_name = pci_to_vpp_if_name(dev)
    elif sw_if_index:
        vpp_if_name = vpp_sw_if_index_to_name(sw_if_index)
    else:
        return (False, "Neither 'dev' nor 'sw_if_index' was found in params")

    if not next_hop:
        tap = vpp_if_name_to_tap(vpp_if_name)
        next_hop, unused_metric = get_linux_interface_gateway(tap)
    if not next_hop:
        return (False, "'next_hop' was not provided and there is no default gateway")

    op = 'del' if remove else 'add'

    vppctl_cmd = 'fwabf link %s label %s via %s %s' % (op, ids, next_hop, vpp_if_name)

    fwglobals.log.debug("vppctl " + vppctl_cmd)

    out = _vppctl_read(vppctl_cmd, wait=False)
    if out is None:
        return (False, "failed vppctl_cmd=%s" % vppctl_cmd)

    return (True, None)


def vpp_multilink_update_policy_rule(add, links, policy_id, fallback, order, acl_id=None):
    """Updates VPP with flexiwan policy rules.
    In general, policy rules instruct VPP to route packets to specific interface,
    which is marked with multilink label that noted in policy rule.

        REMARK: this function is temporary solution as it uses VPP CLI to
    configure policy rules. Remove it, when correspondent Python API will be added.
    In last case the API should be called directly from translation.

    :param params: params - rule parameters:
                        policy-id - the policy id (two byte integer)
                        labels    - labels of interfaces to be used for packet forwarding
                        remove    - True to remove rule, False to add.

    :returns: (True, None) tuple on success, (False, <error string>) on failure.
    """
    op = 'add' if add else 'del'

    if re.match(fallback, 'drop'):
        fallback = 'fallback drop'

    if re.match(order, 'load-balancing'):
        order = 'select_group random'

    if acl_id is None:
        vppctl_cmd = 'fwabf policy %s id %d action %s %s' % (op, policy_id, fallback, order)
    else:
        vppctl_cmd = 'fwabf policy %s id %d acl %d action %s %s' % (op, policy_id, acl_id, fallback, order)

    group_id = 1
    for link in links:
        order = ''
        if re.match(link['order'], 'load-balancing'):
            order = 'random'

        labels = link['pathlabels']
        ids_list = fwglobals.g.router_api.multilink.get_label_ids_by_names(labels)
        ids = ','.join(map(str, ids_list))

        vppctl_cmd += ' group %u %s labels %s' % (group_id, order, ids)
        group_id = group_id + 1

    fwglobals.log.debug("vppctl " + vppctl_cmd)

    out = _vppctl_read(vppctl_cmd, wait=False)
    if out is None:
        return (False, "failed vppctl_cmd=%s" % vppctl_cmd)

    return (True, None)

def vpp_multilink_attach_policy_rule(int_name, policy_id, priority, is_ipv6, remove):
    """Attach VPP with flexiwan policy rules.

    :param params: params - rule parameters:
                        sw_if_index -  Interface index.
                        policy_id   - the policy id (two byte integer)
                        remove      - True to remove rule, False to add.

    :returns: (True, None) tuple on success, (False, <error string>) on failure.
    """
    op = 'del' if remove else 'add'
    ip_version = 'ip6' if is_ipv6 else 'ip4'

    vppctl_cmd = 'fwabf attach %s %s policy %d priority %d %s' % (ip_version, op, policy_id, priority, int_name)

    fwglobals.log.debug("vppctl " + vppctl_cmd)

    out = _vppctl_read(vppctl_cmd, wait=False)
    if out is None:
        return (False, "failed vppctl_cmd=%s" % vppctl_cmd)

    return (True, None)

def get_interface_sw_if_index(ip):
    """Convert interface src IP address into gateway VPP sw_if_index.

    :param ip: IP address.

    :returns: sw_if_index.
    """

    pci, gw_ip = fwglobals.g.router_cfg.get_wan_interface_gw(ip)
    return pci_to_vpp_sw_if_index(pci)

def get_interface_gateway(ip):
    """Convert interface src IP address into gateway IP address.

    :param ip: IP address.

    :returns: IP address.
    """

    pci, gw_ip = fwglobals.g.router_cfg.get_wan_interface_gw(ip)
    return ip_str_to_bytes(gw_ip)[0]

def get_reconfig_hash():
    res = ''
    wan_list = fwglobals.g.router_cfg.get_interfaces(type='wan')
    vpp_run = vpp_does_run()

    for wan in wan_list:
        name = pci_to_linux_iface(wan['pci'])

        if name is None and vpp_run:
            name = pci_to_tap(wan['pci'])

        if name is None:
            return ''

        addr = get_interface_address(name)
        if not re.search(addr, wan['addr']):
            res += 'addr:' + addr + ','

        gw, metric = get_linux_interface_gateway(name)
        if not re.match(gw, wan['gateway']):
            res += 'gw:' + gw + ','

    if res:
        fwglobals.log.info('reconfig_hash_get: %s' % res)
        hash = hashlib.md5(res).hexdigest()
        return hash

    return ''

def add_static_route(addr, via, metric, remove, pci=None):
    """Add static route.

    :param params: params:
                        addr    - Destination network.
                        via     - Gateway address.
                        metric  - Metric.
                        remove  - True to remove route.
                        pci     - Device to be used for outgoing packets.

    :returns: (True, None) tuple on success, (False, <error string>) on failure.
    """
    if addr == 'default':
        return (True, None)

    metric = ' metric %s' % metric if metric else ''
    op     = 'replace'

    cmd_show = "sudo ip route show exact %s %s" % (addr, metric)
    try:
        output = subprocess.check_output(cmd_show, shell=True)
    except:
        return False

    lines = output.splitlines()
    next_hop = ''
    if lines:
        removed = False
        for line in lines:
            words = line.split('via ')
            if len(words) > 1:
                if remove and not removed and re.search(via, words[1]):
                    removed = True
                    continue

                next_hop += ' nexthop via ' + words[1]

    if remove:
        if not next_hop:
            op = 'del'
        cmd = "sudo ip route %s %s%s %s" % (op, addr, metric, next_hop)
    else:
        if not pci:
            cmd = "sudo ip route %s %s%s nexthop via %s %s" % (op, addr, metric, via, next_hop)
        else:
            tap = pci_to_tap(pci)
            cmd = "sudo ip route %s %s%s nexthop via %s dev %s %s" % (op, addr, metric, via, tap, next_hop)

    try:
        fwglobals.log.debug(cmd)
        output = subprocess.check_output(cmd, shell=True)
    except Exception as e:
        return (False, "Exception: %s\nOutput: %s" % (str(e), output))

    return True

def vpp_set_dhcp_detect(pci, remove):
    """Enable/disable DHCP detect feature.

    :param params: params:
                        pci     -  Interface PCI.
                        remove  - True to remove rule, False to add.

    :returns: (True, None) tuple on success, (False, <error string>) on failure.
    """
    op = 'del' if remove else ''

    sw_if_index = pci_to_vpp_sw_if_index(pci)
    int_name = vpp_sw_if_index_to_name(sw_if_index)

    vppctl_cmd = 'set dhcp detect intfc %s %s' % (int_name, op)

    fwglobals.log.debug("vppctl " + vppctl_cmd)

    out = _vppctl_read(vppctl_cmd, wait=False)
    if out is None:
        return (False, "failed vppctl_cmd=%s" % vppctl_cmd)

    return True


# Today (May-2019) message aggregation is not well defined in protocol between
# device and server. It uses several types of aggregations:
#   1. 'start-router' aggregation: requests are embedded into 'params' field on some request
#   2. 'add-interface' aggregation: 'params' field is list of 'interface params'
#   3. 'list' aggregation: the high level message is a list of requests
# As protocol is not well defined on this matter, for now we assume
# that 'list' is used for FWROUTER_API requests only (add-/remove-/modify-),
# so it should be handled as atomic operation and should be reverted in case of
# failure of one of the requests in opposite order - from the last succeeded
# request to the first, when the whole operation is considered to be failed.
# Convert both type of aggregations into same format:
# {
#   'message': 'aggregated-router-api',
#   'params' : {
#                'requests': <list of aggregated requests>,
#                'original': <original message>
#              }
# }
# The 'original' is needed for configuration hash feature - every received
# message is used for signing router configuration to enable database sync
# between device and server. Once the protocol is fixed, there will be no more
# need in this proprietary format.
#
def fix_aggregated_message_format(msg):

    requests = []

    # 'list' aggregation
    if type(msg) == list:

        # Figure out if 'reconnect' appears in one of aggregated messages.
        # If it does, place it in the new aggregation header.
        reconnect = False
        for request in msg:
            if 'params' in request and 'reconnect' in request['params']:
                reconnect = True
                break

        return {
            'message': 'aggregated-router-api',
            'params' : {
                'requests': msg,
                'original': msg,
                'reconnect': reconnect
            }
        }

    # 'start-router' aggregation
    # 'start-router' might include interfaces and routes. Move them into list.
    if msg['message'] == 'start-router' and 'params' in msg:

        start_router_params = copy.deepcopy(msg['params'])  # We are going to modify params, so preserve original message
        if 'interfaces' in start_router_params:
            for iface_params in start_router_params['interfaces']:
                requests.append(
                    {
                        'message': 'add-interface',
                        'params' : iface_params
                    })
            del start_router_params['interfaces']
        if 'routes' in start_router_params:
            for route_params in start_router_params['routes']:
                requests.append(
                    {
                        'message': 'add-route',
                        'params' : route_params
                    })
            del start_router_params['routes']

        if len(requests) > 0:
            if bool(start_router_params):  # If there are params after deletions above - use them
                requests.append(
                    {
                        'message': 'start-router',
                        'params' : start_router_params
                    })
            else:
                requests.append(
                    {
                        'message': 'start-router'
                    })
            return {
                'message': 'aggregated-router-api',
                'params' : {
                    'requests': requests,
                    'original': msg
                }
            }

    # 'add-X' aggregation
    # 'add-interface'/'remove-interface' can have actually a list of interfaces.
    # This is done by setting 'params' as a list of interface params, where
    # every element represents parameters of some interface.
    if re.match('add-|remove-', msg['message']) and type(msg['params']) is list:

        for params in msg['params']:
            requests.append(
                {
                    'message': msg['message'],
                    'params' : params
                })

        return {
            'message': 'aggregated-router-api',
            'params' : {
                'requests': requests,
                'original': msg
            }
        }

    return msg  # No conversion is needed<|MERGE_RESOLUTION|>--- conflicted
+++ resolved
@@ -1143,89 +1143,6 @@
         return addr
     return None
 
-<<<<<<< HEAD
-def add_del_netplan_file(is_add):
-    fname = fwglobals.g.NETPLAN_FILE
-    if is_add:
-        if not os.path.exists(fname):
-            config = dict()
-            config['network'] = {'version': 2}
-            with open(fname, 'w+') as stream:
-                yaml.safe_dump(config, stream, default_flow_style=False)
-    else:
-        if os.path.exists(fname):
-            os.remove(fname)
-    return True
-
-def add_remove_netplan_interface(is_add, pci, ip, gw, metric='0', dhcp=None):
-
-    config_section = {}
-
-    metric = int(metric) if metric else 0
-
-    fname = fwglobals.g.NETPLAN_FILE
-
-    if dhcp and re.match('yes', dhcp):
-        config_section['dhcp4'] = True
-        config_section['dhcp4-overrides'] = {'route-metric': metric}
-    else:
-        config_section['dhcp4'] = False
-        config_section['addresses'] = [ip]
-        if gw is not None and gw:
-            config_section['routes'] = [{'to': '0.0.0.0/0', 'via': gw, 'metric': metric}]
-
-    try:
-        with open(fname, 'r') as stream:
-            config = yaml.safe_load(stream)
-            network = config['network']
-
-        if 'ethernets' not in network:
-            network['ethernets'] = {}
-
-        ethernets = network['ethernets']
-
-        tap_name = pci_to_tap(pci)
-        if is_add == 1:
-            if tap_name in ethernets:
-                del ethernets[tap_name]
-            ethernets[tap_name] = config_section
-        else:
-            del ethernets[tap_name]
-
-        with open(fname, 'w') as stream:
-            yaml.safe_dump(config, stream)
-
-        cmd = 'sudo netplan apply'
-        fwglobals.log.debug(cmd)
-        subprocess.check_output(cmd, shell=True)
-    except Exception as e:
-        err = "add_remove_netplan_interface failed: pci: %s, file: %s, error: %s"\
-              % (pci, fname, str(e))
-        fwglobals.log.error(err)
-        return (False, err)
-
-    return (True, None)
-
-def get_dhcp_netplan_interface(if_name):
-    for fname in glob.glob("/etc/netplan/*.yaml"):
-        with open(fname, 'r') as stream:
-            config = yaml.safe_load(stream)
-
-        if 'network' in config:
-            network = config['network']
-
-            if 'ethernets' in network:
-                ethernets = network['ethernets']
-
-                if if_name in ethernets:
-                    interface = ethernets[if_name]
-                    if 'dhcp4' in interface:
-                        if interface['dhcp4'] == True:
-                            return 'yes'
-    return 'no'
-
-=======
->>>>>>> cf55f35b
 def reset_dhcpd():
     if os.path.exists(fwglobals.g.DHCPD_CONFIG_FILE_BACKUP):
         shutil.copyfile(fwglobals.g.DHCPD_CONFIG_FILE_BACKUP, fwglobals.g.DHCPD_CONFIG_FILE)
