################################################################################
# flexiWAN SD-WAN software - flexiEdge, flexiManage.
# For more information go to https://flexiwan.com
#
# Copyright (C) 2019  flexiWAN Ltd.
#
# This program is free software: you can redistribute it and/or modify it under
# the terms of the GNU Affero General Public License as published by the Free
# Software Foundation, either version 3 of the License, or (at your option) any
# later version.
#
# This program is distributed in the hope that it will be useful,
# but WITHOUT ANY WARRANTY; without even the implied warranty of MERCHANTABILITY
# or FITNESS FOR A PARTICULAR PURPOSE.
# See the GNU Affero General Public License for more details.
#
# You should have received a copy of the GNU Affero General Public License
# along with this program. If not, see <https://www.gnu.org/licenses/>.
################################################################################

import copy
import glob
import hashlib
import inspect
import json
import os
import time
import platform
import subprocess
import psutil
import socket
import re
import fwglobals
import fwnetplan
import fwstats
import shutil
import sys
import traceback
import yaml
from netaddr import IPNetwork, IPAddress

common_tools = os.path.join(os.path.dirname(os.path.realpath(__file__)) , 'tools' , 'common')
sys.path.append(common_tools)
from fw_vpp_startupconf import FwStartupConf

from fwapplications import FwApps
from fwrouter_cfg   import FwRouterCfg
from fwmultilink    import FwMultilink
from fwpolicies     import FwPolicies
from fwwan_monitor  import get_wan_failover_metric


dpdk = __import__('dpdk-devbind')

def get_device_logs(file, num_of_lines):
    """Get device logs.

    :param file:            File name.
    :param num_of_lines:    Number of lines.

    :returns: Return list.
    """
    try:
        cmd = "tail -{} {}".format(num_of_lines, file)
        res = subprocess.check_output(cmd, shell=True).splitlines()

        # On zero matching, res is a list with a single empty
        # string which we do not want to return to the caller
        return res if res != [''] else []
    except (OSError, subprocess.CalledProcessError) as err:
        raise err

def get_device_packet_traces(num_of_packets, timeout):
    """Get device packet traces.

    :param num_of_packets:    Number of lines.
    :param timeout:           Timeout to wait for trace to complete.

    :returns: Array of traces.
    """
    try:
        cmd = 'sudo vppctl clear trace'
        subprocess.check_output(cmd, shell=True)
        cmd = 'sudo vppctl show vmxnet3'
        shif_vmxnet3 = subprocess.check_output(cmd, shell=True)
        if shif_vmxnet3 is '':
            cmd = 'sudo vppctl trace add dpdk-input {}'.format(num_of_packets)
        else:
            cmd = 'sudo vppctl trace add vmxnet3-input {}'.format(num_of_packets)
        subprocess.check_output(cmd, shell=True)
        time.sleep(timeout)
        cmd = 'sudo vppctl show trace max {}'.format(num_of_packets)
        res = subprocess.check_output(cmd, shell=True).splitlines()
        # skip first line (contains unnecessary information header)
        return res[1:] if res != [''] else []
    except (OSError, subprocess.CalledProcessError) as err:
        raise err

def get_device_versions(fname):
    """Get agent version.

    :param fname:           Versions file name.

    :returns: Version value.
    """
    try:
        with open(fname, 'r') as stream:
            versions = yaml.load(stream, Loader=yaml.BaseLoader)
            return versions
    except:
        err = "get_device_versions: failed to get versions: %s" % (format(sys.exc_info()[1]))
        fwglobals.log.error(err)
        return None

def get_machine_id():
    """Get machine id.

    :returns: UUID.
    """
    if fwglobals.g.cfg.UUID:    # If UUID is configured manually, use it
        return fwglobals.g.cfg.UUID

    try:                        # Fetch UUID from machine
        if platform.system()=="Windows":
            machine_id = subprocess.check_output('wmic csproduct get uuid').decode().split('\n')[1].strip()
        else:
            machine_id = subprocess.check_output(['cat','/sys/class/dmi/id/product_uuid']).decode().split('\n')[0].strip()
        return machine_id.upper()
    except:
        return None

def get_machine_serial():
    """Get machine serial number.

    :returns: S/N string.
    """
    try:
        serial = subprocess.check_output(['dmidecode', '-s', 'system-serial-number']).decode().split('\n')[0].strip()
        return str(serial)
    except:
        return '0'
def pid_of(proccess_name):
    """Get pid of process.

    :param proccess_name:   Proccess name.

    :returns:           process identifier.
    """
    try:
        pid = subprocess.check_output(['pidof', proccess_name])
    except:
        pid = None
    return pid

def vpp_pid():
    """Get pid of VPP process.

    :returns:           process identifier.
    """
    try:
        pid = pid_of('vpp')
    except:
        pid = None
    return pid

def vpp_does_run():
    """Check if VPP is running.

    :returns:           Return 'True' if VPP is running.
    """
    runs = True if vpp_pid() else False
    return runs

def get_vpp_tap_interface_mac_addr(dev_id):
    tap = dev_id_to_tap(dev_id)
    return get_interface_mac_addr(tap)

def get_interface_mac_addr(interface_name):
    interfaces = psutil.net_if_addrs()

    if interface_name in interfaces:
        addrs = interfaces[interface_name]
        for addr in addrs:
            if addr.family == psutil.AF_LINK:
                return addr.address

    return None

def af_to_name(af_type):
    """Convert socket type.

    :param af_type:        Socket type.

    :returns: String.
    """
    af_map = {
    	socket.AF_INET: 'IPv4',
    	socket.AF_INET6: 'IPv6',
    	psutil.AF_LINK: 'MAC',
	}
    return af_map.get(af_type, af_type)

def get_os_routing_table():
    """Get routing table.

    :returns: List of routes.
    """
    try:
        routing_table = subprocess.check_output(['route', '-n']).split('\n')
        return routing_table
    except:
        return (None)

def get_default_route():
    """Get default route.

    :returns: tuple (<IP of GW>, <name of network interface>, <Dev ID of network interface>).
    """
    (via, dev, metric) = ("", "", 0xffffffff)
    try:
        output = os.popen('ip route list match default').read()
        if output:
            routes = output.splitlines()
            for r in routes:
                _dev = ''   if not 'dev '    in r else r.split('dev ')[1].split(' ')[0]
                _via = ''   if not 'via '    in r else r.split('via ')[1].split(' ')[0]
                _metric = 0 if not 'metric ' in r else int(r.split('metric ')[1].split(' ')[0])
                if _metric < metric:  # The default route among default routes is the one with the lowest metric :)
                    dev    = _dev
                    via    = _via
                    metric = _metric
    except:
        return ("", "", "")

    dev_id = get_interface_dev_id(dev)
    return (via, dev, dev_id)

def get_interface_gateway(if_name):
    """Get gateway.

    :returns: Gateway ip address.
    """
    try:
        cmd   = "ip route list match default | grep via | grep 'dev %s'" % if_name
        route = os.popen(cmd).read()
        if not route:
            return '', ''
    except:
        return '', ''

    rip    = route.split('via ')[1].split(' ')[0]
    metric = '' if not 'metric ' in route else route.split('metric ')[1].split(' ')[0]
    return rip, metric

def get_all_interfaces():
    """ Get all interfaces from linux. For dev id with address family of AF_INET,
        also store gateway, if exists.
        : return : Dictionary of dev_id->IP,GW
    """
    dev_id_ip_gw = {}
    interfaces = psutil.net_if_addrs()
    for nicname, addrs in interfaces.items():
        dev_id = get_interface_dev_id(nicname)
        if dev_id == '':
            continue

        if is_lte_interface(dev_id) and vpp_does_run():
            tap_name = dev_id_to_tap(dev_id)
            if tap_name:
                nicname = tap_name
                addrs = interfaces.get(nicname)

        dev_id_ip_gw[dev_id] = {}
        dev_id_ip_gw[dev_id]['addr'] = ''
        dev_id_ip_gw[dev_id]['gw']   = ''
        for addr in addrs:
            if addr.family == socket.AF_INET:
                ip = addr.address.split('%')[0]
                dev_id_ip_gw[dev_id]['addr'] = ip
                gateway, _ = get_interface_gateway(nicname)
                dev_id_ip_gw[dev_id]['gw'] = gateway if gateway else ''
                break

    return dev_id_ip_gw

def get_interface_address(if_name, log=True, log_on_failure=None):
    """Gets IP address of interface by name found in OS.

    :param if_name:     Interface name.
    :param log:         If True the found/not found address will be logged.
                        Errors or debug info is printed in any case.
    :param log_on_failure: If provided, overrides the 'log' in case of not found address.

    :returns: IP address.
    """
    if log_on_failure == None:
        log_on_failure = log

    interfaces = psutil.net_if_addrs()
    if if_name not in interfaces:
        fwglobals.log.debug("get_interface_address(%s): interfaces: %s" % (if_name, str(interfaces)))
        return None

    addresses = interfaces[if_name]
    for addr in addresses:
        if addr.family == socket.AF_INET:
            ip   = addr.address
            mask = IPAddress(addr.netmask).netmask_bits()
            if log:
                fwglobals.log.debug("get_interface_address(%s): %s" % (if_name, str(addr)))
            return '%s/%s' % (ip, mask)

    if log_on_failure:
        fwglobals.log.debug("get_interface_address(%s): %s" % (if_name, str(addresses)))
    return None

def get_interface_name(ip_no_mask):
    """ Get interface name based on IP address

    : param ip_no_mask: ip address with no mask
    : returns : if_name - interface name
    """
    interfaces = psutil.net_if_addrs()
    for if_name in interfaces:
        addresses = interfaces[if_name]
        for address in addresses:
            if address.family == socket.AF_INET and address.address == ip_no_mask:
                return if_name
    return None

def is_ip_in_subnet(ip, subnet):
    """Check if IP address is in subnet.

    :param ip:            IP address.
    :param subnet:        Subnet address.

    :returns: 'True' if address is in subnet.
    """
    return True if IPAddress(ip) in IPNetwork(subnet) else False

def dev_id_to_full(dev_id):
    """Convert short PCI into full representation.
    the 'dev_id' param could be either a pci or a usb address.
    in case of pci address - the function will convert into a full address

    :param dev_id:      device bus address.

    :returns: full device bus address.
    """
    (addr_type, addr) = dev_id_parse(dev_id)
    if addr_type == 'usb':
        return dev_id

    pc = addr.split('.')
    if len(pc) == 2:
        return dev_id_add_type(pc[0]+'.'+"%02x"%(int(pc[1],16)))
    return dev_id

# Convert 0000:00:08.01 provided by management to 0000:00:08.1 used by Linux
def dev_id_to_short(dev_id):
    """Convert full PCI into short representation.
    the 'dev_id' param could be either a pci or a usb address.
    in case of pci address - convert pci provided by management into a short address used by Linux

    :param dev_id:      Full PCI address.

    :returns: Short PCI address.
    """
    addr_type, addr = dev_id_parse(dev_id)
    if addr_type == 'usb':
        return dev_id

    l = addr.split('.')
    if len(l[1]) == 2 and l[1][0] == '0':
        return dev_id_add_type(l[0] + '.' + l[1][1])
    return dev_id

def get_linux_dev_ids():
    """ Get the list of dev id's of all network interfaces available in Linux.
    """
    dev_id_list = fwglobals.g.cache.dev_ids
    if not dev_id_list:
        interfaces = psutil.net_if_addrs()
        for (nicname, _) in interfaces.items():
            dev_id = get_interface_dev_id(nicname)
            if dev_id == "":
                continue
            dev_id_list.append(dev_id)
    return dev_id_list

def dev_id_parse(dev_id):
    """Convert a dev id into a tuple contained address type (pci, usb) and address.

    :param dev_id:     device bus address.

    :returns: Tuple (type, address)
    """
    type_and_addr = dev_id.split(':', 1)
    if type_and_addr:
        return (type_and_addr[0], type_and_addr[1])

    return ("", "")

def dev_id_add_type(dev_id):
    """Add address type at the begining of the address.

    :param dev_id:      device bus address.

    :returns: device bus address with type.
    """
    if dev_id.startswith('pci:') or dev_id.startswith('usb:'):
        return dev_id

    if re.search('usb', dev_id):
        return 'usb:%s' % dev_id

    return 'pci:%s' % dev_id

def get_linux_interfaces(cached=True):
    """Fetch interfaces from Linux.

    :param cached: if True the data will be fetched from cache.

    :return: Dictionary of interfaces by full form dev id.
    """
    interfaces = {} if not cached else fwglobals.g.cache.dev_ids
    if cached and interfaces:
        return interfaces

    linux_inf = psutil.net_if_addrs()
    for (if_name, addrs) in linux_inf.items():
        dev_id = get_interface_dev_id(if_name)
        if not dev_id:
            continue

<<<<<<< HEAD
        interface = {
            'name':             if_name,
            'devId':            dev_id,
            'driver':           get_interface_driver(dev_id),
=======
        addr_type, addr = dev_id_parse(dev_id)
        if addr_type != 'pci':
            continue

        interface = {
            'name':             if_name,
            'devId':            dev_id,
            'driver':           get_interface_driver(if_name),
>>>>>>> 5c0ab958
            'MAC':              '',
            'IPv4':             '',
            'IPv4Mask':         '',
            'IPv6':             '',
            'IPv6Mask':         '',
            'dhcp':             '',
            'gateway':          '',
            'metric':           '',
            'internetAccess':   '',
        }

        interface['dhcp'] = fwnetplan.get_dhcp_netplan_interface(if_name)
        interface['gateway'], interface['metric'] = get_interface_gateway(if_name)

        for addr in addrs:
            addr_af_name = af_to_name(addr.family)
            if not interface[addr_af_name]:
                interface[addr_af_name] = addr.address.split('%')[0]
                if addr.netmask != None:
                    interface[addr_af_name + 'Mask'] = (str(IPAddress(addr.netmask).netmask_bits()))

        if is_wifi_interface(dev_id):
            interface['deviceType'] = 'wifi'
            interface['deviceParams'] = wifi_get_capabilities(dev_id)

        if is_lte_interface(dev_id):
            interface['deviceType'] = 'lte'
            interface['dhcp'] = 'yes'
            interface['deviceParams'] = {'apn' : lte_get_default_apn() }
            tap = dev_id_to_tap(dev_id) if vpp_does_run() else None
            if tap:
                # addrs = linux_inf[tap]
                interface['gateway'], interface['metric'] = get_interface_gateway(tap)
                int_addr = get_interface_address(tap)
                if int_addr:
                    int_addr = int_addr.split('/')
                    interface['IPv4'] = int_addr[0]
                    interface['IPv4Mask'] = int_addr[1]



        # Add information specific for WAN interfaces
        #
        if interface['gateway']:

            # Fetch public address info from STUN module
            #
            _, interface['public_ip'], interface['public_port'], interface['nat_type'] = \
                fwglobals.g.stun_wrapper.find_addr(dev_id)

            # Fetch internet connectivity info from WAN Monitor module.
            # Hide the metric watermarks used for WAN failover from flexiManage.
            #
            metric = 0 if not interface['metric'] else int(interface['metric'])
            if metric >= fwglobals.g.WAN_FAILOVER_METRIC_WATERMARK:
                interface['metric'] = str(metric - fwglobals.g.WAN_FAILOVER_METRIC_WATERMARK)
                interface['internetAccess'] = False
            elif not interface['IPv4']:       # If DHCP interface has no IP
                interface['internetAccess'] = False
            else:
                interface['internetAccess'] = True
        else:
            interface['internetAccess'] = False  # If interface has no GW

        interfaces[dev_id] = interface

    return interfaces

def get_interface_dev_id(linuxif):
    """Convert Linux interface name into bus address.

    :param linuxif:      Linux interface name.

    :returns: dev_id.
    """
    # in case of non-pci interface try to get from /sys/class/net
    try:
        if linuxif:
            if_addr = subprocess.check_output("sudo ls -l /sys/class/net/ | grep %s" % linuxif, shell=True)

            if re.search('usb', if_addr):
                address = 'usb%s' % re.search('usb(.+?)/net', if_addr).group(1)
                return dev_id_add_type(address)
            elif re.search('pci', if_addr):
                address = if_addr.split('/net')[0].split('/')[-1]
                address = dev_id_add_type(address)
                return dev_id_to_full(address)

        NETWORK_BASE_CLASS = "02"
        vpp_run = vpp_does_run()
        lines = subprocess.check_output(["lspci", "-Dvmmn"]).splitlines()
        for line in lines:
            vals = line.decode().split("\t", 1)
            if len(vals) == 2:
                # keep slot number
                if vals[0] == 'Slot:':
                    slot = vals[1]
                if vals[0] == 'Class:':
                    if vals[1][0:2] == NETWORK_BASE_CLASS:
                        slot = dev_id_add_type(slot)
                        interface = dev_id_to_linux_if(slot)
                        if not interface and vpp_run:
                            interface = dev_id_to_tap(slot)
                        if not interface:
                            continue
                        if interface == linuxif:
                            return dev_id_to_full(slot)
    except:
        return ""

    return ""


def dev_id_to_linux_if(dev_id):
    """Convert device bus address into Linux interface name.

    :param dev_id:      device bus address.

    :returns: Linux interface name.
    """
    # igorn@ubuntu-server-1:~$ sudo ls -l /sys/class/net/
    # total 0
    # lrwxrwxrwx 1 root root 0 Jul  4 16:21 enp0s3 -> ../../devices/pci0000:00/0000:00:03.0/net/enp0s3
    # lrwxrwxrwx 1 root root 0 Jul  4 16:21 enp0s8 -> ../../devices/pci0000:00/0000:00:08.0/net/enp0s8
    # lrwxrwxrwx 1 root root 0 Jul  4 16:21 enp0s9 -> ../../devices/pci0000:00/0000:00:09.0/net/enp0s9
    # lrwxrwxrwx 1 root root 0 Jul  4 16:21 lo -> ../../devices/virtual/net/lo

    # We get 0000:00:08.01 from management and not 0000:00:08.1, so convert a little bit
    dev_id = dev_id_to_short(dev_id)
    _, addr = dev_id_parse(dev_id)

    try:
        output = subprocess.check_output("sudo ls -l /sys/class/net/ | grep " + addr, shell=True)
    except:
        return None
    if output is None:
        return None
    return output.rstrip().split('/')[-1]

def dev_id_is_vmxnet3(dev_id):
    """Check if device bus address is vmxnet3.

    :param dev_id:    device bus address.

    :returns: 'True' if it is vmxnet3, 'False' otherwise.
    """
    # igorn@ubuntu-server-1:~$ sudo ls -l /sys/bus/pci/devices/*/driver
    # lrwxrwxrwx 1 root root 0 Jul 17 22:08 /sys/bus/pci/devices/0000:03:00.0/driver -> ../../../../bus/pci/drivers/vmxnet3
    # lrwxrwxrwx 1 root root 0 Jul 17 23:01 /sys/bus/pci/devices/0000:0b:00.0/driver -> ../../../../bus/pci/drivers/vfio-pci
    # lrwxrwxrwx 1 root root 0 Jul 17 23:01 /sys/bus/pci/devices/0000:13:00.0/driver -> ../../../../bus/pci/drivers/vfio-pci

    # We get pci:0000:00:08.01 from management and not 0000:00:08.1, so convert a little bit
    dev_id = dev_id_to_short(dev_id)
    addr_type, addr = dev_id_parse(dev_id)
    if addr_type == 'usb':
        return False

    try:
        # The 'ls -l /sys/bus/pci/devices/*/driver' approach doesn't work well.
        # When vpp starts, it rebinds device to vfio-pci, so 'ls' doesn't detect it.
        # Therefore we go with dpdk-devbind.py. It should be installed on Linux
        # as a part of flexiwan-router installation.
        # When vpp does not run, we get:
        #   0000:03:00.0 'VMXNET3 Ethernet Controller' if=ens160 drv=vmxnet3 unused=vfio-pci,uio_pci_generic
        # When vpp does run, we get:
        #   0000:03:00.0 'VMXNET3 Ethernet Controller' if=ens160 drv=vfio-pci unused=vmxnet3,uio_pci_generic
        #
        #output = subprocess.check_output("sudo ls -l /sys/bus/pci/devices/%s/driver | grep vmxnet3" % pci, shell=True)
        output = subprocess.check_output("sudo dpdk-devbind -s | grep -E '%s .*vmxnet3'" % addr, shell=True)
    except:
        return False
    if output is None:
        return False
    return True

# 'dev_id_to_vpp_if_name' function maps interface referenced by device bus address - pci or usb - eg. '0000:00:08.00'
# into name of interface in VPP, eg. 'GigabitEthernet0/8/0'.
# We use the interface cache mapping, if doesn't exist we rebuild the cache
def dev_id_to_vpp_if_name(dev_id):
    """Convert interface bus address into VPP interface name.

    :param dev_id:      device bus address.

    :returns: VPP interface name.
    """
    dev_id = dev_id_to_full(dev_id)
    vpp_if_name = fwglobals.g.cache.dev_id_to_vpp_if_name.get(dev_id)
    if vpp_if_name: return vpp_if_name
    else: return _build_dev_id_to_vpp_if_name_maps(dev_id, None)

# 'vpp_if_name_to_dev_id' function maps interface name, eg. 'GigabitEthernet0/8/0'
# into the dev id of that interface, eg. '0000:00:08.00'.
# We use the interface cache mapping, if doesn't exist we rebuild the cache
def vpp_if_name_to_dev_id(vpp_if_name):
    """Convert vpp interface name address into interface bus address.

    :param vpp_if_name:      VPP interface name.

    :returns: Interface bus address.
    """
    dev_id = fwglobals.g.cache.vpp_if_name_to_dev_id.get(vpp_if_name)
    if dev_id: return dev_id
    else: return _build_dev_id_to_vpp_if_name_maps(None, vpp_if_name)

# '_build_dev_id_to_vpp_if_name_maps' function build the local caches of
# device bus address to vpp_if_name and vise vera
# if dev_id provided, return the name found for this dev_id,
# else, if name provided, return the dev_id for this name,
# else, return None
# To do that we dump all hardware interfaces, split the dump into list by empty line,
# and search list for interface that includes the dev_id name.
# The dumps brings following table:
#              Name                Idx    Link  Hardware
# GigabitEthernet0/8/0               1    down  GigabitEthernet0/8/0
#   Link speed: unknown
#   ...
#   pci: device 8086:100e subsystem 8086:001e address 0000:00:08.00 numa 0
#
def _build_dev_id_to_vpp_if_name_maps(dev_id, vpp_if_name):

    vpp_tap_interfaces = fwglobals.g.router_api.vpp_api.vpp.api.sw_interface_tap_dump()
    for tap in vpp_tap_interfaces:
        dev_name = tap.dev_name.rstrip(' \t\r\n\0')
        linux_dev_name = dev_name.split('_')[-1]
        addr = get_interface_dev_id(linux_dev_name)
        vpp_name = vpp_sw_if_index_to_name(tap.sw_if_index)
        if vpp_name and addr:
            fwglobals.g.cache.dev_id_to_vpp_if_name[addr] = vpp_name
            fwglobals.g.cache.vpp_if_name_to_dev_id[vpp_name] = addr

    shif = _vppctl_read('show hardware-interfaces')
    if shif == None:
        fwglobals.log.debug("_build_dev_id_to_vpp_if_name_maps: Error reading interface info")
    data = shif.splitlines()
    for intf in _get_group_delimiter(data, r"^\w.*?\d"):
        # Contains data for a given interface
        ifdata = ''.join(intf)
        (k,v) = _parse_vppname_map(ifdata,
            valregex=r"^(\w[^\s]+)\s+\d+\s+(\w+)",
            keyregex=r"\s+pci:.*\saddress\s(.*?)\s")
        if k and v:
            k = dev_id_add_type(k)
            full_addr = dev_id_to_full(k)
            fwglobals.g.cache.dev_id_to_vpp_if_name[full_addr] = v
            fwglobals.g.cache.vpp_if_name_to_dev_id[v] = full_addr

    vmxnet3hw = fwglobals.g.router_api.vpp_api.vpp.api.vmxnet3_dump()
    for hw_if in vmxnet3hw:
        vpp_if_name = hw_if.if_name.rstrip(' \t\r\n\0')
        pci_addr = pci_bytes_to_str(hw_if.pci_addr)
        fwglobals.g.cache.dev_id_to_vpp_if_name[pci_addr] = vpp_if_name
        fwglobals.g.cache.vpp_if_name_to_dev_id[vpp_if_name] = pci_addr

    if dev_id:
        vpp_if_name = fwglobals.g.cache.dev_id_to_vpp_if_name.get(dev_id)
        if vpp_if_name: return vpp_if_name
    elif vpp_if_name:
        dev_id = fwglobals.g.cache.vpp_if_name_to_dev_id.get(vpp_if_name)
        if dev_id: return dev_id

    fwglobals.log.debug("_build_dev_id_to_vpp_if_name_maps(%s, %s) not found: sh hard: %s" % (dev_id, vpp_if_name, shif))
    fwglobals.log.debug("_build_dev_id_to_vpp_if_name_maps(%s, %s): not found sh vmxnet3: %s" % (dev_id, vpp_if_name, vmxnet3hw))
    fwglobals.log.debug(str(traceback.extract_stack()))
    return None

# 'pci_str_to_bytes' converts "0000:0b:00.0" string to bytes to pack following struct:
#    struct
#    {
#      u16 domain;
#      u8 bus;
#      u8 slot: 5;
#      u8 function:3;
#    };
#
def pci_str_to_bytes(pci_str):
    """Convert PCI address into bytes.

    :param pci_str:      PCI address.

    :returns: Bytes array.
    """
    list = re.split(r':|\.', pci_str)
    domain   = int(list[0], 16)
    bus      = int(list[1], 16)
    slot     = int(list[2], 16)
    function = int(list[3], 16)
    bytes = ((domain & 0xffff) << 16) | ((bus & 0xff) << 8) | ((slot & 0x1f) <<3 ) | (function & 0x7)
    return socket.htonl(bytes)   # vl_api_vmxnet3_create_t_handler converts parameters by ntoh for some reason (vpp\src\plugins\vmxnet3\vmxnet3_api.c)

# 'pci_str_to_bytes' converts pci bytes into full string "0000:0b:00.0"
def pci_bytes_to_str(pci_bytes):
    """Converts PCI bytes to PCI full string.

    :param pci_str:      PCI bytes.

    :returns: PCI full string.
    """
    bytes = socket.ntohl(pci_bytes)
    domain   = (bytes >> 16)
    bus      = (bytes >> 8) & 0xff
    slot     = (bytes >> 3) & 0x1f
    function = (bytes) & 0x7
    return "%04x:%02x:%02x.%02x" % (domain, bus, slot, function)

# 'dev_id_to_vpp_sw_if_index' function maps interface referenced by device bus address, e.g pci - '0000:00:08.00'
# into index of this interface in VPP, eg. 1.
# To do that we convert firstly the device bus address into name of interface in VPP,
# e.g. 'GigabitEthernet0/8/0', than we dump all VPP interfaces and search for interface
# with this name. If found - return interface index.

def dev_id_to_vpp_sw_if_index(dev_id):
    """Convert device bus address into VPP sw_if_index.

    :param dev_id:      device bus address.

    :returns: sw_if_index.
    """
    vpp_if_name = dev_id_to_vpp_if_name(dev_id)
    fwglobals.log.debug("dev_id_to_vpp_sw_if_index(%s): vpp_if_name: %s" % (dev_id, str(vpp_if_name)))
    if vpp_if_name is None:
        return None

    sw_ifs = fwglobals.g.router_api.vpp_api.vpp.api.sw_interface_dump()
    for sw_if in sw_ifs:
        if re.match(vpp_if_name, sw_if.interface_name):    # Use regex, as sw_if.interface_name might include trailing whitespaces
            return sw_if.sw_if_index
    fwglobals.log.debug("dev_id_to_vpp_sw_if_index(%s): vpp_if_name: %s" % (dev_id, yaml.dump(sw_ifs, canonical=True)))

    return None

# 'dev_id_to_tap' function maps interface referenced by dev_id, e.g '0000:00:08.00'
# into interface in Linux created by 'vppctl enable tap-inject' command, e.g. vpp1.
# To do that we convert firstly the dev_id into name of interface in VPP,
# e.g. 'GigabitEthernet0/8/0' and than we grep output of 'vppctl sh tap-inject'
# command by this name:
#   root@ubuntu-server-1:/# vppctl sh tap-inject
#       GigabitEthernet0/8/0 -> vpp0
#       GigabitEthernet0/9/0 -> vpp1
def dev_id_to_tap(dev_id):
    """Convert Bus address into TAP name.

    :param dev_id:      Bus address.
    :returns: Linux TAP interface name.
    """

    dev_id_full = dev_id_to_full(dev_id)
    cache    = fwglobals.g.cache.dev_id_to_vpp_tap_name

    tap = cache.get(dev_id_full)

    if tap:
        return tap

    vpp_if_name = dev_id_to_vpp_if_name(dev_id)
    if vpp_if_name is None:
        return None
    tap = vpp_if_name_to_tap(vpp_if_name)
    if tap:
        cache[dev_id_full] = tap
    return tap

# 'vpp_if_name_to_tap' function maps name of interface in VPP, e.g. loop0,
# into name of correspondent tap interface in Linux.
# To do that it greps output of 'vppctl sh tap-inject' by the interface name:
#   root@ubuntu-server-1:/# vppctl sh tap-inject
#       GigabitEthernet0/8/0 -> vpp0
#       GigabitEthernet0/9/0 -> vpp1
#       loop0 -> vpp2
def vpp_if_name_to_tap(vpp_if_name):
    """Convert VPP interface name into Linux TAP interface name.

     :param vpp_if_name:  interface name.

     :returns: Linux TAP interface name.
     """
    # vpp_api.cli() throw exception in vpp 19.01 (and works in vpp 19.04)
    # taps = fwglobals.g.router_api.vpp_api.cli("show tap-inject")
    taps = _vppctl_read("show tap-inject")
    if taps is None:
        raise Exception("vpp_if_name_to_tap: failed to fetch tap info from VPP")

    pattern = '%s -> ([a-zA-Z0-9_]+)' % vpp_if_name
    match = re.search(pattern, taps)
    if match is None:
        return None
    tap = match.group(1)
    return tap

def linux_tap_by_interface_name(linux_if_name):
    try:
        links = subprocess.check_output("sudo ip link | grep tap_%s" % linux_if_name, shell=True)
        lines = links.splitlines()

        for line in lines:
            words = line.split(': ')
            return words[1]
    except:
        return None

def configure_tap_in_linux_and_vpp(linux_if_name):
    """Create tap interface in linux and vpp.
      This function will create three interfaces:
        1. linux tap interface.
        2. vpp tap interface in vpp.
        3. linux interface for tap-inject.

    :param linux_if_name: name of the linux interface to create tap for

    :returns: (True, None) tuple on success, (False, <error string>) on failure.
    """

    # length = str(len(vpp_if_name_to_pci))
    linux_tap_name = "tap_%s" % linux_if_name

    try:
        vpp_tap_connect(linux_tap_name)
        return (True, None)
    except Exception as e:
        return (False, "Failed to create tap interface for %s\nOutput: %s" % (linux_if_name, str(e)))

def vpp_tap_connect(linux_tap_if_name):
    """Run vpp tap connect command.
      This command will create a linux tap interface and also tapcli interface in vpp.
     :param linux_tap_if_name: name to be assigned to linux tap device

     :returns: VPP tap interface name.
     """

    vppctl_cmd = "tap connect %s" % linux_tap_if_name
    fwglobals.log.debug("vppctl " + vppctl_cmd)
    subprocess.check_output("sudo vppctl %s" % vppctl_cmd, shell=True).splitlines()

def vpp_add_static_arp(dev_id, gw, mac):
    try:
        vpp_if_name = dev_id_to_vpp_if_name(dev_id)
        vppctl_cmd = "set ip arp static %s %s %s" % (vpp_if_name, gw, mac)
        fwglobals.log.debug("vppctl " + vppctl_cmd)
        subprocess.check_output("sudo vppctl %s" % vppctl_cmd, shell=True).splitlines()
        return (True, None)
    except Exception as e:
        return (False, "Failed to add static arp in vpp for dev_id: %s\nOutput: %s" % (dev_id, str(e)))

def vpp_sw_if_index_to_name(sw_if_index):
    """Convert VPP sw_if_index into VPP interface name.

     :param sw_if_index:      VPP sw_if_index.

     :returns: VPP interface name.
     """
    name = ''

    for sw_if in fwglobals.g.router_api.vpp_api.vpp.api.sw_interface_dump():
        if sw_if_index == sw_if.sw_if_index:
            name = sw_if.interface_name.rstrip(' \t\r\n\0')

    return name

# 'sw_if_index_to_tap' function maps sw_if_index assigned by VPP to some interface,
# e.g '4' into interface in Linux created by 'vppctl enable tap-inject' command, e.g. vpp2.
# To do that we dump all interfaces from VPP, find the one with the provided index,
# take its name, e.g. loop0, and grep output of 'vppctl sh tap-inject' by this name:
#   root@ubuntu-server-1:/# vppctl sh tap-inject
#       GigabitEthernet0/8/0 -> vpp0
#       GigabitEthernet0/9/0 -> vpp1
#       loop0 -> vpp2
def vpp_sw_if_index_to_tap(sw_if_index):
    """Convert VPP sw_if_index into Linux TAP interface name.

     :param sw_if_index:      VPP sw_if_index.

     :returns: Linux TAP interface name.
     """
    return vpp_if_name_to_tap(vpp_sw_if_index_to_name(sw_if_index))

def vpp_ip_to_sw_if_index(ip):
    """Convert ip address into VPP sw_if_index.

     :param ip: IP address.

     :returns: sw_if_index.
     """
    network = IPNetwork(ip)

    for sw_if in fwglobals.g.router_api.vpp_api.vpp.api.sw_interface_dump():
        tap = vpp_sw_if_index_to_tap(sw_if.sw_if_index)
        if tap:
            addr = get_interface_address(tap)
            if addr:
                int_address = IPNetwork(addr)
                if network == int_address:
                    return sw_if.sw_if_index

def _vppctl_read(cmd, wait=True):
    """Read command from VPP.

    :param cmd:       Command to execute (not including vppctl).
    :param wait:      Whether to wait until command succeeds.

    :returns: Output returned bu vppctl.
    """
    retries = 200
    retries_sleep = 1
    if wait == False:
        retries = 1
        retries_sleep = 0
    # make sure socket exists
    for _ in range(retries):
        if os.path.exists("/run/vpp/cli.sock"):
            break
        time.sleep(retries_sleep)
    if not os.path.exists("/run/vpp/cli.sock"):
        return None
    # make sure command succeeded, try up to 200 iterations
    for _ in range(retries):
        try:
            _ = open(os.devnull, 'r+b', 0)
            fwglobals.log.debug("vppctl " + cmd)
            handle = os.popen('sudo vppctl ' + cmd + ' 2>/dev/null')
            data = handle.read()
            retcode = handle.close()
            if retcode == None or retcode == 0:  # Exit OK
                break
        except:
            return None
        time.sleep(retries_sleep)
    if retcode: # not succeeded after 200 retries
        return None
    return data

def _parse_vppname_map(s, valregex, keyregex):
    """Find key and value in a string using regex.

    :param s:               String.
    :param valregex:        Value.
    :param keyregex:        Key.

    :returns: Error message and status code.
    """
    # get value
    r = re.search(valregex,s)
    if r!=None: val_data = r.group(1)
    else: return (None, None)   # val not found, don't add and return
    # get key
    r = re.search(keyregex,s)
    if r!=None: key_data = r.group(1)
    else: return (None, None)   # key not found, don't add and return
    # Return values
    return (key_data, val_data)

def stop_vpp():
    """Stop VPP and rebind Linux interfaces.

     :returns: Error message and status code.
     """
    dpdk_ifs = []
    dpdk.devices = {}
    dpdk.dpdk_drivers = ["igb_uio", "vfio-pci", "uio_pci_generic"]
    dpdk.check_modules()
    dpdk.get_nic_details()
    os.system('sudo systemctl stop vpp')
    os.system('sudo systemctl stop frr')
    for d,v in dpdk.devices.items():
        if "Driver_str" in v:
            if v["Driver_str"] in dpdk.dpdk_drivers:
                dpdk.unbind_one(v["Slot"], False)
                dpdk_ifs.append(d)
        elif "Module_str" != "":
            dpdk_ifs.append(d)
    # refresh nic_details
    dpdk.get_nic_details()
    for d in dpdk_ifs:
        drivers_unused = dpdk.devices[d]["Module_str"].split(',')
        #print ("Drivers unused=" + str(drivers_unused))
        for drv in drivers_unused:
            #print ("Driver=" + str(drv))
            if drv not in dpdk.dpdk_drivers:
                dpdk.bind_one(dpdk.devices[d]["Slot"], drv, False)
                break
    fwstats.update_state(False)
    netplan_apply('stop_vpp')

def reset_router_config():
    """Reset router config by cleaning DB and removing config files.

     :returns: None.
     """
    with FwRouterCfg(fwglobals.g.ROUTER_CFG_FILE) as router_cfg:
        router_cfg.clean()
    if os.path.exists(fwglobals.g.ROUTER_STATE_FILE):
        os.remove(fwglobals.g.ROUTER_STATE_FILE)
    if os.path.exists(fwglobals.g.FRR_OSPFD_FILE):
        os.remove(fwglobals.g.FRR_OSPFD_FILE)
    if os.path.exists(fwglobals.g.VPP_CONFIG_FILE_BACKUP):
        shutil.copyfile(fwglobals.g.VPP_CONFIG_FILE_BACKUP, fwglobals.g.VPP_CONFIG_FILE)
    elif os.path.exists(fwglobals.g.VPP_CONFIG_FILE_RESTORE):
        shutil.copyfile(fwglobals.g.VPP_CONFIG_FILE_RESTORE, fwglobals.g.VPP_CONFIG_FILE)
    if os.path.exists(fwglobals.g.CONN_FAILURE_FILE):
        os.remove(fwglobals.g.CONN_FAILURE_FILE)
    with FwApps(fwglobals.g.APP_REC_DB_FILE) as db_app_rec:
        db_app_rec.clean()
    with FwMultilink(fwglobals.g.MULTILINK_DB_FILE) as db_multilink:
        db_multilink.clean()
    with FwPolicies(fwglobals.g.POLICY_REC_DB_FILE) as db_policies:
        db_policies.clean()
    fwnetplan.restore_linux_netplan_files()

    reset_dhcpd()

def print_router_config(basic=True, full=False, multilink=False, signature=False):
    """Print router configuration.

     :returns: None.
     """
    with FwRouterCfg(fwglobals.g.ROUTER_CFG_FILE) as router_cfg:
        if basic:
            cfg = router_cfg.dumps(full=full, escape=['add-application','add-multilink-policy'])
        elif multilink:
            cfg = router_cfg.dumps(full=full, types=['add-application','add-multilink-policy'])
        elif signature:
            cfg = router_cfg.get_signature()
        else:
            cfg = ''
        print(cfg)

def dump_router_config(full=False):
    """Dumps router configuration into list of requests that look exactly
    as they would look if were received from server.

    :param full: return requests together with translated commands.

    :returns: list of 'add-X' requests.
    """
    cfg = []
    with FwRouterCfg(fwglobals.g.ROUTER_CFG_FILE) as router_cfg:
        cfg = router_cfg.dump(full)
    return cfg

def get_router_state():
    """Check if VPP is running.

     :returns: VPP state.
     """
    reason = ''
    if os.path.exists(fwglobals.g.ROUTER_STATE_FILE):
        state = 'failed'
        with open(fwglobals.g.ROUTER_STATE_FILE, 'r') as f:
            reason = f.read()
    elif vpp_pid():
        state = 'running'
    else:
        state = 'stopped'
    return (state, reason)

def _get_group_delimiter(lines, delimiter):
    """Helper function to iterate through a group lines by delimiter.

    :param lines:       List of text lines.
    :param delimiter:   Regex to group lines by.

    :returns: None.
    """
    data = []
    for line in lines:
        if re.match(delimiter,line)!=None:
            if data:
                yield data
                data = []
        data.append(line)
    if data:
        yield data

def _parse_add_if(s, res):
    """Helper function that parse fields from a given interface data and add to res.

    :param s:       String with interface data.
    :param res:     Dict to store the result in.

    :returns: None.
    """
    # get interface name
    r = re.search(r"^(\w[^\s]+)\s+\d+\s+(\w+)",s)
    if r!=None and r.group(2)=="up": if_name = r.group(1)
    else: return    # Interface not found, don't add and return
    # rx packets
    r = re.search(r" rx packets\s+(\d+)?",s)
    if r!=None: rx_pkts = r.group(1)
    else: rx_pkts = 0
    # tx packets
    r = re.search(r" tx packets\s+(\d+)?",s)
    if r!=None: tx_pkts = r.group(1)
    else: tx_pkts = 0
    # rx bytes
    r = re.search(r" rx bytes\s+(\d+)?",s)
    if r!=None: rx_bytes = r.group(1)
    else: rx_bytes = 0
    # tx bytes
    r = re.search(r" tx bytes\s+(\d+)?",s)
    if r!=None: tx_bytes = r.group(1)
    else: tx_bytes = 0
    # Add data to res
    res[if_name] = {'rx_pkts':long(rx_pkts), 'tx_pkts':long(tx_pkts), 'rx_bytes':long(rx_bytes), 'tx_bytes':long(tx_bytes)}

def get_vpp_if_count():
    """Get number of VPP interfaces.

     :returns: Dictionary with results.
     """
    shif = _vppctl_read('sh int', wait=False)
    if shif == None:  # Exit with an error
        return {'message':'Error reading interface info', 'ok':0}
    data = shif.splitlines()
    res = {}
    for intf in _get_group_delimiter(data, r"^\w.*?\s"):
        # Contains data for a given interface
        ifdata = ''.join(intf)
        _parse_add_if(ifdata, res)
    return {'message':res, 'ok':1}

def ip_str_to_bytes(ip_str):
    """Convert IP address string into bytes.

     :param ip_str:         IP address string.

     :returns: IP address in bytes representation.
     """
    # take care of possible netmask, like in 192.168.56.107/24
    addr_ip = ip_str.split('/')[0]
    addr_len = int(ip_str.split('/')[1]) if len(ip_str.split('/')) > 1 else 32
    return socket.inet_pton(socket.AF_INET, addr_ip), addr_len

def mac_str_to_bytes(mac_str):      # "08:00:27:fd:12:01" -> bytes
    """Convert MAC address string into bytes.

     :param mac_str:        MAC address string.

     :returns: MAC address in bytes representation.
     """
    return mac_str.replace(':', '').decode('hex')

def is_python2():
    """Checks if it is Python 2 version.

     :returns: 'True' if Python2 and 'False' otherwise.
     """
    ret = True if sys.version_info < (3, 0) else False
    return ret

def hex_str_to_bytes(hex_str):
    """Convert HEX string into bytes.

     :param hex_str:        HEX string.

     :returns: Bytes array.
     """
    if is_python2():
        return hex_str.decode("hex")
    else:
        return bytes.fromhex(hex_str)

def is_str(p):
    """Check if it is a string.

     :param p:          String.

     :returns: 'True' if string and 'False' otherwise.
     """
    if is_python2():
        return type(p)==str or type(p)==unicode
    else:
        return type(p)==str

def yaml_dump(var):
    """Convert object into YAML string.

    :param var:        Object.

    :returns: YAML string.
    """
    str = yaml.dump(var, canonical=True)
    str = re.sub(r"\n[ ]+: ", ' : ', str)
    return str

#
def valid_message_string(str):
    """Ensure that string contains only allowed by management characters.
    To mitigate security risks management limits text that might be received
    within responses to the management-to-device requests.
    This function ensure the compliance of string to the management requirements.

    :param str:        String.

    :returns: 'True' if valid and 'False' otherwise.
    """
    if len(str) > 200:
        fwglobals.log.excep("valid_message_string: string is too long")
        return False
    # Enable following characters only: [0-9],[a-z],[A-Z],'-','_',' ','.',':',',', etc.
    tmp_str = re.sub(r'[-_.,:0-9a-zA-Z_" \']', '', str)
    if len(tmp_str) > 0:
        fwglobals.log.excep("valid_message_string: string has not allowed characters")
        return False
    return True

def obj_dump(obj, print_obj_dir=False):
    """Print object fields and values. Used for debugging.

     :param obj:                Object.
     :param print_obj_dir:      Print list of attributes and methods.

     :returns: None.
     """
    callers_local_vars = inspect.currentframe().f_back.f_locals.items()
    obj_name = [var_name for var_name, var_val in callers_local_vars if var_val is obj][0]
    print('========================== obj_dump start ==========================')
    print("obj=%s" % obj_name)
    print("str(%s): %s" % (obj_name, str(obj)))
    if print_obj_dir:
        print("dir(%s): %s" % (obj_name, str(dir(obj))))
    obj_dump_attributes(obj)
    print('========================== obj_dump end ==========================')

def obj_dump_attributes(obj, level=1):
    """Print object attributes.

    :param obj:          Object.
    :param level:        How many levels to print.

    :returns: None.
    """
    for a in dir(obj):
        if re.match('__.+__', a):   # Escape all special attributes, like __abstractmethods__, for which val = getattr(obj, a) might fail
            continue
        val = getattr(obj, a)
        if isinstance(val, (int, float, str, unicode, list, dict, set, tuple)):
            print(level*' ' + a + '(%s): ' % str(type(val)) + str(val))
        else:
            print(level*' ' + a + ':')
            obj_dump_attributes(val, level=level+1)

def vpp_startup_conf_add_devices(vpp_config_filename, devices):
    p = FwStartupConf()
    config = p.load(vpp_config_filename)

    if config['dpdk'] == None:
        tup = p.create_element('dpdk')
        config.append(tup)
    for dev in devices:
        dev_short = dev_id_to_short(dev)
        dev_full = dev_id_to_full(dev)
        addr_type, addr_short = dev_id_parse(dev_short)
        addr_type, addr_full = dev_id_parse(dev_full)
        if addr_type == "pci":
            old_config_param = 'dev %s' % addr_full
            new_config_param = 'dev %s' % addr_short
            if p.get_element(config['dpdk'],old_config_param) != None:
                p.remove_element(config['dpdk'], old_config_param)
            if p.get_element(config['dpdk'],new_config_param) == None:
                tup = p.create_element(new_config_param)
                config['dpdk'].append(tup)

    p.dump(config, vpp_config_filename)
    return (True, None)   # 'True' stands for success, 'None' - for the returned object or error string.

def vpp_startup_conf_remove_devices(vpp_config_filename, devices):
    p = FwStartupConf()
    config = p.load(vpp_config_filename)

    if config['dpdk'] == None:
        return
    for dev in devices:
        dev = dev_id_to_short(dev)
        addr_type, addr = dev_id_parse(dev)
        config_param = 'dev %s' % addr
        key = p.get_element(config['dpdk'],config_param)
        if key:
            p.remove_element(config['dpdk'], key)

    p.dump(config, vpp_config_filename)
    return (True, None)   # 'True' stands for success, 'None' - for the returned object or error string.

def vpp_startup_conf_add_nat(vpp_config_filename):
    p = FwStartupConf()
    config = p.load(vpp_config_filename)
    if config['nat'] == None:
        tup = p.create_element('nat')
        config.append(tup)
        config['nat'].append(p.create_element('endpoint-dependent'))
        config['nat'].append(p.create_element('translation hash buckets 1048576'))
        config['nat'].append(p.create_element('translation hash memory 268435456'))
        config['nat'].append(p.create_element('user hash buckets 1024'))
        config['nat'].append(p.create_element('max translations per user 10000'))

    p.dump(config, vpp_config_filename)
    return (True, None)   # 'True' stands for success, 'None' - for the returned object or error string.

def vpp_startup_conf_remove_nat(vpp_config_filename):
    p = FwStartupConf()
    config = p.load(vpp_config_filename)
    key = p.get_element(config, 'nat')
    if key:
        p.remove_element(config,key)
    p.dump(config, vpp_config_filename)
    return (True, None)   # 'True' stands for success, 'None' - for the returned object or error string.

def get_lte_interfaces_names():
    names = []
    interfaces = psutil.net_if_addrs()

    for nicname, addrs in interfaces.items():
        dev_id = get_interface_dev_id(nicname)
        if dev_id and is_lte_interface(dev_id):
            names.append(nicname)

    return names

def traffic_control_add_del_dev_ingress(dev_name, is_add):
    try:
        subprocess.check_output('sudo tc -force qdisc %s dev %s ingress handle ffff:' % ('add' if is_add else 'delete', dev_name), shell=True)
        return (True, None)
    except Exception as e:
        return (True, None)

def traffic_control_replace_dev_root(dev_name):
    try:
        subprocess.check_output('sudo tc -force qdisc replace dev %s root handle 1: htb' % dev_name, shell=True)
        return (True, None)
    except Exception as e:
        return (True, None)

def traffic_control_remove_dev_root(dev_name):
    try:
        subprocess.check_output('sudo tc -force qdisc del dev %s root' % dev_name, shell=True)
        return (True, None)
    except Exception as e:
        return (True, None)

def reset_traffic_control():
    search = []
    lte_interfaces = get_lte_interfaces_names()

    if lte_interfaces:
        search.extend(lte_interfaces)

    for term in search:
        try:
            subprocess.check_output('sudo tc -force qdisc del dev %s root' % term, shell=True)
        except:
            pass

        try:
            subprocess.check_output('sudo tc -force qdisc del dev %s ingress handle ffff:' % term, shell=True)
        except:
            pass

    return True

def remove_linux_bridges():
    try:
        lines = subprocess.check_output('ls -l /sys/class/net/ | grep br_', shell=True).splitlines()

        for line in lines:
            bridge_name = line.rstrip().split('/')[-1]
            try:
                output = subprocess.check_output("sudo ip link set %s down " % bridge_name, shell=True)
            except:
                pass

            try:
                subprocess.check_output('sudo brctl delbr %s' % bridge_name, shell=True)
            except:
                pass
        return True
    except:
        return True

def reset_dhcpd():
    if os.path.exists(fwglobals.g.DHCPD_CONFIG_FILE_BACKUP):
        shutil.copyfile(fwglobals.g.DHCPD_CONFIG_FILE_BACKUP, fwglobals.g.DHCPD_CONFIG_FILE)

    cmd = 'sudo systemctl stop isc-dhcp-server'

    try:
        subprocess.check_output(cmd, shell=True)
    except:
        return False

    return True

def modify_dhcpd(is_add, params):
    """Modify /etc/dhcp/dhcpd configuration file.

    :param params:   Parameters from flexiManage.

    :returns: String with sed commands.
    """
    dev_id         = params['interface']
    range_start = params.get('range_start', '')
    range_end   = params.get('range_end', '')
    dns         = params.get('dns', {})
    mac_assign  = params.get('mac_assign', {})

    interfaces = fwglobals.g.router_cfg.get_interfaces(dev_id=dev_id)
    if not interfaces:
        return (False, "modify_dhcpd: %s was not found" % (dev_id))

    address = IPNetwork(interfaces[0]['addr'])
    router = str(address.ip)
    subnet = str(address.network)
    netmask = str(address.netmask)

    if not os.path.exists(fwglobals.g.DHCPD_CONFIG_FILE_BACKUP):
        shutil.copyfile(fwglobals.g.DHCPD_CONFIG_FILE, fwglobals.g.DHCPD_CONFIG_FILE_BACKUP)

    config_file = fwglobals.g.DHCPD_CONFIG_FILE

    remove_string = 'sudo sed -e "/subnet %s netmask %s {/,/}/d" ' \
                    '-i %s; ' % (subnet, netmask, config_file)

    range_string = ''
    if range_start:
        range_string = 'range %s %s;\n' % (range_start, range_end)

    if dns:
        dns_string = 'option domain-name-servers'
        for d in dns[:-1]:
            dns_string += ' %s,' % d
        dns_string += ' %s;\n' % dns[-1]
    else:
        dns_string = ''

    # Add interface name in case of wifi interface
    if is_wifi_interface(dev_id):
        intf_name = dev_id_to_linux_if(dev_id)
        intf_string = 'interface %s;\n' % intf_name
    else:
        intf_string = ''

    subnet_string = 'subnet %s netmask %s' % (subnet, netmask)
    routers_string = 'option routers %s;\n' % (router)
    dhcp_string = 'echo "' + subnet_string + ' {\n' + intf_string + range_string + \
                 routers_string + dns_string + '}"' + ' | sudo tee -a %s;' % config_file

    if is_add == 1:
        exec_string = remove_string + dhcp_string
    else:
        exec_string = remove_string

    for mac in mac_assign:
        remove_string_2 = 'sudo sed -e "/host %s {/,/}/d" ' \
                          '-i %s; ' % (mac['host'], config_file)

        host_string = 'host %s {\n' % (mac['host'])
        ethernet_string = 'hardware ethernet %s;\n' % (mac['mac'])
        ip_address_string = 'fixed-address %s;\n' % (mac['ipv4'])
        mac_assign_string = 'echo "' + host_string + ethernet_string + ip_address_string + \
                            '}"' + ' | sudo tee -a %s;' % config_file

        if is_add == 1:
            exec_string += remove_string_2 + mac_assign_string
        else:
            exec_string += remove_string_2

    try:
        output = subprocess.check_output(exec_string, shell=True)
    except Exception as e:
        return (False, "Exception: %s\nOutput: %s" % (str(e), output))

    return True

def vpp_multilink_update_labels(labels, remove, next_hop=None, dev=None, sw_if_index=None):
    """Updates VPP with flexiwan multilink labels.
    These labels are used for Multi-Link feature: user can mark interfaces
    or tunnels with labels and than add policy to choose interface/tunnel by
    label where to forward packets to.

        REMARK: this function is temporary solution as it uses VPP CLI to
    configure lables. Remove it, when correspondent Python API will be added.
    In last case the API should be called directly from translation.

    :param params: labels      - python list of labels
                   is_dia      - type of labels (DIA - Direct Internet Access)
                   remove      - True to remove labels, False to add.
                   dev         - Bus address of Device to apply labels to.
                   next_hop_ip - IP address of next hop.

    :returns: (True, None) tuple on success, (False, <error string>) on failure.
    """

    ids_list = fwglobals.g.router_api.multilink.get_label_ids_by_names(labels, remove)
    ids = ','.join(map(str, ids_list))

    if dev:
        vpp_if_name = dev_id_to_vpp_if_name(dev)
    elif sw_if_index:
        vpp_if_name = vpp_sw_if_index_to_name(sw_if_index)
    else:
        return (False, "Neither 'dev' nor 'sw_if_index' was found in params")

    if not vpp_if_name:
        return (False, "'vpp_if_name' was not found for %s" % dev)

    if not next_hop:
        tap = vpp_if_name_to_tap(vpp_if_name)
        next_hop, _ = get_interface_gateway(tap)
    if not next_hop:
        return (False, "'next_hop' was not provided and there is no default gateway")

    op = 'del' if remove else 'add'

    vppctl_cmd = 'fwabf link %s label %s via %s %s' % (op, ids, next_hop, vpp_if_name)

    out = _vppctl_read(vppctl_cmd, wait=False)
    if out is None:
        return (False, "failed vppctl_cmd=%s" % vppctl_cmd)

    return (True, None)


def vpp_multilink_update_policy_rule(add, links, policy_id, fallback, order, acl_id=None, priority=None):
    """Updates VPP with flexiwan policy rules.
    In general, policy rules instruct VPP to route packets to specific interface,
    which is marked with multilink label that noted in policy rule.

        REMARK: this function is temporary solution as it uses VPP CLI to
    configure policy rules. Remove it, when correspondent Python API will be added.
    In last case the API should be called directly from translation.

    :param params: params - rule parameters:
                        policy-id - the policy id (two byte integer)
                        labels    - labels of interfaces to be used for packet forwarding
                        remove    - True to remove rule, False to add.

    :returns: (True, None) tuple on success, (False, <error string>) on failure.
    """
    op = 'add' if add else 'del'

    lan_vpp_name_list      = get_interface_vpp_names(type='lan')
    loopback_vpp_name_list = get_tunnel_interface_vpp_names()
    interfaces = lan_vpp_name_list + loopback_vpp_name_list

    if not add:
        for if_vpp_name in interfaces:
            vpp_multilink_attach_policy_rule(if_vpp_name, int(policy_id), priority, 0, True)
        fwglobals.g.policies.remove_policy(policy_id)

    fallback = 'fallback drop' if re.match(fallback, 'drop') else ''
    order    = 'select_group random' if re.match(order, 'load-balancing') else ''

    if acl_id is None:
        vppctl_cmd = 'fwabf policy %s id %d action %s %s' % (op, policy_id, fallback, order)
    else:
        vppctl_cmd = 'fwabf policy %s id %d acl %d action %s %s' % (op, policy_id, acl_id, fallback, order)

    group_id = 1
    for link in links:
        order  = 'random' if re.match(link.get('order', 'None'), 'load-balancing') else ''
        labels = link['pathlabels']
        ids_list = fwglobals.g.router_api.multilink.get_label_ids_by_names(labels)
        ids = ','.join(map(str, ids_list))

        vppctl_cmd += ' group %u %s labels %s' % (group_id, order, ids)
        group_id = group_id + 1

    out = _vppctl_read(vppctl_cmd, wait=False)
    if out is None or re.search('unknown|failed|ret=-', out):
        return (False, "failed vppctl_cmd=%s: %s" % (vppctl_cmd, out))

    if add:
        fwglobals.g.policies.add_policy(policy_id, priority)
        for if_vpp_name in interfaces:
            vpp_multilink_attach_policy_rule(if_vpp_name, int(policy_id), priority, 0, False)

    return (True, None)

def vpp_multilink_attach_policy_rule(int_name, policy_id, priority, is_ipv6, remove):
    """Attach VPP with flexiwan policy rules.

    :param int_name:  The name of the interface in VPP
    :param policy_id: The policy id (two byte integer)
    :param priority:  The priority (integer)
    :param is_ipv6:   True if policy should be applied on IPv6 packets, False otherwise.
    :param remove:    True to remove rule, False to add.

    :returns: (True, None) tuple on success, (False, <error string>) on failure.
    """

    op = 'del' if remove else 'add'
    ip_version = 'ip6' if is_ipv6 else 'ip4'

    vppctl_cmd = 'fwabf attach %s %s policy %d priority %d %s' % (ip_version, op, policy_id, priority, int_name)

    out = _vppctl_read(vppctl_cmd, wait=False)
    if out is None or re.search('unknown|failed|ret=-', out):
        return (False, "failed vppctl_cmd=%s" % vppctl_cmd)

    return (True, None)

def get_interface_sw_if_index(ip):
    """Convert interface src IP address into gateway VPP sw_if_index.

    :param ip: IP address.

    :returns: sw_if_index.
    """
    dev_id, _ = fwglobals.g.router_cfg.get_wan_interface_gw(ip)
    if not dev_id:
        # If interface was configured with dhcp, router_cfg has no IP-s.
        # In this case try to fetch GW from Linux.
        if_name = get_interface_name(ip)
        if if_name:
            dev_id = get_interface_dev_id(if_name)
            if not dev_id:
                cache = fwglobals.g.cache.dev_id_to_vpp_tap_name
                for dev in cache:
                    if cache[dev] == if_name:
                        dev_id = dev
    if not dev_id:
        return None
    return dev_id_to_vpp_sw_if_index(dev_id)

def get_interface_vpp_names(type=None):
    res = []
    interfaces = fwglobals.g.router_cfg.get_interfaces()
    for params in interfaces:
        if type == None or re.match(type, params['type'], re.IGNORECASE):
            sw_if_index = dev_id_to_vpp_sw_if_index(params['dev_id'])
            if_vpp_name = vpp_sw_if_index_to_name(sw_if_index)
            res.append(if_vpp_name)
    return res

def get_tunnel_interface_vpp_names():
    res = []
    tunnels = fwglobals.g.router_cfg.get_tunnels()
    for params in tunnels:
        sw_if_index = vpp_ip_to_sw_if_index(params['loopback-iface']['addr'])
        if_vpp_name = vpp_sw_if_index_to_name(sw_if_index)
        res.append(if_vpp_name)
    return res

def get_interface_gateway_from_router_db(ip):
    """Convert interface src IP address into gateway IP address.

    :param ip: IP address.

    :returns: IP address.
    """
    _, gw_ip = fwglobals.g.router_cfg.get_wan_interface_gw(ip)
    if not gw_ip:
        # If interface was configured with dhcp, router_cfg has no IP-s.
        # In this case try to fetch GW from Linux.
        if_name = get_interface_name(ip)
        if if_name:
            gw_ip, _ = get_interface_gateway(if_name)
    if not gw_ip:
        return None
    return ip_str_to_bytes(gw_ip)[0]

def add_static_route(addr, via, metric, remove, dev_id=None):
    """Add static route.

    :param addr:            Destination network.
    :param via:             Gateway address.
    :param metric:          Metric.
    :param remove:          True to remove route.
    :param dev_id:          Bus address of device to be used for outgoing packets.

    :returns: (True, None) tuple on success, (False, <error string>) on failure.
    """
    if addr == 'default':
        return (True, None)

    metric = ' metric %s' % metric if metric else ''
    op     = 'replace'

    cmd_show = "sudo ip route show exact %s %s" % (addr, metric)
    try:
        output = subprocess.check_output(cmd_show, shell=True)
    except:
        return False

    lines = output.splitlines()
    next_hop = ''
    if lines:
        removed = False
        for line in lines:
            words = line.split('via ')
            if len(words) > 1:
                if remove and not removed and re.search(via, words[1]):
                    removed = True
                    continue

                next_hop += ' nexthop via ' + words[1]

    if remove:
        if not next_hop:
            op = 'del'
        cmd = "sudo ip route %s %s%s %s" % (op, addr, metric, next_hop)
    else:
        if not dev_id:
            cmd = "sudo ip route %s %s%s nexthop via %s %s" % (op, addr, metric, via, next_hop)
        else:
            tap = dev_id_to_tap(dev_id)
            cmd = "sudo ip route %s %s%s nexthop via %s dev %s %s" % (op, addr, metric, via, tap, next_hop)

    try:
        fwglobals.log.debug(cmd)
        output = subprocess.check_output(cmd, shell=True)
    except Exception as e:
        return (False, "Exception: %s\nOutput: %s" % (str(e), output))

    return True

def vpp_set_dhcp_detect(dev_id, remove):
    """Enable/disable DHCP detect feature.

    :param params: params:
                        dev_id -  Interface device bus address.
                        remove  - True to remove rule, False to add.

    :returns: (True, None) tuple on success, (False, <error string>) on failure.
    """
    addr_type, _ = dev_id_parse(dev_id)

    if addr_type != "pci":
        return (False, "addr type needs to be a pci address")

    op = 'del' if remove else ''

    sw_if_index = dev_id_to_vpp_sw_if_index(dev_id)
    int_name = vpp_sw_if_index_to_name(sw_if_index)


    vppctl_cmd = 'set dhcp detect intfc %s %s' % (int_name, op)

    out = _vppctl_read(vppctl_cmd, wait=False)
    if out is None:
        return (False, "failed vppctl_cmd=%s" % vppctl_cmd)

    return True

def tunnel_change_postprocess(add, addr):
    """Tunnel add/remove postprocessing

    :param params: params - rule parameters:
                        add -  True if tunnel is added, False otherwise.
                        addr - loopback address

    :returns: (True, None) tuple on success, (False, <error string>) on failure.
    """
    sw_if_index = vpp_ip_to_sw_if_index(addr)
    if_vpp_name = vpp_sw_if_index_to_name(sw_if_index)
    policies = fwglobals.g.policies.policies_get()
    remove = not add

    for policy_id, priority in policies.items():
        vpp_multilink_attach_policy_rule(if_vpp_name, int(policy_id), priority, 0, remove)


# The messages received from flexiManage are not perfect :)
# Some of them should be not sent at all, some of them include modifications
# that are not importants, some of them do not comply with expected format.
# Below you can find list of problems fixed by this function:
#
# 1. May-2019 - message aggregation is not well defined in protocol between
# device and server. It uses several types of aggregations:
#   1. 'start-router' aggregation: requests are embedded into 'params' field on some request
#   2. 'add-interface' aggregation: 'params' field is list of 'interface params'
#   3. 'list' aggregation: the high level message is a list of requests
# As protocol is not well defined on this matter, for now we assume
# that 'list' is used for FWROUTER_API requests only (add-/remove-/modify-),
# so it should be handled as atomic operation and should be reverted in case of
# failure of one of the requests in opposite order - from the last succeeded
# request to the first, when the whole operation is considered to be failed.
# Convert both type of aggregations into same format:
# {
#   'message': 'aggregated',
#   'params' : {
#                'requests':     <list of aggregated requests>,
#                'original_msg': <original message>
#              }
# }
# The 'original_msg' is needed for configuration hash feature - every received
# message is used for signing router configuration to enable database sync
# between device and server. Once the protocol is fixed, there will be no more
# need in this proprietary format.
#
# 2. Nov-2020 - the 'add-/modify-interface' message migh include both 'dhcp': 'yes'
# and 'ip' and 'gw' fields. These IP and GW are not used by the agent, but
# change in their values causes unnecessary removal and adding back interface
# and, as a result of this,  restart of network daemon and reconnection to
# flexiManage. To avoid this we fix the received message by cleaning 'ip' and
# 'gw' fields if 'dhcp' is 'yes'. Than if the fixed message includes no other
# modified parameters, it will be ignored by the agent.
#
def fix_recieved_message(msg):

    def _fix_aggregation_format(msg):
        requests = []

        # 'list' aggregation
        if type(msg) == list:
            return  \
                {
                    'message': 'aggregated',
                    'params' : { 'requests': copy.deepcopy(msg) }
                }

        # 'start-router' aggregation
        # 'start-router' might include interfaces and routes. Move them into list.
        if msg['message'] == 'start-router' and 'params' in msg:

            start_router_params = copy.deepcopy(msg['params'])  # We are going to modify params, so preserve original message
            if 'interfaces' in start_router_params:
                for iface_params in start_router_params['interfaces']:
                    requests.append(
                        {
                            'message': 'add-interface',
                            'params' : iface_params
                        })
                del start_router_params['interfaces']
            if 'routes' in start_router_params:
                for route_params in start_router_params['routes']:
                    requests.append(
                        {
                            'message': 'add-route',
                            'params' : route_params
                        })
                del start_router_params['routes']

            if len(requests) > 0:
                if bool(start_router_params):  # If there are params after deletions above - use them
                    requests.append(
                        {
                            'message': 'start-router',
                            'params' : start_router_params
                        })
                else:
                    requests.append(
                        {
                            'message': 'start-router'
                        })
                return \
                    {
                        'message': 'aggregated',
                        'params' : { 'requests': requests }
                    }

        # 'add-X' aggregation
        # 'add-interface'/'remove-interface' can have actually a list of interfaces.
        # This is done by setting 'params' as a list of interface params, where
        # every element represents parameters of some interface.
        if re.match('add-|remove-', msg['message']) and type(msg['params']) is list:

            for params in msg['params']:
                requests.append(
                    {
                        'message': msg['message'],
                        'params' : copy.deepcopy(params)
                    })

            return \
                {
                    'message': 'aggregated',
                    'params' : { 'requests': requests }
                }

        # Remove NULL elements from aggregated requests, if sent by bogus flexiManage
        #
        if msg['message'] == 'aggregated':
            requests = [copy.deepcopy(r) for r in msg['params']['requests'] if r]
            return \
                {
                    'message': 'aggregated',
                    'params' : { 'requests': requests }
                }

        # No conversion is needed here.
        # We return copy of object in order to be consistent with previous 'return'-s
        # which return new object. The caller function might rely on this,
        # e.g. see the fwglobals.g.handle_request() assumes
        #
        return copy.deepcopy(msg)


    def _fix_dhcp(msg):

        def _fix_dhcp_params(params):
            if params.get('dhcp') == 'yes':
                params['addr']    = ''
                params['addr6']   = ''
                params['gateway'] = ''

        if re.match('(add|modify)-interface', msg['message']):
            _fix_dhcp_params(msg['params'])
            return msg
        if re.match('aggregated|sync-device', msg['message']):
            for request in msg['params']['requests']:
                if re.match('(add|modify)-interface', request['message']):
                    _fix_dhcp_params(request['params'])
            return msg
        return msg

    # !!!!!!!!!!!!!!!!!!!!!!!!!!!!!!!!!!!!!!!!!!!!!!!!!!!!!!!!!!!!!!!!!!!!!!!!!!
    # Order of functions is important, as the first one (_fix_aggregation_format())
    # creates clone of the recieved message, so the rest functions can simply
    # modify it as they wish!
    # !!!!!!!!!!!!!!!!!!!!!!!!!!!!!!!!!!!!!!!!!!!!!!!!!!!!!!!!!!!!!!!!!!!!!!!!!!
    msg = _fix_aggregation_format(msg)
    msg = _fix_dhcp(msg)
    return msg


def wifi_get_available_networks(dev_id):
    """Get WIFI available access points.

    :param dev_id: Bus address of interface to get for.

    :returns: string array of essids
    """
    linux_if = dev_id_to_linux_if(dev_id)

    if linux_if:
        networks = []

        def clean(n):
            n = n.replace('"', '')
            n = n.strip()
            n = n.split(':')[-1]
            return n

        # make sure the interface is up
        cmd = 'ip link set dev %s up' % linux_if
        subprocess.check_output(cmd, shell=True)

        try:
            cmd = 'iwlist %s scan | grep ESSID' % linux_if
            networks = subprocess.check_output(cmd, shell=True).splitlines()
            networks = map(clean, networks)
            return networks
        except subprocess.CalledProcessError:
            return networks

    return networks

def connect_to_wifi(params):
    interface_name = dev_id_to_linux_if(params['dev_id'])

    if interface_name:
        essid = params['essid']
        password = params['password']

        wpaIsRun = True if pid_of('wpa_supplicant') else False
        if wpaIsRun:
            os.system('sudo killall wpa_supplicant')
            time.sleep(3)

        # create config file
        subprocess.check_output('wpa_passphrase %s %s | sudo tee /etc/wpa_supplicant.conf' % (essid, password), shell=True)

        try:
            output = subprocess.check_output('wpa_supplicant -i %s -c /etc/wpa_supplicant.conf -D wext -B -C /var/run/wpa_supplicant' % interface_name, shell=True)
            time.sleep(3)

            is_success = subprocess.check_output('wpa_cli  status | grep wpa_state | cut -d"=" -f2', shell=True)

            if is_success.strip() == 'COMPLETED':

                if params['useDHCP']:
                    subprocess.check_output('dhclient %s' % interface_name, shell=True)

                return True
            else:
                return False
        except subprocess.CalledProcessError:
            return False

    return False

def is_lte_interface(dev_id):
    """Check if interface is LTE.

    :param dev_id: Bus address of interface to check.

    :returns: Boolean.
    """
    driver = get_interface_driver(dev_id)
    supported_lte_drivers = ['cdc_mbim']
    if driver in supported_lte_drivers:
        return True

    return False

def lte_get_saved_apn():
    cmd = 'cat /etc/mbim-network.conf'
    try:
        out = subprocess.check_output(cmd, shell=True).strip()
        configs = out.split('=')
        if configs[0] == "APN":
            return configs[1]
        return ''
    except subprocess.CalledProcessError:
        return ''

    return ''

def lte_dev_id_to_iface_addr_bytes(dev_id):
    if is_lte_interface(dev_id):
        info = lte_get_configuration_received_from_provider()
        return ip_str_to_bytes(info['IP'])[0]

    return None

def configure_hostapd(dev_id, configuration):
    try:

        for index, band in enumerate(configuration):
            config = configuration[band]

            if config['enable'] == False:
                continue

            data = {
                'ssid'                 : config.get('ssid', 'fwrouter_ap'),
                'interface'            : dev_id_to_linux_if(dev_id),
                'channel'              : config.get('channel', 6),
                'macaddr_acl'          : 0,
                'auth_algs'            : 3,
                # 'hw_mode'              : configuration.get('operationMode', 'g'),
                'ignore_broadcast_ssid': 1 if config.get('hideSsid', 0) == True else 0,
                'driver'               : 'nl80211',
                'eap_server'           : 0,
                'wmm_enabled'          : 0,
                'logger_syslog'        : -1,
                'logger_syslog_level'  : 2,
                'logger_stdout'        : -1,
                'logger_stdout_level'  : 2,
                'country_code'         : 'IL',
                'ieee80211d'           : 1
            }

            ap_mode = config.get('operationMode', 'g')

            if ap_mode == "g":
                data['hw_mode']       = 'g'
            elif ap_mode == "n":
                if band == '5GHz':
                    data['hw_mode']       = 'a'
                else:
                    data['hw_mode']       = 'g'

                data['ieee80211n']    = 1
                data['ht_capab']      = '[SHORT-GI-40][HT40+][HT40-][DSSS_CCK-40]'
            elif ap_mode == "a":
                data['hw_mode']       = 'a'
            elif ap_mode == "ac":
                data['hw_mode']       = 'a'
                data['ieee80211ac']   = 1

            security_mode = config.get('securityMode', 'wpa2-psk')

            if security_mode == "wep":
                data['wep_default_key']       = 1
                data['wep_key1']              = '"%s"' % conficonfigguration.get('password', 'fwrouter_ap')
                data['wep_key_len_broadcast'] = 5
                data['wep_key_len_unicast']   = 5
                data['wep_rekey_period']      = 300
            elif security_mode == "wpa-psk":
                data['wpa'] = 1
                data['wpa_passphrase'] = config.get('password', 'fwrouter_ap')
                data['wpa_pairwise']   = 'TKIP CCMP'
            elif security_mode == "wpa2-psk":
                data['wpa'] = 2
                data['wpa_passphrase'] = config.get('password', 'fwrouter_ap')
                data['wpa_pairwise']   = 'CCMP'
                data['rsn_pairwise']   = 'CCMP'
                data['wpa_key_mgmt']   = 'WPA-PSK'
            elif security_mode == "wpa-psk/wpa2-psk":
                data['wpa'] = 3
                data['wpa_passphrase'] = config.get('password', 'fwrouter_ap')
                data['wpa_pairwise']   = 'TKIP CCMP'
                data['rsn_pairwise']   = 'CCMP'

            with open(fwglobals.g.HOSTAPD_CONFIG_DIRECTORY + 'hostapd_%s_fwrun.conf' % band, 'w+') as f:
                txt = ''
                for key in data:
                    txt += '%s=%s\n' % (key, data[key])

                file_write_and_flush(f, txt)

        return (True, None)
    except Exception as e:
        return (False, "Exception: %s" % str(e))

def wifi_ap_get_clients(interface_name):
    try:
        response = list()
        output = subprocess.check_output('iw dev %s station dump' % interface_name, shell=True)
        if output:
            data = output.splitlines()
            for (idx, line) in enumerate(data):
                if 'Station' in line:
                    mac = line.split(' ')[1]
                    signal =  data[idx + 2].split(':')[-1].strip().replace("'", '') if 'signal' in data[idx + 2] else ''
                    ip = ''

                    try:
                        arp_output = subprocess.check_output('arp -a -n | grep %s' % mac, shell=True)
                    except:
                        arp_output = None

                    if arp_output:
                        ip = arp_output[arp_output.find("(")+1:arp_output.find(")")]

                    entry = {
                        'mac'   : mac,
                        'ip'    : ip,
                        'signal': signal
                    }
                    response.append(entry)
            a = "a"
    except Exception as e:
        return response

    return response

def start_hostapd():
    try:

        if pid_of('hostapd'):
            return (True, None)

        files = glob.glob("%s*fwrun.conf" % fwglobals.g.HOSTAPD_CONFIG_DIRECTORY)
        fwglobals.log.debug("get_hostapd_filenames: %s" % files)

        if files:
            files = ' '.join(files)
            proc = subprocess.check_output('sudo hostapd %s -B -dd' % files, stderr=subprocess.STDOUT, shell=True)
            time.sleep(3)

            if 'UNINITIALIZED-' in proc:
                time.sleep(7)

            pid = pid_of('hostapd')
            if pid:
                return (True, None)

        return (False, 'Error in activating your access point. Your hardware may not support the selected settings')
    except subprocess.CalledProcessError as err:
        stop_hostapd()
        return (False, str(err.output))

def stop_hostapd():
    try:
        os.system('killall hostapd')

        files = glob.glob("%s*fwrun.conf" % fwglobals.g.HOSTAPD_CONFIG_DIRECTORY)
        for filePath in files:
            try:
                os.remove(filePath)
            except:
                print("Error while deleting file : ", filePath)
        return (True, None)
    except Exception as e:
        return (False, "Exception: %s" % str(e))

def get_inet6_by_linux_name(inf_name):
    interfacaes = psutil.net_if_addrs()
    if inf_name in interfacaes:
        for addr in interfacaes[inf_name]:
            if addr.family == socket.AF_INET6:
                inet6 = addr.address.split('%')[0]
                if addr.netmask != None:
                    inet6 += "/" + (str(IPAddress(addr.netmask).netmask_bits()))
                return inet6

    return None

def set_lte_info_on_linux_interface():
    interfacaes = psutil.net_if_addrs()
    for nicname, addrs in interfacaes.items():
        dev_id = get_interface_dev_id(nicname)
        if dev_id and is_lte_interface(dev_id):
            ip_info = lte_get_configuration_received_from_provider()
            if ip_info['STATUS'] and os.path.exists('/tmp/mbim_network'):
                os.system('ifconfig %s down' % nicname)
                os.system('ifconfig %s %s up' % (nicname, ip_info['IP']))

                metric = 0
                is_assigned = fwglobals.g.router_cfg.get_interfaces(dev_id=dev_id)
                if is_assigned:
                    metric = is_assigned[0]['metric'] if 'metric' in is_assigned[0] else 0

                os.system('route add -net 0.0.0.0 gw %s metric %s' % (ip_info['GATEWAY'], metric))

    return None

def _run_qmicli_command(flag):
    try:
        output = subprocess.check_output('qmicli --device=/dev/cdc-wdm0 --device-open-proxy --device-open-mbim --%s' % flag, shell=True, stderr=subprocess.STDOUT)
        return output
    except subprocess.CalledProcessError as err:
        return None

def qmi_get_simcard_status():
    return _run_qmicli_command('uim-get-card-status')

def qmi_get_signals_state():
    return _run_qmicli_command('nas-get-signal-strength')

def qmi_get_connection_state():
    '''
    The function will return the connection status.
    This is not about existsin session to the modem. But connectivity between modem to the cellular provider
    '''
    try:
        output = _run_qmicli_command('wds-get-packet-service-status')
        if output:
            data = output.splitlines()
            for line in data:
                if 'Connection status' in line:
                    status = line.split(':')[-1].strip().replace("'", '')
                    return status == "connected"
    except subprocess.CalledProcessError as err:
        return False

def qmi_get_ip_configuration():
    '''
    The function will return the connection status.
    This is not about existsin session to the modem. But connectivity between modem to the cellular provider
    '''
    return _run_qmicli_command('wds-get-current-settings')

def qmi_get_operator_name():
    return _run_qmicli_command('nas-get-operator-name')

def qmi_get_home_network():
    return _run_qmicli_command('nas-get-home-network')

def qmi_get_system_info():
    return _run_qmicli_command('nas-get-system-info')

def qmi_get_packet_service_state():
    '''
    The function will return the connection status.
    This is not about existsin session to the modem. But connectivity between modem to the cellular provider
    '''
    return _run_qmicli_command('wds-get-channel-rates')

def qmi_get_manufacturer():
    return _run_qmicli_command('dms-get-manufacturer')

def qmi_get_model():
    return _run_qmicli_command('dms-get-model')

def qmi_get_imei():
    return _run_qmicli_command('dms-get-ids')

def qmi_get_default_settings():
    return _run_qmicli_command('wds-get-default-settings=3gpp')

def qmi_sim_power_off():
    return _run_qmicli_command('uim-sim-power-off=1')

def qmi_sim_power_on():
    return _run_qmicli_command('uim-sim-power-on=1')

def qmi_reset_nas():
    try:
        output = subprocess.check_output('qmicli --device=/dev/cdc-wdm0 --device-open-mbim --nas-reset', shell=True, stderr=subprocess.STDOUT)
        return True
    except subprocess.CalledProcessError as e:
        return None

def qmi_reset_wds():
    try:
        output = subprocess.check_output('qmicli --device=/dev/cdc-wdm0 --device-open-mbim --wds-reset', shell=True, stderr=subprocess.STDOUT)
        return True
    except subprocess.CalledProcessError as e:
        return None

def lte_get_default_apn():
    default_settings = qmi_get_default_settings()
    if default_settings:
        data = default_settings.splitlines()
        for line in data:
            if 'APN' in line:
                return line.split(':')[-1].strip().replace("'", '')

    return None

def lte_sim_status():
    status = qmi_get_simcard_status()
    if status:
        data = status.splitlines()
        for line in data:
            if 'Card state:' in line:
                state = line.split(':')[-1].strip().replace("'", '').split(' ')[0]
                return state

    return False

def lte_is_sim_inserted():
    return lte_sim_status() == "present"

def lte_disconnect():
    try:
        file_path = '/tmp/mbim_network'
        if os.path.exists(file_path):
            start_data = subprocess.check_output('cat %s' % file_path, shell=True).splitlines()
            pdh = start_data[0].split('=')[-1]
            cid = start_data[1].split('=')[-1]
            output = subprocess.check_output('qmicli --device=/dev/cdc-wdm0 --device-open-proxy --wds-stop-network=%s --client-cid=%s' % (pdh, cid), shell=True, stderr=subprocess.STDOUT)
            os.system('rm %s' % file_path)

        os.system('sudo ip link set dev wwan0 down && sudo ip addr flush dev wwan0')
        return (True, None)
    except subprocess.CalledProcessError as e:
        return (False, "Exception: %s" % (str(e)))

def lte_connect(apn, dev_id, reset=False):

    if not lte_is_sim_inserted():
        qmi_sim_power_off()
        qmi_sim_power_on()
        inserted = lte_is_sim_inserted()
        if not inserted:
            return (False, "Sim is not presented")


    if not apn:
        # try to fetch it from the sim
        default_apn = lte_get_default_apn()
        if default_apn:
            apn = sys_info['Operator_Name']
        else:
            return (False, "apn is not configured for %s" % dev_id)

    try:
        if reset:
            qmi_reset_wds()

        current_connection_state = qmi_get_connection_state()
        if current_connection_state:
            return (True, None)

        output = subprocess.check_output('qmicli --device=/dev/cdc-wdm0 --device-open-proxy --wds-start-network="ip-type=4,apn=%s" --client-no-release-cid' % apn, shell=True, stderr=subprocess.STDOUT)
        data = output.splitlines()

        for line in data:
            if 'Packet data handle' in line:
                ret = os.system('echo "PDH=%s" > /tmp/mbim_network' % line.split(':')[-1].strip().replace("'", ''))
                continue
            if 'CID' in line:
                ret = os.system('echo "CID=%s" >> /tmp/mbim_network' % line.split(':')[-1].strip().replace("'", ''))
                break

        return (True, None)
    except subprocess.CalledProcessError as e:
        if not reset:
            return lte_connect(apn, dev_id, True)

        return (False, "Exception: %s\nOutput: %s" % (str(e), output))

def lte_get_system_info():
    try:
        result = {
            'Cell_Id'        : '',
            'Operator_Name'  : '',
            'MCC'            : '',
            'MNC'            : ''
        }

        system_info = qmi_get_system_info()
        if system_info:
            data = system_info.splitlines()
            for line in data:
                if 'Cell ID' in line:
                    result['Cell_Id'] = line.split(':')[-1].strip().replace("'", '')
                    break

        operator_name = qmi_get_operator_name()
        if operator_name:
            data = operator_name.splitlines()
            for line in data:
                if '\tName' in line:
                    name = line.split(':')[-1].strip().replace("'", '')
                    result['Operator_Name'] = name if name.isalnum() else ''
                    break

        home_network = qmi_get_home_network()
        if home_network:
            data = home_network.splitlines()
            for line in data:
                if 'MCC' in line:
                    result['MCC'] = line.split(':')[-1].strip().replace("'", '')
                    continue
                if 'MNC' in line:
                    result['MNC'] = line.split(':')[-1].strip().replace("'", '')
                    continue

        return result
    except Exception as e:
         return result

def lte_get_hardware_info():
    try:
        result = {
            'Vendor'   : '',
            'Model'    : '',
            'Imei': '',
        }

        manufacturer = qmi_get_manufacturer()
        if manufacturer:
            data = manufacturer.splitlines()
            for line in data:
                if 'Manufacturer' in line:
                    result['Vendor'] = line.split(':')[-1].strip().replace("'", '')
                    break

        model = qmi_get_model()
        if model:
            data = model.splitlines()
            for line in data:
                if 'Model' in line:
                    result['Model'] = line.split(':')[-1].strip().replace("'", '')
                    break

        imei = qmi_get_imei()
        if imei:
            data = imei.splitlines()
            for line in data:
                if 'IMEI' in line:
                    result['Imei'] = line.split(':')[-1].strip().replace("'", '')
                    break


        return result
    except Exception as e:
        return result

def lte_get_packets_state():
    try:
        result = {
            'Uplink_speed'  : 0,
            'Downlink_speed': 0
        }

        modem_info = qmi_get_packet_service_state()
        if modem_info:
            data = modem_info.splitlines()
            for line in data:
                if 'Max TX rate' in line:
                    result['Uplink_speed'] = line.split(':')[-1].strip().replace("'", '')
                    continue
                if 'Max RX rate' in line:
                    result['Downlink_speed'] = line.split(':')[-1].strip().replace("'", '')
                    continue
        return result
    except Exception as e:
        return result

def lte_get_connection_state():
    try:
        result = {
            'Activation_state' : 0,
            'IP_type'  : 0,
        }

        modem_info = qmi_get_connection_state()
        if modem_info:
            data = modem_info.splitlines()
            for line in data:
                if 'Activation state:' in line:
                    result['Activation_state'] = line.split(':')[-1].strip().replace("'", '')
                    continue
                if 'IP type' in line:
                    result['IP_type'] = line.split(':')[-1].strip().replace("'", '')
                    continue
        return result
    except Exception as e:
        return result

def lte_get_radio_signals_state():
    try:
        result = {
            'RSSI' : 0,
            'RSRP' : 0,
            'RSRQ' : 0,
            'SINR' : 0,
            'text' : ''
        }
        modem_info = qmi_get_signals_state()
        if modem_info:
            data = modem_info.splitlines()
            for index, line in enumerate(data):
                if 'RSSI' in line:
                    result['RSSI'] = data[index + 1].split(':')[-1].strip().replace("'", '')
                    dbm_num = int(result['RSSI'].split(' ')[0])
                    if -95 >= dbm_num:
                        result['text'] = 'Marginal'
                    elif -85 >= dbm_num:
                        result['text'] = 'Very low'
                    elif -80 >= dbm_num:
                        result['text'] = 'Low'
                    elif -70 >= dbm_num:
                        result['text'] = 'Good'
                    elif -60 >= dbm_num:
                        result['text'] = 'Very Good'
                    elif -50 >= dbm_num:
                        result['text'] = 'Excellent'
                    continue
                if 'SINR' in line:
                    result['SINR'] = line.split(':')[-1].strip().replace("'", '')
                    continue
                if 'RSRQ' in line:
                    result['RSRQ'] = data[index + 1].split(':')[-1].strip().replace("'", '')
                    continue
                if 'RSRP' in line:
                    result['RSRP'] = data[index + 1].split(':')[-1].strip().replace("'", '')
                    continue
        return result
    except Exception as e:
        return result

def lte_get_configuration_received_from_provider():
    try:
        response = {
            'IP'      : '',
            'GATEWAY' : '',
            'STATUS'  : ''
        }

        ip_info = qmi_get_ip_configuration()

        if ip_info:
            response['STATUS'] = True
            lines = ip_info.splitlines()
            for line in lines:
                if 'IPv4 address' in line:
                    response['IP'] = line.split(':')[-1].strip().replace("'", '')
                    continue
                if 'IPv4 subnet mask' in line:
                    mask = line.split(':')[-1].strip().replace("'", '')
                    response['IP'] = response['IP'] + '/' + str(IPAddress(mask).netmask_bits())
                if 'IPv4 gateway address' in line:
                    response['GATEWAY'] = line.split(':')[-1].strip().replace("'", '')
                    continue

        return response
    except Exception as e:
        return response

def lte_get_provider_config(key):
    """Get IP from LTE provider

    :param ket: Filter info by key

    :returns: ip address.
    """
    info = lte_get_configuration_received_from_provider()

    if key:
        return info[key]

    return info

def is_wifi_interface(dev_id):
    """Check if interface is WIFI.

    :param interface_name: Interface name to check.

    :returns: Boolean.
    """
    linux_if = dev_id_to_linux_if(dev_id)

    if linux_if:
        cmd = 'cat /proc/net/wireless | grep %s' % linux_if
        try:
            out = subprocess.check_output(cmd, shell=True).strip()
            return True
        except subprocess.CalledProcessError:
            return False

    return False

def get_interface_driver(dev_id):
    """Get Linux interface driver.

    :param dev_id: Bus address of interface to check.

    :returns: driver name.
    """

    linux_if = dev_id_to_linux_if(dev_id)
    if linux_if:
        try:
            cmd = 'ethtool -i %s' % linux_if
            out = subprocess.check_output(cmd, shell=True, stderr=subprocess.STDOUT).splitlines()
            vals = out[0].decode().split("driver: ", 1)
            return str(vals[-1])
        except subprocess.CalledProcessError:
            return ''

    return ''

def is_dpdk_interface(dev_id):
    return not is_non_dpdk_interface(dev_id)

def is_non_dpdk_interface(dev_id):
    """Check if interface is not supported by dpdk.

    :param dev_id: Bus address of interface to check.

    :returns: boolean.
    """

    # 0000:06:00.00 'I210 Gigabit Network Connection' if=eth0 drv=igb unused= 192.168.1.11
    # 0000:0a:00.00 'Ethernet Connection X553 1GbE' if=eth4 drv=ixgbe unused= 10.0.0.1
    # 0000:07:00.00 'I210 Gigabit Network Connection' if=eth2 drv=igb unused=vfio-pci,uio_pci_generic =192.168.0.1

    if is_wifi_interface(dev_id):
        return True
    if is_lte_interface(dev_id):
        return True

    return False

def get_bus_info(interface_name):
    """Get LTE device bus info.

    :param interface_name: Interface name to check.

    :returns: bus_info .
    """
    try:
        cmd = 'ethtool -i %s' % interface_name
        out = subprocess.check_output(cmd, shell=True).splitlines()
        vals = out[4].decode().split("bus-info: ", 1)
        return str(vals[-1])
    except subprocess.CalledProcessError:
        return ''

def frr_create_ospfd(frr_cfg_file, ospfd_cfg_file, router_id):
    '''Creates the /etc/frr/ospfd.conf file, initializes it with router id and
    ensures that ospf is switched on in the frr configuration'''

    if os.path.exists(ospfd_cfg_file):
        return

    # Initialize ospfd.conf
    with open(ospfd_cfg_file,"w") as f:
        file_write_and_flush(f,
            'hostname ospfd\n' + \
            'password zebra\n' + \
            'log file /var/log/frr/ospfd.log informational\n' + \
            'log stdout\n' + \
            '!\n' + \
            'router ospf\n' + \
            '    ospf router-id ' + router_id + '\n' + \
            '!\n')

    # Ensure that ospfd is switched on in /etc/frr/daemons.
    subprocess.check_call('sudo sed -i -E "s/ospfd=no/ospfd=yes/" %s' % frr_cfg_file, shell=True)

def file_write_and_flush(f, data):
    '''Wrapper over the f.write() method that flushes wrote content
    into the disk immediately

    :param f:       the python file object
    :param data:    the data to write into file
    '''
    f.write(data)
    f.flush()
    os.fsync(f.fileno())

def netplan_apply(caller_name=None):
    '''Wrapper over the f.write() method that flushes wrote content
    into the disk immediately

    :param f:       the python file object
    :param data:    the data to write into file
    '''
    try:
        # Before netplan apply go and note the default route.
        # If it will be changed as a result of netplan apply, we return True.
        #
        (_, _, dr_dev_id_before) = get_default_route()

        # Now go and apply the netplan
        #
        cmd = 'netplan apply'
        log_str = caller_name + ': ' + cmd if caller_name else cmd
        fwglobals.log.debug(log_str)
        os.system(cmd)
        time.sleep(1)  				# Give a second to Linux to configure interfaces

        # Netplan might change interface names, e.g. enp0s3 -> vpp0, so reset cache
        #
        fwglobals.g.cache.dev_ids = {}

        # Find out if the default route was changed. If it was - reconnect agent.
        #
        (_, _, dr_dev_id_after) = get_default_route()
        if dr_dev_id_before != dr_dev_id_after:
            fwglobals.log.debug(
                "%s: netplan_apply: default route changed (%s->%s) - reconnect" % \
                (caller_name, dr_dev_id_before, dr_dev_id_after))
            fwglobals.g.fwagent.reconnect()

    except Exception as e:
        fwglobals.log.debug("%s: netplan_apply failed: %s" % (caller_name, str(e)))
        return False

def compare_request_params(params1, params2):
    """ Compares two dictionaries while normalizing them for comparison
    and ignoring orphan keys that have None or empty string value.
        The orphans keys are keys that present in one dict and don't
    present in the other dict, thanks to Scooter Software Co. for the term :)
        We need this function to pay for bugs in flexiManage code, where
    is provides add-/modify-/remove-X requests for same configuration
    item with inconsistent letter case, None/empty string,
    missing parameters, etc.
        Note! The normalization is done for top level keys only!
    """
    if not params1 or not params2:
        return False
    if type(params1) != type(params2):
        return False
    if type(params1) != dict:
        return (params1 == params2)

    set_keys1   = set(params1.keys())
    set_keys2   = set(params2.keys())
    keys1_only  = list(set_keys1 - set_keys2)
    keys2_only  = list(set_keys2 - set_keys1)
    keys_common = set_keys1.intersection(set_keys2)

    for key in keys1_only:
        if type(params1[key]) == bool or params1[key]:
            # params1 has non-empty string/value that does not present in params2
            return False

    for key in keys2_only:
        if type(params2[key]) == bool or params2[key]:
            # params2 has non-empty string/value that does not present in params1
            return False

    for key in keys_common:
        val1 = params1[key]
        val2 = params2[key]

        # If both values are neither None-s nor empty strings.
        # False booleans will be handled by next 'elif'.
        #
        if val1 and val2:
            if (type(val1) == str or type(val1) == unicode) and \
               (type(val2) == str or type(val2) == unicode):
                if val1.lower() != val2.lower():
                    return False    # Strings are not equal
            elif type(val1) != type(val2):
                return False        # Types are not equal
            elif val1 != val2:
                return False        # Values are not equal

        # If False booleans or
        # if one of values not exists or empty string
        #
        elif (val1 and not val2) or (not val1 and val2):
            return False

    return True

def check_if_virtual_environment():
    virt_exist = os.popen('dmesg |grep -i hypervisor| grep -i detected').read()
    if virt_exist =='':
        return False
    else:
        return True

def check_root_access():
    if os.geteuid() == 0: return True
    print("Error: requires root privileges, try to run 'sudo'")
    return False

def set_linux_reverse_path_filter(dev_name, on):
    """ set rp_filter value of Linux property

    : param dev_name : device name to set the property for
    : param on       : if on is False, disable rp_filter. Else, enable it
    """
    if dev_name == None:
        return None

    # For default interface skip the setting as it is redundant
    #
    _, metric = get_interface_gateway(dev_name)
    if metric == '' or int(metric) == 0:
        return None

    # Fetch current setting, so it could be restored later if needed.
    #
    current_val = None
    try:
        cmd = 'sysctl net.ipv4.conf.%s.rp_filter' % dev_name
        out = subprocess.check_output(cmd, shell=True)  # 'net.ipv4.conf.enp0s9.rp_filter = 1'
        current_val = bool(out.split(' = ')[1])
    except Exception as e:
        fwglobals.log.error("set_linux_reverse_path_filter(%s): failed to fetch current value: %s" % dev_name, str(e))
        return None

    # Light optimization, no need to set the value
    #
    if current_val == on:
        return current_val

    # Finally set the value
    #
    val = 1 if on else 0
    os.system('sysctl -w net.ipv4.conf.%s.rp_filter=%d > /dev/null' % (dev_name, val))
    os.system('sysctl -w net.ipv4.conf.all.rp_filter=%d > /dev/null' % (val))
    os.system('sysctl -w net.ipv4.conf.default.rp_filter=%d > /dev/null' % (val))

def update_linux_metric(prefix, dev, metric):
    """Invokes 'ip route' commands to update metric on the provide device.
    """
    try:
        cmd = "ip route show exact %s dev %s" % (prefix, dev)
        os_route = subprocess.check_output(cmd, shell=True).strip()
        if not os_route:
            raise Exception("'%s' returned nothing" % cmd)
        cmd = "ip route del " + os_route
        ok = not subprocess.call(cmd, shell=True)
        if not ok:
            raise Exception("'%s' failed" % cmd)
        if 'metric ' in os_route:  # Replace metric in os route string
            os_route = re.sub('metric [0-9]+', 'metric %d' % metric, os_route)
        else:
            os_route += ' metric %d' % metric
        cmd = "ip route add " + os_route
        ok = not subprocess.call(cmd, shell=True)
        if not ok:
            raise Exception("'%s' failed" % cmd)
        return (True, None)
    except Exception as e:
        return (False, str(e))


def vmxnet3_unassigned_interfaces_up():
    """This function finds vmxnet3 interfaces that should NOT be controlled by
    VPP and brings them up. We call these interfaces 'unassigned'.
    This hack is needed to prevent disappearing of unassigned interfaces from
    Linux, as VPP captures all down interfaces on start.

    Note for non vmxnet3 interfaces we solve this problem in elegant way - we
    just add assigned interfaces to the white list in the VPP startup.conf,
    so VPP captures only them, while ignoring the unassigned interfaces, either
    down or up. In case of vmxnet3 we can't use the startup.conf white list,
    as placing them there causes VPP to bind them to vfio-pci driver on start,
    so trial to bind them later to the vmxnet3 driver by call to the VPP
    vmxnet3_create() API fails. Hence we go with the dirty workaround of UP state.
    """
    try:
        linux_interfaces = get_linux_interfaces()
        assigned_list    = fwglobals.g.router_cfg.get_interfaces()
        assigned_dev_ids    = [params['dev_id'] for params in assigned_list]

        for dev_id in linux_interfaces:
            if not dev_id in assigned_dev_ids:
                if dev_id_is_vmxnet3(dev_id):
                    os.system("ip link set dev %s up" % linux_interfaces[dev_id]['name'])

    except Exception as e:
        fwglobals.log.debug('vmxnet3_unassigned_interfaces_up: %s (%s)' % (str(e),traceback.format_exc()))
        pass

def get_reconfig_hash():
    """ This function creates a string that holds all the information added to the reconfig
    data, and then create a hash string from it.

    : return : md5 hash result of all the data collected or empty string.
    """
    res = ''

    linux_interfaces = get_linux_interfaces()
    for dev_id in linux_interfaces:
        name = linux_interfaces[dev_id]['name']
<<<<<<< HEAD

        if is_lte_interface(dev_id) and vpp_does_run():
            tap_name = dev_id_to_tap(dev_id)
            if tap_name:
                name = tap_name

        addr = get_interface_address(name)
=======
        addr = get_interface_address(name, log=False)
>>>>>>> 5c0ab958
        addr = addr.split('/')[0] if addr else ''
        gw, metric = get_interface_gateway(name)

        res += 'addr:'    + addr + ','
        res += 'gateway:' + gw + ','
        res += 'metric:'  + metric + ','
        if gw and addr:
            _, public_ip, public_port, nat_type = fwglobals.g.stun_wrapper.find_addr(dev_id)
            res += 'public_ip:'   + public_ip + ','
            res += 'public_port:' + str(public_port) + ','

    hash = hashlib.md5(res).hexdigest()
    fwglobals.log.debug("get_reconfig_hash: %s: %s" % (hash, res))
    return hash

def vpp_nat_add_remove_interface(remove, dev_id, metric):
    default_gw = ''
    vpp_if_name_add = ''
    vpp_if_name_remove = ''
    metric_min = sys.maxint

    dev_metric = int(metric or 0)

    fo_metric = get_wan_failover_metric(dev_id, dev_metric)
    if fo_metric != dev_metric:
        fwglobals.log.debug(
            "vpp_nat_add_remove_interface: dev_id=%s, use wan failover metric %d" % (dev_id, fo_metric))
        dev_metric = fo_metric

    # Find interface with lowest metric.
    #
    wan_list = fwglobals.g.router_cfg.get_interfaces(type='wan')
    for wan in wan_list:
        if dev_id == wan['dev_id']:
            continue
        metric_cur_str = wan.get('metric')
        if metric_cur_str == None:
            continue
        metric_cur = int(metric_cur_str or 0)
        metric_cur = get_wan_failover_metric(wan['dev_id'], metric_cur)
        if metric_cur < metric_min:
            metric_min = metric_cur
            default_gw = wan['dev_id']

    if remove:
        if dev_metric < metric_min or not default_gw:
            vpp_if_name_remove = dev_id_to_vpp_if_name(dev_id)
        if dev_metric < metric_min and default_gw:
            vpp_if_name_add = dev_id_to_vpp_if_name(default_gw)

    if not remove:
        if dev_metric < metric_min and default_gw:
            vpp_if_name_remove = dev_id_to_vpp_if_name(default_gw)
        if dev_metric < metric_min or not default_gw:
            vpp_if_name_add = dev_id_to_vpp_if_name(dev_id)

    if vpp_if_name_remove:
        vppctl_cmd = 'nat44 add interface address %s del' % vpp_if_name_remove
        out = _vppctl_read(vppctl_cmd, wait=False)
        if out is None:
            return (False, "failed vppctl_cmd=%s" % vppctl_cmd)

    if vpp_if_name_add:
        vppctl_cmd = 'nat44 add interface address %s' % vpp_if_name_add
        out = _vppctl_read(vppctl_cmd, wait=False)
        if out is None:
            # revert 'nat44 add interface address del'
            if vpp_if_name_remove:
                vppctl_cmd = 'nat44 add interface address %s' % vpp_if_name_remove
                _vppctl_read(vppctl_cmd, wait=False)
            return (False, "failed vppctl_cmd=%s" % vppctl_cmd)

    return (True, None)

def wifi_get_capabilities(dev_id):

    result = {
        'Band 1': {
            # 'Frequencies': [],
            # 'Bitrates': [],
            'Exists': False
        },
        'Band 2': {
            # 'Frequencies': [],
            # 'Capabilities': [],
            # 'Bitrates': [],
            'Exists': False
        }
    }

    def _get_band(output, band_number):
        regex = r'(Band ' + str(band_number) + r':.*?\\n\\t(?!\\t))'
        match = re.search(regex, output,  re.MULTILINE | re.IGNORECASE)
        if match:
            return match.group(1)

        return ""

    def _parse_key_data(text, output, negative_look_count = 1):
        regex = text + r'.*?(\\n\\t(?!' + (r'\\t' * negative_look_count) + '))'
        match = re.search(regex, output,  re.MULTILINE | re.IGNORECASE)

        res = list()

        if match:
            result = match.group()
            splitted = result.replace('\\t', '\t').replace('\\n', '\n').splitlines()
            for line in splitted[1:-1]:
                res.append(line.lstrip('\t').strip(' *'))
            return res

        return res

    try:
        output = subprocess.check_output('iw dev', shell=True).splitlines()
        linux_if = dev_id_to_linux_if(dev_id)
        if linux_if in output[1]:
            phy_name = output[0].replace('#', '')
            #output = subprocess.check_output('cat /tmp/jaga', shell=True).replace('\\\\t', '\\t').replace('\\\\n', '\\n')
            # banda1 = _get_band(output2, 1)
            # banda2 = _get_band(output2, 2)

            output = subprocess.check_output('iw %s info' % phy_name, shell=True).replace('\t', '\\t').replace('\n', '\\n')
            result['SupportedModes'] = _parse_key_data('Supported interface modes', output)


            band1 = _get_band(output, 1)
            band2 = _get_band(output, 2)

            if band1:
                result['Band 1']['Exists'] = True
                # result['Band 1']['Frequencies'] = _parse_key_data('Frequencies', band1)
                # result['Band 1']['Bitrates'] = _parse_key_data('Bitrates', band1, 2)
                # result['Band 1']['Capabilities'] = _parse_key_data('Capabilities', band1, 2)

            if band2:
                result['Band 2']['Exists'] = True
                # result['Band 2']['Frequencies'] = _parse_key_data('Frequencies', band2)
                # result['Band 2']['Bitrates'] = _parse_key_data('Bitrates', band2, 2)
                # result['Band 2']['Capabilities'] = _parse_key_data('Capabilities', band2, 2)

        return result
    except Exception as e:
        return result<|MERGE_RESOLUTION|>--- conflicted
+++ resolved
@@ -433,21 +433,10 @@
         if not dev_id:
             continue
 
-<<<<<<< HEAD
         interface = {
             'name':             if_name,
             'devId':            dev_id,
             'driver':           get_interface_driver(dev_id),
-=======
-        addr_type, addr = dev_id_parse(dev_id)
-        if addr_type != 'pci':
-            continue
-
-        interface = {
-            'name':             if_name,
-            'devId':            dev_id,
-            'driver':           get_interface_driver(if_name),
->>>>>>> 5c0ab958
             'MAC':              '',
             'IPv4':             '',
             'IPv4Mask':         '',
@@ -2935,17 +2924,13 @@
     linux_interfaces = get_linux_interfaces()
     for dev_id in linux_interfaces:
         name = linux_interfaces[dev_id]['name']
-<<<<<<< HEAD
 
         if is_lte_interface(dev_id) and vpp_does_run():
             tap_name = dev_id_to_tap(dev_id)
             if tap_name:
                 name = tap_name
 
-        addr = get_interface_address(name)
-=======
         addr = get_interface_address(name, log=False)
->>>>>>> 5c0ab958
         addr = addr.split('/')[0] if addr else ''
         gw, metric = get_interface_gateway(name)
 
