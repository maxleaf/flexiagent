#! /usr/bin/python

################################################################################
# flexiWAN SD-WAN software - flexiEdge, flexiManage.
# For more information go to https://flexiwan.com
#
# Copyright (C) 2019  flexiWAN Ltd.
#
# This program is free software: you can redistribute it and/or modify it under
# the terms of the GNU Affero General Public License as published by the Free
# Software Foundation, either version 3 of the License, or (at your option) any
# later version.
#
# This program is distributed in the hope that it will be useful,
# but WITHOUT ANY WARRANTY; without even the implied warranty of MERCHANTABILITY
# or FITNESS FOR A PARTICULAR PURPOSE.
# See the GNU Affero General Public License for more details.
#
# You should have received a copy of the GNU Affero General Public License
# along with this program. If not, see <https://www.gnu.org/licenses/>.
################################################################################

import inspect
import json
import os
import time
import platform
import subprocess
import psutil
import socket
import re
import fwapplications_api
import fwdb_requests
import fwglobals
import fwstats
import shutil
import sys
import yaml
from netaddr import IPNetwork, IPAddress

common_tools = os.path.join(os.path.dirname(os.path.realpath(__file__)) , 'tools' , 'common')
sys.path.append(common_tools)
import fwtool_vpp_startupconf_dict

from fwdb_requests import FwDbRequests
from fwapplications_api import FwApps

dpdk = __import__('dpdk-devbind')

def get_device_logs(file, num_of_lines):
    """Get device logs.

    :param file:            File name.
    :param num_of_lines:    Number of lines.

    :returns: Return list.
    """
    try:
        cmd = "tail -{} {}".format(num_of_lines, file)
        res = subprocess.check_output(cmd, shell=True).split('\n')

        # On zero matching, res is a list with a single empty
        # string which we do not want to return to the caller
        return res if res != [''] else []
    except (OSError, subprocess.CalledProcessError) as err:
        raise err

def get_agent_version(fname):
    """Get agent version.

    :param fname:           Versions file name.

    :returns: Version value.
    """
    try:
        with open(fname, 'r') as stream:
            versions = yaml.load(stream, Loader=yaml.BaseLoader)
            return versions['components']['agent']['version']
    except:
        err = "get_agent_version: failed to get agent version: %s" % (format(sys.exc_info()[1]))
        fwglobals.log.error(err)
        return None

def get_machine_id():
    """Get machine id.

    :returns: UUID.
    """
    if fwglobals.g.cfg.UUID:    # If UUID is configured manually, use it
        return fwglobals.g.cfg.UUID

    try:                        # Fetch UUID from machine
        if platform.system()=="Windows":
            machine_id = subprocess.check_output('wmic csproduct get uuid').decode().split('\n')[1].strip()
        else:
            machine_id = subprocess.check_output(['cat','/sys/class/dmi/id/product_uuid']).decode().split('\n')[0].strip()
        return machine_id.upper()
    except:
        return None

def vpp_pid():
    """Get pid of VPP process.

    :returns:           process identifier.
    """
    try:
        pid = subprocess.check_output(['pidof', 'vpp'])
    except:
        pid = None
    return pid

def vpp_does_run():
    """Check if VPP is running.

    :returns:           Return 'True' if VPP is running.
    """
    runs = True if vpp_pid() else False
    return runs

def af_to_name(af_type):
    """Convert socket type.

    :param af_type:        Socket type.

    :returns: String.
    """
    af_map = {
    	socket.AF_INET: 'IPv4',
    	socket.AF_INET6: 'IPv6',
    	psutil.AF_LINK: 'MAC',
	}
    return af_map.get(af_type, af_type)

def get_os_routing_table():
    """Get routing table.

    :returns: List of routes.
    """
    try:
        routing_table = subprocess.check_output(['route', '-n']).split('\n')
        return routing_table
    except:
        return (None)

def get_default_route():
    """Get default route.

    :returns: Default route.
    """
    try:
        dgw = os.popen('ip route list match default').read()
        rip = dgw.split('default via ')[1].split(' ')[0]
        rdev = dgw.split(' dev ')[1].split(' ')[0]
        return (rip, rdev)
    except:
        return ("", "")

def get_interface_address(iface):
    """Get interface IP address.

    :param iface:        Interface name.

    :returns: IP address.
    """
    addresses = psutil.net_if_addrs()[iface]
    for addr in addresses:
        if addr.family == socket.AF_INET:
            ip   = addr.address
            mask = IPAddress(addr.netmask).netmask_bits()
            return '%s/%s' % (ip, mask)
    raise Exception("get_interface_address(%s): no IPv4 address was found" % iface)

def is_ip_in_subnet(ip, subnet):
    """Check if IP address is in subnet.

    :param ip:            IP address.
    :param subnet:        Subnet address.

    :returns: 'True' if address is in subnet.
    """
    return True if IPAddress(ip) in IPNetwork(subnet) else False

def pci_addr_full(pci_addr):
    """Convert short PCI into full representation.

    :param pci_addr:      Short PCI address.

    :returns: Full PCI address.
    """
    pc = pci_addr.split('.')
    if len(pc) == 2:
        return pc[0]+'.'+"%02x"%(int(pc[1],16))
    return pci_addr

# Convert 0000:00:08.01 provided by management to 0000:00:08.1 used by Linux
def pci_full_to_short(pci):
    """Convert full PCI into short representation.

    :param pci_addr:      Full PCI address.

    :returns: Short PCI address.
    """
    l = pci.split('.')
    if len(l[1]) == 2 and l[1][0] == '0':
        pci = l[0] + '.' + l[1][1]
    return pci

def linux_to_pci_addr(linuxif):
    """Convert Linux interface name into PCI address.

    :param linuxif:      Linux interface name.

    :returns: PCI address.
    """
    NETWORK_BASE_CLASS = "02"
    lines = subprocess.check_output(["lspci", "-Dvmmn"]).splitlines()
    for line in lines:
        vals = line.decode().split("\t", 1)
        if len(vals) == 2:
            # keep slot number
            if vals[0] == 'Slot:':
                slot = vals[1]
            if vals[0] == 'Class:':
                if vals[1][0:2] == NETWORK_BASE_CLASS:
                    interface = pci_to_linux_iface(slot)
                    if interface == linuxif:
                        driver = os.path.realpath('/sys/bus/pci/devices/%s/driver' % slot).split('/')[-1]
                        return (pci_addr_full(slot), "" if driver=='driver' else driver)
    return ("","")

def pci_to_linux_iface(pci):
    """Convert PCI address into Linux interface name.

    :param pci:      PCI address.

    :returns: Linux interface name.
    """
    # igorn@ubuntu-server-1:~$ sudo ls -l /sys/class/net/
    # total 0
    # lrwxrwxrwx 1 root root 0 Jul  4 16:21 enp0s3 -> ../../devices/pci0000:00/0000:00:03.0/net/enp0s3
    # lrwxrwxrwx 1 root root 0 Jul  4 16:21 enp0s8 -> ../../devices/pci0000:00/0000:00:08.0/net/enp0s8
    # lrwxrwxrwx 1 root root 0 Jul  4 16:21 enp0s9 -> ../../devices/pci0000:00/0000:00:09.0/net/enp0s9
    # lrwxrwxrwx 1 root root 0 Jul  4 16:21 lo -> ../../devices/virtual/net/lo

    # We get 0000:00:08.01 from management and not 0000:00:08.1, so convert a little bit
    pci = pci_full_to_short(pci)

    try:
        output = subprocess.check_output("sudo ls -l /sys/class/net/ | grep " + pci, shell=True)
    except:
        return None
    if output is None:
        return None
    return output.rstrip().split('/')[-1]

def pci_is_vmxnet3(pci):
    """Check if PCI address is vmxnet3.

    :param pci:      PCI address.

    :returns: 'True' if it is vmxnet3, 'False' otherwise.
    """
    # igorn@ubuntu-server-1:~$ sudo ls -l /sys/bus/pci/devices/*/driver
    # lrwxrwxrwx 1 root root 0 Jul 17 22:08 /sys/bus/pci/devices/0000:03:00.0/driver -> ../../../../bus/pci/drivers/vmxnet3
    # lrwxrwxrwx 1 root root 0 Jul 17 23:01 /sys/bus/pci/devices/0000:0b:00.0/driver -> ../../../../bus/pci/drivers/vfio-pci
    # lrwxrwxrwx 1 root root 0 Jul 17 23:01 /sys/bus/pci/devices/0000:13:00.0/driver -> ../../../../bus/pci/drivers/vfio-pci

    # We get 0000:00:08.01 from management and not 0000:00:08.1, so convert a little bit
    pci = pci_full_to_short(pci)

    try:
        # The 'ls -l /sys/bus/pci/devices/*/driver' approach doesn't work well.
        # When vpp starts, it rebinds device to vfio-pci, so 'ls' doesn't detect it.
        # Therefore we go with dpdk-devbind.py. It should be installed on Linux
        # as a part of flexiwan-router installation.
        # When vpp does not run, we get:
        #   0000:03:00.0 'VMXNET3 Ethernet Controller' if=ens160 drv=vmxnet3 unused=vfio-pci,uio_pci_generic
        # When vpp does run, we get:
        #   0000:03:00.0 'VMXNET3 Ethernet Controller' if=ens160 drv=vfio-pci unused=vmxnet3,uio_pci_generic
        #
        #output = subprocess.check_output("sudo ls -l /sys/bus/pci/devices/%s/driver | grep vmxnet3" % pci, shell=True)
        output = subprocess.check_output("sudo dpdk-devbind -s | grep -E '%s .*vmxnet3'" % pci, shell=True)
    except:
        return False
    if output is None:
        return False
    return True


# 'pci_to_vpp_if_name' function maps interface referenced by pci, eg. '0000:00:08.00'
# into name of interface in VPP, eg. 'GigabitEthernet0/8/0'.
# To do that we dump all hardware interfaces, split the dump into list by empty line,
# and search list for interface that includes the pci name.
# The dumps brings following table:
#              Name                Idx    Link  Hardware
# GigabitEthernet0/8/0               1    down  GigabitEthernet0/8/0
#   Link speed: unknown
#   ...
#   pci: device 8086:100e subsystem 8086:001e address 0000:00:08.00 numa 0
#
def pci_to_vpp_if_name(pci):
    """Convert PCI address into VPP interface name.

    :param pci:      PCI address.

    :returns: VPP interface name.
    """
    # vpp_api.cli() throw exception in vpp 19.01 (and work with vpp 19.04)
    # hw = fwglobals.g.router_api.vpp_api.cli("show hardware")
    hw = _vppctl_read('show hardware-interfaces')
    if hw is None:
        raise Exception("pci_to_vpp_if_name: failed to fetch hardware info from VPP")
    for hw_if in re.split(r'\n\s*\n+', hw):
        if re.search(pci, hw_if):
            # In the interface description find line that has word at the beginning.
            # This word is interface name. All the rest of lines start with spaces.
            for line in hw_if.splitlines():
                match = re.match(r'([^\s]+)', line)
                if match:
                    vpp_if_name = match.group(1)
                    break
            return vpp_if_name
    fwglobals.log.debug("pci_to_vpp_if_name(%s): not found in 'sh hard'" % (pci))

    # If no hardware interfaces were found, try vmxnet3 interfaces
    pci_bytes = pci_str_to_bytes(pci)
    hw_1 = fwglobals.g.router_api.vpp_api.vpp.api.vmxnet3_dump()
    for hw_if in hw_1:
        if hw_if.pci_addr == pci_bytes:
            vpp_if_name = hw_if.if_name.rstrip(' \t\r\n\0')
            return vpp_if_name

    fwglobals.log.debug("pci_to_vpp_if_name(%s): sh hard: %s" % (pci, str(hw)))
    fwglobals.log.debug("pci_to_vpp_if_name(%s): sh vmxnet3: %s" % (pci, str(hw_1)))
    return None


# 'pci_str_to_bytes' converts "0000:0b:00.0" string to bytes to pack following struct:
#    struct
#    {
#      u16 domain;
#      u8 bus;
#      u8 slot: 5;
#      u8 function:3;
#    };
#
def pci_str_to_bytes(pci_str):
    """Convert PCI address into bytes.

    :param pci_str:      PCI address.

    :returns: Bytes array.
    """
    list = re.split(r':|\.', pci_str)
    domain   = int(list[0], 16)
    bus      = int(list[1], 16)
    slot     = int(list[2], 16)
    function = int(list[3], 16)
    bytes = ((domain & 0xffff) << 16) | ((bus & 0xff) << 8) | ((slot & 0x1f) <<3 ) | (function & 0x7)
    return socket.htonl(bytes)   # vl_api_vmxnet3_create_t_handler converts parameters by ntoh for some reason (vpp\src\plugins\vmxnet3\vmxnet3_api.c)

# 'pci_to_vpp_sw_if_index' function maps interface referenced by pci, e.g '0000:00:08.00'
# into index of this interface in VPP, eg. 1.
# To do that we convert firstly the pci into name of interface in VPP,
# e.g. 'GigabitEthernet0/8/0', than we dump all VPP interfaces and search for interface
# with this name. If found - return interface index.
def pci_to_vpp_sw_if_index(pci):
    """Convert PCI address into VPP sw_if_index.

    :param pci:      PCI address.

    :returns: sw_if_index.
    """

    vpp_if_name = pci_to_vpp_if_name(pci)
    fwglobals.log.debug("pci_to_vpp_sw_if_index(%s): vpp_if_name: %s" % (pci, str(vpp_if_name)))
    if vpp_if_name is None:
        return None

    sw_ifs = fwglobals.g.router_api.vpp_api.vpp.api.sw_interface_dump()
    for sw_if in sw_ifs:
        if re.match(vpp_if_name, sw_if.interface_name):    # Use regex, as sw_if.interface_name might include trailing whitespaces 
            return  sw_if.sw_if_index
    fwglobals.log.debug("pci_to_vpp_sw_if_index(%s): vpp_if_name: %s" % (pci, yaml.dump(sw_ifs, canonical=True)))
    return None

# 'pci_to_tap' function maps interface referenced by pci, e.g '0000:00:08.00'
# into interface in Linux created by 'vppctl enable tap-inject' command, e.g. vpp1.
# To do that we convert firstly the pci into name of interface in VPP,
# e.g. 'GigabitEthernet0/8/0' and than we grep output of 'vppctl sh tap-inject'
# command by this name:
#   root@ubuntu-server-1:/# vppctl sh tap-inject
#       GigabitEthernet0/8/0 -> vpp0
#       GigabitEthernet0/9/0 -> vpp1
def pci_to_tap(pci):
    """Convert PCI address into TAP name.

     :param pci:      PCI address.

     :returns: Linux TAP interface name.
     """
    vpp_if_name = pci_to_vpp_if_name(pci)
    if vpp_if_name is None:
        return None
    tap = vpp_if_name_to_tap(vpp_if_name)
    return tap

# 'vpp_if_name_to_tap' function maps name of interface in VPP, e.g. loop0,
# into name of correspondent tap interface in Linux.
# To do that it greps output of 'vppctl sh tap-inject' by the interface name:
#   root@ubuntu-server-1:/# vppctl sh tap-inject
#       GigabitEthernet0/8/0 -> vpp0
#       GigabitEthernet0/9/0 -> vpp1
#       loop0 -> vpp2
def vpp_if_name_to_tap(vpp_if_name):
    """Convert VPP interface name into Linux TAP interface name.

     :param vpp_if_name:      PCI address.

     :returns: Linux TAP interface name.
     """
    # vpp_api.cli() throw exception in vpp 19.01 (and works in vpp 19.04)
    # taps = fwglobals.g.router_api.vpp_api.cli("show tap-inject")
    taps = _vppctl_read("show tap-inject")
    if taps is None:
        raise Exception("vpp_if_name_to_tap: failed to fetch tap info from VPP")

    pattern = '%s -> ([a-zA-Z0-9]+)' % vpp_if_name
    match = re.search(pattern, taps)
    if match is None:
        return None
    tap = match.group(1)
    return tap

# 'sw_if_index_to_tap' function maps sw_if_index assigned by VPP to some interface,
# e.g '4' into interface in Linux created by 'vppctl enable tap-inject' command, e.g. vpp2.
# To do that we dump all interfaces from VPP, find the one with the provided index,
# take its name, e.g. loop0, and grep output of 'vppctl sh tap-inject' by this name:
#   root@ubuntu-server-1:/# vppctl sh tap-inject
#       GigabitEthernet0/8/0 -> vpp0
#       GigabitEthernet0/9/0 -> vpp1
#       loop0 -> vpp2
def vpp_sw_if_index_to_tap(sw_if_index):
    """Convert VPP sw_if_index into Linux TAP interface name.

     :param sw_if_index:      VPP sw_if_index.

     :returns: Linux TAP interface name.
     """
    for sw_if in fwglobals.g.router_api.vpp_api.vpp.api.sw_interface_dump():
        if sw_if_index == sw_if.sw_if_index:
            tap = vpp_if_name_to_tap(sw_if.interface_name.rstrip(' \t\r\n\0'))
            return tap

def save_file(txt, fname, dir='/tmp'):
    """Save txt to file under a dir (default = /tmp)

     :param txt:      Text.
     :param fname:    File name.
     :param dir:      Folder path.

     :returns: Error message and status code.
     """
    # Make sure fname doesn't include /
    #print ("fname="+fname+", txt="+txt+", dir="+dir)
    if not (isinstance(fname, str) or isinstance(fname, unicode)) or fname.find('/') != -1:
        return {'message':'File name error', 'ok':0}
    datapath = os.path.join(dir, fname)
    if os.path.exists(dir):
        with open(datapath, 'w') as fout:
            fout.write(txt)
        return {'message':'File written', 'ok':1}
    else:
        return {'message':'Directory not exist', 'ok':0}

def _sub_file(fname, smap):
    """Replace words in file.

    :param fname:     File name.
    :param smap:      Dictionary with original and new words.

    :returns: Error message and status code.
    """
    if os.path.exists(fname):
        with open(fname, "r") as sfile:
            data = sfile.readlines()
        txt = ''.join(data)
        for k,v in smap.items():
            txt = txt.replace(k,v)
        with open(fname, "w") as sfile:
            sfile.write(txt)
        return {'message':'File substituted', 'ok':1}
    else:
        return {'message':'File does not exist', 'ok':0}

def _vppctl_read(cmd, wait=True):
    """Read command from VPP.

    :param cmd:       Command to execute (not including vppctl).
    :param wait:      Whether to wait until command succeeds.

    :returns: Output returned bu vppctl.
    """
    retries = 200
    retries_sleep = 1
    if wait == False:
        retries = 1
        retries_sleep = 0
    # make sure socket exists
    for _ in range(retries):
        if os.path.exists("/run/vpp/cli.sock"):
            break
        time.sleep(retries_sleep)
    if not os.path.exists("/run/vpp/cli.sock"):
        return None
    # make sure command succeeded, try up to 200 iterations
    for _ in range(retries):
        try:
            _ = open(os.devnull, 'r+b', 0)
            handle = os.popen('sudo vppctl ' + cmd + ' 2>/dev/null')
            data = handle.read()
            retcode = handle.close()
            if retcode == None or retcode == 0:  # Exit OK
                break
        except:
            return None
        time.sleep(retries_sleep)
    if retcode: # not succeeded after 200 retries
        return None
    return data

def tap_sub_file(fname):
    """Substitute a file with tap VPP names.

    :param fname:      File name.

    :returns: Error message and status code.
    """
    taps = _vppctl_read('sh tap-inject')
    if taps == None:
        return {'message':'Tap read error', 'ok':0}
    if_map = {}
    tap_split = taps.split('\r\n')[:-1]
    if len(tap_split) == 0:
        return {'message':'No taps found', 'ok':0}
    for m in tap_split:
        ifs = m.split(' -> ')
        if len(ifs) != 2:
            return {'message':'Tap mapping error', 'ok':0}
        if_map[ifs[0]] = ifs[1]
    return _sub_file(fname, if_map)

def _parse_vppname_map(s, valregex, keyregex):
    """Find key and value in a string using regex.

    :param s:               String.
    :param valregex:        Value.
    :param keyregex:        Key.

    :returns: Error message and status code.
    """
    # get value
    r = re.search(valregex,s)
    if r!=None: val_data = r.group(1)
    else: return (None, None)   # val not found, don't add and return
    # get key
    r = re.search(keyregex,s)
    if r!=None: key_data = r.group(1)
    else: return (None, None)   # key not found, don't add and return
    # Return values
    return (key_data, val_data)

def pci_sub_file(fname):
    """Substitute a file with pci address to VPP names.

    :param fname:      File name.

    :returns: Error message and status code.
    """
    shif = _vppctl_read('show hardware-interfaces')
    shif_vmxnet3 = _vppctl_read('show vmxnet3')
    if shif == None or shif_vmxnet3 == None:
        return {'message':'Error reading interface info', 'ok':0}
    data = shif.splitlines()
    datav = shif_vmxnet3.splitlines()
    pci_map = {}
    for intf in _get_group_delimiter(data, r"^\w.*?\d"):
        # Contains data for a given interface
        ifdata = ''.join(intf)
        (k,v) = _parse_vppname_map(ifdata,
            valregex=r"^(\w[^\s]+)\s+\d+\s+(\w+)",
            keyregex=r"\s+pci:.*\saddress\s(.*?)\s")
        if k and v: pci_map[pci_addr_full(k)] = v
    for intf in _get_group_delimiter(datav, r"^Interface:\s\w.*?\d"):
        # Contains data for a given interface
        ifdata = '\n'.join(intf)
        (k,v) = _parse_vppname_map(ifdata,
            valregex=r"^Interface:\s(\w[^\s]+)\s+",
            keyregex=r"\s+PCI\sAddress:\s(.*)")
        if k and v: pci_map[pci_addr_full(k)] = v

    return _sub_file(fname, pci_map)

def gre_sub_file(fname):
    """Substitute a file with tunnels to VPP names.

    :param fname:      File name.

    :returns: Error message and status code.
    """
    shtun = _vppctl_read('show ipsec gre tunnel')
    if shtun == None:
        return {'message':'Error reading tunnel info', 'ok':0}
    data = shtun.splitlines()
    tres = {}
    for tunnel in _get_group_delimiter(data, r"^\[\d+\].*"):
        # Contains data for a given tunnel
        tunneldata = '\n'.join(tunnel)
        (k,v) = _parse_vppname_map(tunneldata,
                       valregex=r"^\[(\d+)\].*local-sa",
                       keyregex=r"^\[\d+\].*local-sa\s(\d+)\s")
        if k and v: tres["ipsec-gre-"+k] = "ipsec-gre" + v
    return _sub_file(fname, tres)

def stop_router():
    """Stop VPP and rebind Linux interfaces.

     :returns: Error message and status code.
     """
    dpdk_ifs = []
    dpdk.devices = {}
    dpdk.dpdk_drivers = ["igb_uio", "vfio-pci", "uio_pci_generic"]
    dpdk.check_modules()
    dpdk.get_nic_details()
    os.system('sudo systemctl stop vpp')
    os.system('sudo systemctl stop frr')
    for d,v in dpdk.devices.items():
        if "Driver_str" in v:
            if v["Driver_str"] in dpdk.dpdk_drivers:
                dpdk.unbind_one(v["Slot"], False)
                dpdk_ifs.append(d)
        elif "Module_str" != "":
            dpdk_ifs.append(d)
    # refresh nic_details
    dpdk.get_nic_details()
    for d in dpdk_ifs:
        drivers_unused = dpdk.devices[d]["Module_str"].split(',')
        #print ("Drivers unused=" + str(drivers_unused))
        for drv in drivers_unused:
            #print ("Driver=" + str(drv))
            if drv not in dpdk.dpdk_drivers:
                dpdk.bind_one(dpdk.devices[d]["Slot"], drv, False)
                break

    fwstats.update_state(False)
    return {'message':'Router stopped successfully', 'ok':1}

def connect_to_router():
    """Connect to VPP Python API.

     :returns: None.
     """
    fwglobals.g.router_api.vpp_api.connect()

def disconnect_from_router():
    """Disconnect from VPP Python API.

     :returns: None.
     """
    fwglobals.g.router_api.vpp_api.disconnect()

def reset_router_config():
    """Reset router config by cleaning DB and removing config files.

     :returns: None.
     """
    with FwDbRequests(fwglobals.g.SQLITE_DB_FILE) as db_requests:
        db_requests.clean()
    if os.path.exists(fwglobals.g.ROUTER_STATE_FILE):
        os.remove(fwglobals.g.ROUTER_STATE_FILE)
    if os.path.exists(fwglobals.g.FRR_OSPFD_FILE):
        os.remove(fwglobals.g.FRR_OSPFD_FILE)
    if os.path.exists(fwglobals.g.VPP_CONFIG_FILE_BACKUP):
        shutil.copyfile(fwglobals.g.VPP_CONFIG_FILE_BACKUP, fwglobals.g.VPP_CONFIG_FILE)
    if os.path.exists(fwglobals.g.CONN_FAILURE_FILE):
        os.remove(fwglobals.g.CONN_FAILURE_FILE)
    with FwApps(fwglobals.g.APP_REC_DB_FILE) as db_app_rec:
        db_app_rec.clean()

    reset_dhcpd()

def get_router_state():
    """Check if VPP is running.

     :returns: VPP state.
     """
    reason = ''
    if os.path.exists(fwglobals.g.ROUTER_STATE_FILE):
        state = 'failed'
        with open(fwglobals.g.ROUTER_STATE_FILE, 'r') as f:
            reason = f.read()
    elif vpp_pid():
        state = 'running'
    else:
        state = 'stopped'
    return (state, reason)

def get_router_config(full=False):
    """Get router configuration.

     :param full:         Return requests together with translated commands.

     :returns: Array of requests from DB.
     """
    def _dump_config_request(db_requests, key, full):
        (request, params) = db_requests.fetch_request(key)
        if full:
            return {'message': request, 'params': params, 'cmd_list': db_requests.fetch_cmd_list(key)}
        else:
            return {'message': request, 'params': params}

    with FwDbRequests(fwglobals.g.SQLITE_DB_FILE) as db_requests:
        cfg = []

        # Dump start-router request
        if full and 'start-router' in db_requests.db:
            cfg.append(_dump_config_request(db_requests, 'start-router', full))
        # Dump interfaces
        for key in db_requests.db:
            if re.match('add-interface', key):
                cfg.append(_dump_config_request(db_requests, key, full))
        # Dump routes
        for key in db_requests.db:
            if re.match('add-route', key):
                cfg.append(_dump_config_request(db_requests, key, full))
        # Dump tunnels
        for key in db_requests.db:
            if re.match('add-tunnel', key):
                cfg.append(_dump_config_request(db_requests, key, full))
        # Dump dhcp configuration
        for key in db_requests.db:
            if re.match('add-dhcp-config', key):
                cfg.append(_dump_config_request(db_requests, key, full))
        return cfg if len(cfg) > 0 else None

def print_router_config(full=False):
    """Print router configuration.

     :param full:         Return requests together with translated commands.

     :returns: None.
     """
    def _print_config_request(db_requests, key, full):
        (_, params) = db_requests.fetch_request(key)
        print("Key:\n   %s" % key)
        print("Request:\n   %s" % json.dumps(params, sort_keys=True, indent=4))
        if full:
            cmd_list = db_requests.fetch_cmd_list(key)
            print("Commands:\n  %s" % yaml_dump(cmd_list))
        print("")

    with FwDbRequests(fwglobals.g.SQLITE_DB_FILE) as db_requests:
        if 'start-router' in db_requests.db:
            print("======== START COMMAND =======")
            _print_config_request(db_requests, 'start-router', full)

        head_line_printed = False
        for key in db_requests.db:
            if re.match('add-interface', key):
                if not head_line_printed:
                    print("========= INTERFACES =========")
                    head_line_printed = True
                _print_config_request(db_requests, key, full)

        head_line_printed = False
        for key in db_requests.db:
            if re.match('add-route', key):
                if not head_line_printed:
                    print("=========== ROUTES ===========")
                    head_line_printed = True
                _print_config_request(db_requests, key, full)

        head_line_printed = False
        for key in db_requests.db:
            if re.match('add-tunnel', key):
                if not head_line_printed:
                    print("=========== TUNNELS ==========")
                    head_line_printed = True
                _print_config_request(db_requests, key, full)

        head_line_printed = False
        for key in db_requests.db:
<<<<<<< HEAD
            if re.match('add-app', key):
                if not head_line_printed:
                    print("=========== APPS ==========")
                    head_line_printed = True
                _print_config_request(db_requests, key, full)

        head_line_printed = False
        for key in db_requests.db:
            if re.match('add-policy', key):
                if not head_line_printed:
                    print("=========== POLICIES ==========")
=======
            if re.match('add-dhcp-config', key):
                if not head_line_printed:
                    print("=========== DHCP CONFIG ==========")
>>>>>>> 47857c8e
                    head_line_printed = True
                _print_config_request(db_requests, key, full)

#
def _get_group_delimiter(lines, delimiter):
    """Helper function to iterate through a group lines by delimiter.

    :param lines:       List of text lines.
    :param delimiter:   Regex to group lines by.

    :returns: None.
    """
    data = []
    for line in lines:
        if re.match(delimiter,line)!=None:
            if data:
                yield data
                data = []
        data.append(line)
    if data:
        yield data

def _parse_add_if(s, res):
    """Helper function that parse fields from a given interface data and add to res.

    :param s:       String with interface data.
    :param res:     Dict to store the result in.

    :returns: None.
    """
    # get interface name
    r = re.search(r"^(\w[^\s]+)\s+\d+\s+(\w+)",s)
    if r!=None and r.group(2)=="up": if_name = r.group(1)
    else: return    # Interface not found, don't add and return
    # rx packets
    r = re.search(r" rx packets\s+(\d+)?",s)
    if r!=None: rx_pkts = r.group(1)
    else: rx_pkts = 0
    # tx packets
    r = re.search(r" tx packets\s+(\d+)?",s)
    if r!=None: tx_pkts = r.group(1)
    else: tx_pkts = 0
    # rx bytes
    r = re.search(r" rx bytes\s+(\d+)?",s)
    if r!=None: rx_bytes = r.group(1)
    else: rx_bytes = 0
    # tx bytes
    r = re.search(r" tx bytes\s+(\d+)?",s)
    if r!=None: tx_bytes = r.group(1)
    else: tx_bytes = 0
    # Add data to res
    res[if_name] = {'rx_pkts':long(rx_pkts), 'tx_pkts':long(tx_pkts), 'rx_bytes':long(rx_bytes), 'tx_bytes':long(tx_bytes)}

def get_vpp_if_count():
    """Get number of VPP interfaces.

     :returns: Dictionary with results.
     """
    shif = _vppctl_read('sh int', wait=False)
    if shif == None:  # Exit with an error
        return {'message':'Error reading interface info', 'ok':0}
    data = shif.splitlines()
    res = {}
    for intf in _get_group_delimiter(data, r"^\w.*?\s"):
        # Contains data for a given interface
        ifdata = ''.join(intf)
        _parse_add_if(ifdata, res)
    return {'message':res, 'ok':1}

def ip_str_to_bytes(ip_str):
    """Convert IP address string into bytes.

     :param ip_str:         IP address string.

     :returns: IP address in bytes representation.
     """
    # take care of possible netmask, like in 192.168.56.107/24
    addr_ip = ip_str.split('/')[0]
    addr_len = int(ip_str.split('/')[1]) if len(ip_str.split('/')) > 1 else 32
    return socket.inet_pton(socket.AF_INET, addr_ip), addr_len

def mac_str_to_bytes(mac_str):      # "08:00:27:fd:12:01" -> bytes
    """Convert MAC address string into bytes.

     :param mac_str:        MAC address string.

     :returns: MAC address in bytes representation.
     """
    return mac_str.replace(':', '').decode('hex')

def is_python2():
    """Checks if it is Python 2 version.

     :returns: 'True' if Python2 and 'False' otherwise.
     """
    ret = True if sys.version_info < (3, 0) else False
    return ret

def hex_str_to_bytes(hex_str):
    """Convert HEX string into bytes.

     :param hex_str:        HEX string.

     :returns: Bytes array.
     """
    if is_python2():
        return hex_str.decode("hex")
    else:
        return bytes.fromhex(hex_str)

def is_str(p):
    """Check if it is a string.

     :param p:          String.

     :returns: 'True' if string and 'False' otherwise.
     """
    if is_python2():
        return type(p)==str or type(p)==unicode
    else:
        return type(p)==str

def yaml_dump(var):
    """Convert object into YAML string.

    :param var:        Object.

    :returns: YAML string.
    """
    str = yaml.dump(var, canonical=True)
    str = re.sub(r"\n[ ]+: ", ' : ', str)
    return str

#
def valid_message_string(str):
    """Ensure that string contains only allowed by management characters.
    To mitigate security risks management limits text that might be received
    within responses to the management-to-device requests.
    This function ensure the compliance of string to the management requirements.

    :param str:        String.

    :returns: 'True' if valid and 'False' otherwise.
    """
    if len(str) > 200:
        fwglobals.log.excep("valid_message_string: string is too long")
        return False
    # Enable following characters only: [0-9],[a-z],[A-Z],'-','_',' ','.',':',',', etc.
    tmp_str = re.sub(r'[-_.,:0-9a-zA-Z_" \']', '', str)
    if len(tmp_str) > 0:
        fwglobals.log.excep("valid_message_string: string has not allowed characters")
        return False
    return True

def obj_dump(obj, print_obj_dir=False):
    """Print object fields and values. Used for debugging.

     :param obj:                Object.
     :param print_obj_dir:      Print list of attributes and methods.

     :returns: None.
     """
    callers_local_vars = inspect.currentframe().f_back.f_locals.items()
    obj_name = [var_name for var_name, var_val in callers_local_vars if var_val is obj][0]
    print('========================== obj_dump start ==========================')
    print("obj=%s" % obj_name)
    print("str(%s): %s" % (obj_name, str(obj)))
    if print_obj_dir:
        print("dir(%s): %s" % (obj_name, str(dir(obj))))
    obj_dump_attributes(obj)
    print('========================== obj_dump end ==========================')

def obj_dump_attributes(obj, level=1):
    """Print object attributes.

    :param obj:          Object.
    :param level:        How many levels to print.

    :returns: None.
    """
    for a in dir(obj):
        if re.match('__.+__', a):   # Escape all special attributes, like __abstractmethods__, for which val = getattr(obj, a) might fail
            continue
        val = getattr(obj, a)
        if isinstance(val, (int, float, str, unicode, list, dict, set, tuple)):
            print(level*' ' + a + '(%s): ' % str(type(val)) + str(val))
        else:
            print(level*' ' + a + ':')
            obj_dump_attributes(val, level=level+1)

def vpp_startup_conf_update(filename, path, param, val, add, filename_backup=None):
    """Updates the /etc/vpp/startup.conf

    :param filename:    /etc/vpp/startup.conf
    :param path:        path to parameter in the startup.conf, e.g. 'dpdk/dev 0000:02:00.1'
    :param param:       name of the parameter, e.g. 'name'
    :param val:         value of the paremeter, e.g. 'eth0'
    :param add:         if True the parameter will be added or modified,
                        if False the parameter will be commented out

     :returns: None.
     """

    # Load file into dictionary
    conf = fwtool_vpp_startupconf_dict.load(filename)

    # Goto the leaf sub-section according the path.
    # If some of sections don't exist, create them.
    # Section is a list that might contains parameters (list) or sub-sections (dictionaries),
    # so steps in path stands for dictionaries, when the last step is list.
    section = conf
    steps = path.split('/')
    prev_section = section
    prev_step    = steps[0]
    for (idx, step) in enumerate(steps):
        if step not in section:
            if idx < len(steps)-1:
                section[step] = {}
            else:
                section[step] = []  # Last step which is list
        prev_section = section
        prev_step    = step
        section      = section[step]

    # If leaf section is empty (it is possible if path exists, but section is empty)
    # initialize it with empty list of parameters.
    if section is None:
        prev_section[prev_step] = []
        section = prev_section[prev_step]

    # Update parameter.
    # Firstly find it in section list of parameter
    found_elements = [ el for el in section if param in el ]
    if add:
        # If element was found, update it. Otherwise - add new parameter
        if len(found_elements) > 0:
            if not val is None:     # If there is a value to update ...
                found_elements[0][param] = val
        else:
            if val is None:
                section.append(param)
            else:
                section.append({param: val})
    else:
        if len(found_elements) > 0:
            section.remove(found_elements[0])
            section.append('ELEMENT_TO_BE_REMOVED')
        if len(section) == 0:
            prev_section[prev_step] = None

    # Dump dictionary back into file
    fwtool_vpp_startupconf_dict.dump(conf, filename)

def vpp_startup_conf_add_devices(params):
    filename = params['vpp_config_filename']
    config   = fwtool_vpp_startupconf_dict.load(filename)

    if not config.get('dpdk'):
        config['dpdk'] = []
    for dev in params['devices']:
        config_param = 'dev %s' % dev
        if not config_param in config['dpdk']:
            config['dpdk'].append(config_param)

    fwtool_vpp_startupconf_dict.dump(config, filename)
    return (True, None)   # 'True' stands for success, 'None' - for the returned object or error string.

def vpp_startup_conf_remove_devices(params):
    filename = params['vpp_config_filename']
    config   = fwtool_vpp_startupconf_dict.load(filename)

    if not config.get('dpdk'):
        return
    for dev in params['devices']:
        config_param = 'dev %s' % dev
        if config_param in config['dpdk']:
            config['dpdk'].remove(config_param)
    if len(config['dpdk']) == 0:
        config['dpdk'].append('ELEMENT_TO_BE_REMOVED')  # Need this to avoid empty list section before dump(), as yaml goes crazy with empty list sections

    fwtool_vpp_startupconf_dict.dump(config, filename)
    return (True, None)   # 'True' stands for success, 'None' - for the returned object or error string.

def vpp_startup_conf_add_nat(params):
    filename = params['vpp_config_filename']
    config   = fwtool_vpp_startupconf_dict.load(filename)
    config['nat'] = []
    config['nat'].append('endpoint-dependent')
    config['nat'].append('translation hash buckets 1048576')
    config['nat'].append('translation hash memory 268435456')
    config['nat'].append('user hash buckets 1024')
    config['nat'].append('max translations per user 10000')
    fwtool_vpp_startupconf_dict.dump(config, filename)
    return (True, None)   # 'True' stands for success, 'None' - for the returned object or error string.

def vpp_startup_conf_remove_nat(params):
    filename = params['vpp_config_filename']
    config   = fwtool_vpp_startupconf_dict.load(filename)
    if config.get('nat'):
        del config['nat']
    fwtool_vpp_startupconf_dict.dump(config, filename)
    return (True, None)   # 'True' stands for success, 'None' - for the returned object or error string.

def _get_interface_address(pci):
    """ Get interface ip address from commands DB.
    """
    for key, request in fwglobals.g.router_api.db_requests.db.items():

        if not re.search('add-interface', key):
            continue
        if request['params']['pci'] != pci:
            continue
        addr = request['params']['addr']
        return addr

    return None

def reset_dhcpd():
    if os.path.exists(fwglobals.g.DHCPD_CONFIG_FILE_BACKUP):
        shutil.copyfile(fwglobals.g.DHCPD_CONFIG_FILE_BACKUP, fwglobals.g.DHCPD_CONFIG_FILE)

    cmd = 'sudo systemctl stop isc-dhcp-server'

    try:
        output = subprocess.check_output(cmd, shell=True)
    except:
        return False

    return True

def modify_dhcpd(params):
    """Modify /etc/dhcp/dhcpd configuration file.

    :param params:   Parameters from flexiManage.

    :returns: String with sed commands.
    """
    pci = params['params']['interface']
    range_start = params['params'].get('range_start', '')
    range_end = params['params'].get('range_end', '')
    dns = params['params'].get('dns', {})
    mac_assign = params['params'].get('mac_assign', {})
    is_add = params['params']['is_add']

    address = IPNetwork(_get_interface_address(pci))
    router = str(address.ip)
    subnet = str(address.network)
    netmask = str(address.netmask)

    if not os.path.exists(fwglobals.g.DHCPD_CONFIG_FILE_BACKUP):
        shutil.copyfile(fwglobals.g.DHCPD_CONFIG_FILE, fwglobals.g.DHCPD_CONFIG_FILE_BACKUP)

    config_file = fwglobals.g.DHCPD_CONFIG_FILE

    remove_string = 'sudo sed -e "/subnet %s netmask %s {/,/}/d" ' \
                    '-i %s; ' % (subnet, netmask, config_file)

    range_string = ''
    if range_start:
        range_string = 'range %s %s;\n' % (range_start, range_end)

    if dns:
        dns_string = 'option domain-name-servers'
        for d in dns[:-1]:
            dns_string += ' %s,' % d
        dns_string += ' %s;\n' % dns[-1]
    else:
        dns_string = ''

    subnet_string = 'subnet %s netmask %s' % (subnet, netmask)
    routers_string = 'option routers %s;\n' % (router)
    dhcp_string = 'echo "' + subnet_string + ' {\n' + range_string + \
                 routers_string + dns_string + '}"' + ' | sudo tee -a %s;' % config_file

    if is_add == 1:
        exec_string = remove_string + dhcp_string
    else:
        exec_string = remove_string

    for mac in mac_assign:
        remove_string_2 = 'sudo sed -e "/host %s {/,/}/d" ' \
                          '-i %s; ' % (mac['host'], config_file)

        host_string = 'host %s {\n' % (mac['host'])
        ethernet_string = 'hardware ethernet %s;\n' % (mac['mac'])
        ip_address_string = 'fixed-address %s;\n' % (mac['ipv4'])
        mac_assign_string = 'echo "' + host_string + ethernet_string + ip_address_string + \
                            '}"' + ' | sudo tee -a %s;' % config_file

        if is_add == 1:
            exec_string += remove_string_2 + mac_assign_string
        else:
            exec_string += remove_string_2

    try:
        output = subprocess.check_output(exec_string, shell=True)
    except:
        return (False, None)

    return (True, None)<|MERGE_RESOLUTION|>--- conflicted
+++ resolved
@@ -790,7 +790,6 @@
 
         head_line_printed = False
         for key in db_requests.db:
-<<<<<<< HEAD
             if re.match('add-app', key):
                 if not head_line_printed:
                     print("=========== APPS ==========")
@@ -802,11 +801,14 @@
             if re.match('add-policy', key):
                 if not head_line_printed:
                     print("=========== POLICIES ==========")
-=======
+                    head_line_printed = True
+                _print_config_request(db_requests, key, full)
+
+        head_line_printed = False
+        for key in db_requests.db:
             if re.match('add-dhcp-config', key):
                 if not head_line_printed:
                     print("=========== DHCP CONFIG ==========")
->>>>>>> 47857c8e
                     head_line_printed = True
                 _print_config_request(db_requests, key, full)
 
