--- conflicted
+++ resolved
@@ -3373,7 +3373,7 @@
 
     return False
 
-def frr_vtysh_run(commands, restart_frr=False):
+def frr_vtysh_run(commands, restart_frr=False, print_stdout=True):
     '''Run vtysh command to configure router
 
     :param commands:    array of frr commands
@@ -3381,7 +3381,8 @@
     '''
     try:
         shell_commands = ' -c '.join(map(lambda x: '"%s"' % x, commands))
-        vtysh_cmd = 'sudo /usr/bin/vtysh -c "configure" -c %s; sudo /usr/bin/vtysh -c "write"' % shell_commands
+        write_cmd = '-c "write"%s' % '' if print_stdout else ' > /dev/null'
+        vtysh_cmd = 'sudo /usr/bin/vtysh -c "configure" -c %s; sudo /usr/bin/vtysh %s' % (shell_commands, write_cmd)
         output = os.popen(vtysh_cmd).read().splitlines()
 
         # in output, the first line might contains error. So we print only the first line
@@ -3406,13 +3407,13 @@
     subprocess.check_call('sudo sed -i -E "s/^service integrated-vtysh-config/no service integrated-vtysh-config/" %s' % (fwglobals.g.FRR_VTYSH_FILE), shell=True)
 
     # Setup basics on frr.conf.
-<<<<<<< HEAD
-    frr_vtysh_run([
+    frr_commands = [
         "password zebra",
         "log file /var/log/frr/frr.log informational",
         "log stdout",
-        "log syslog informational",
-    ])
+        "log syslog informational"
+    ]
+    frr_vtysh_run(frr_commands, restart_frr=False, print_stdout=False)
 
 def frr_create_redistribution_filter(router , acl, route_map, route_map_num, revert=False):
     # When we add a static route, OSPF sees it as a kernel route, not a static one.
@@ -3434,11 +3435,6 @@
 
     redistribute_cmd = '%sredistribute kernel route-map %s' % ('no ' if revert else '', route_map)
     frr_vtysh_run([router , redistribute_cmd])
-=======
-    subprocess.check_call('sudo /usr/bin/vtysh -c "configure" -c "password zebra" '\
-        '-c "log file /var/log/frr/frr.log informational" -c "log stdout" -c "log syslog informational"; '\
-        'sudo /usr/bin/vtysh -c "write" > /dev/null', shell=True)
->>>>>>> 349eb8d9
 
 def file_write_and_flush(f, data):
     '''Wrapper over the f.write() method that flushes wrote content
