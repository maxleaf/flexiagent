#! /usr/bin/python

################################################################################
# flexiWAN SD-WAN software - flexiEdge, flexiManage.
# For more information go to https://flexiwan.com
#
# Copyright (C) 2019  flexiWAN Ltd.
#
# This program is free software: you can redistribute it and/or modify it under
# the terms of the GNU Affero General Public License as published by the Free
# Software Foundation, either version 3 of the License, or (at your option) any
# later version.
#
# This program is distributed in the hope that it will be useful,
# but WITHOUT ANY WARRANTY; without even the implied warranty of MERCHANTABILITY
# or FITNESS FOR A PARTICULAR PURPOSE.
# See the GNU Affero General Public License for more details.
#
# You should have received a copy of the GNU Affero General Public License
# along with this program. If not, see <https://www.gnu.org/licenses/>.
################################################################################

<<<<<<< HEAD
import copy
=======
import glob
import hashlib
>>>>>>> a7dfeb27
import inspect
import json
import os
import time
import platform
import subprocess
import psutil
import socket
import re
import fwapplications_api
import fwdb_requests
import fwglobals
import fwstats
import shutil
import sys
import traceback
import yaml
from netaddr import IPNetwork, IPAddress

common_tools = os.path.join(os.path.dirname(os.path.realpath(__file__)) , 'tools' , 'common')
sys.path.append(common_tools)
import fwtool_vpp_startupconf_dict

from fwdb_requests import FwDbRequests
from fwapplications_api import FwApps
from fwmultilink import FwMultilink


dpdk = __import__('dpdk-devbind')

def get_device_logs(file, num_of_lines):
    """Get device logs.

    :param file:            File name.
    :param num_of_lines:    Number of lines.

    :returns: Return list.
    """
    try:
        cmd = "tail -{} {}".format(num_of_lines, file)
        res = subprocess.check_output(cmd, shell=True).splitlines()

        # On zero matching, res is a list with a single empty
        # string which we do not want to return to the caller
        return res if res != [''] else []
    except (OSError, subprocess.CalledProcessError) as err:
        raise err

def get_device_packet_traces(num_of_packets, timeout):
    """Get device packet traces.

    :param num_of_packets:    Number of lines.
    :param timeout:           Timeout to wait for trace to complete.

    :returns: Array of traces.
    """
    try:
        cmd = 'sudo vppctl clear trace'
        subprocess.check_output(cmd, shell=True)
        cmd = 'sudo vppctl show vmxnet3'
        shif_vmxnet3 = subprocess.check_output(cmd, shell=True)
        if shif_vmxnet3 is '':
            cmd = 'sudo vppctl trace add dpdk-input {}'.format(num_of_packets)
        else:
            cmd = 'sudo vppctl trace add vmxnet3-input {}'.format(num_of_packets)
        subprocess.check_output(cmd, shell=True)
        time.sleep(timeout)
        cmd = 'sudo vppctl show trace max {}'.format(num_of_packets)
        res = subprocess.check_output(cmd, shell=True).splitlines()
        # skip first line (contains unnecessary information header)
        return res[1:] if res != [''] else []
    except (OSError, subprocess.CalledProcessError) as err:
        raise err

def get_agent_version(fname):
    """Get agent version.

    :param fname:           Versions file name.

    :returns: Version value.
    """
    try:
        with open(fname, 'r') as stream:
            versions = yaml.load(stream, Loader=yaml.BaseLoader)
            return versions['components']['agent']['version']
    except:
        err = "get_agent_version: failed to get agent version: %s" % (format(sys.exc_info()[1]))
        fwglobals.log.error(err)
        return None

def get_machine_id():
    """Get machine id.

    :returns: UUID.
    """
    if fwglobals.g.cfg.UUID:    # If UUID is configured manually, use it
        return fwglobals.g.cfg.UUID

    try:                        # Fetch UUID from machine
        if platform.system()=="Windows":
            machine_id = subprocess.check_output('wmic csproduct get uuid').decode().split('\n')[1].strip()
        else:
            machine_id = subprocess.check_output(['cat','/sys/class/dmi/id/product_uuid']).decode().split('\n')[0].strip()
        return machine_id.upper()
    except:
        return None

def vpp_pid():
    """Get pid of VPP process.

    :returns:           process identifier.
    """
    try:
        pid = subprocess.check_output(['pidof', 'vpp'])
    except:
        pid = None
    return pid

def vpp_does_run():
    """Check if VPP is running.

    :returns:           Return 'True' if VPP is running.
    """
    runs = True if vpp_pid() else False
    return runs

def af_to_name(af_type):
    """Convert socket type.

    :param af_type:        Socket type.

    :returns: String.
    """
    af_map = {
    	socket.AF_INET: 'IPv4',
    	socket.AF_INET6: 'IPv6',
    	psutil.AF_LINK: 'MAC',
	}
    return af_map.get(af_type, af_type)

def get_os_routing_table():
    """Get routing table.

    :returns: List of routes.
    """
    try:
        routing_table = subprocess.check_output(['route', '-n']).split('\n')
        return routing_table
    except:
        return (None)

def get_default_route():
    """Get default route.

    :returns: Default route.
    """
    try:
        dgw = os.popen('ip route list match default').read()
        rip = dgw.split('default via ')[1].split(' ')[0]
        rdev = dgw.split(' dev ')[1].split(' ')[0]
        return (rip, rdev)
    except:
        return ("", "")

def get_linux_interface_gateway(if_name):
    """Get gateway.

    :returns: Gateway ip address.
    """
    try:
        dgw = os.popen('ip route list match default | grep via').read()
    except:
        return '', ''

    metric = ''

    routes = dgw.splitlines()
    for route in routes:
        rip = route.split('via ')[1].split(' ')[0]
        rdev = route.split('dev ')[1].split(' ')[0]
        metric_str = route.split('metric ')
        if len(metric_str) > 1:
            metric = route.split('metric ')[1].split(' ')[0]
        if re.match(if_name, rdev):
            return rip, metric

    return '', ''

def get_interface_address(iface):
    """Get interface IP address.

    :param iface:        Interface name.

    :returns: IP address.
    """
    interfaces = psutil.net_if_addrs()
    if iface not in interfaces:
        return None

    addresses = interfaces[iface]
    for addr in addresses:
        if addr.family == socket.AF_INET:
            ip   = addr.address
            mask = IPAddress(addr.netmask).netmask_bits()
            return '%s/%s' % (ip, mask)
    return ''

def is_ip_in_subnet(ip, subnet):
    """Check if IP address is in subnet.

    :param ip:            IP address.
    :param subnet:        Subnet address.

    :returns: 'True' if address is in subnet.
    """
    return True if IPAddress(ip) in IPNetwork(subnet) else False

def pci_addr_full(pci_addr):
    """Convert short PCI into full representation.

    :param pci_addr:      Short PCI address.

    :returns: Full PCI address.
    """
    pc = pci_addr.split('.')
    if len(pc) == 2:
        return pc[0]+'.'+"%02x"%(int(pc[1],16))
    return pci_addr

# Convert 0000:00:08.01 provided by management to 0000:00:08.1 used by Linux
def pci_full_to_short(pci):
    """Convert full PCI into short representation.

    :param pci_addr:      Full PCI address.

    :returns: Short PCI address.
    """
    l = pci.split('.')
    if len(l[1]) == 2 and l[1][0] == '0':
        pci = l[0] + '.' + l[1][1]
    return pci

def linux_to_pci_addr(linuxif):
    """Convert Linux interface name into PCI address.

    :param linuxif:      Linux interface name.

    :returns: PCI address.
    """
    NETWORK_BASE_CLASS = "02"
    vpp_run = vpp_does_run()
    lines = subprocess.check_output(["lspci", "-Dvmmn"]).splitlines()
    for line in lines:
        vals = line.decode().split("\t", 1)
        if len(vals) == 2:
            # keep slot number
            if vals[0] == 'Slot:':
                slot = vals[1]
            if vals[0] == 'Class:':
                if vals[1][0:2] == NETWORK_BASE_CLASS:
                    interface = pci_to_linux_iface(slot)
                    if not interface and vpp_run:
                        interface = pci_to_tap(slot)
                    if not interface:
                        continue
                    if interface == linuxif:
                        driver = os.path.realpath('/sys/bus/pci/devices/%s/driver' % slot).split('/')[-1]
                        return (pci_addr_full(slot), "" if driver=='driver' else driver)
    return ("","")

def pci_to_linux_iface(pci):
    """Convert PCI address into Linux interface name.

    :param pci:      PCI address.

    :returns: Linux interface name.
    """
    # igorn@ubuntu-server-1:~$ sudo ls -l /sys/class/net/
    # total 0
    # lrwxrwxrwx 1 root root 0 Jul  4 16:21 enp0s3 -> ../../devices/pci0000:00/0000:00:03.0/net/enp0s3
    # lrwxrwxrwx 1 root root 0 Jul  4 16:21 enp0s8 -> ../../devices/pci0000:00/0000:00:08.0/net/enp0s8
    # lrwxrwxrwx 1 root root 0 Jul  4 16:21 enp0s9 -> ../../devices/pci0000:00/0000:00:09.0/net/enp0s9
    # lrwxrwxrwx 1 root root 0 Jul  4 16:21 lo -> ../../devices/virtual/net/lo

    # We get 0000:00:08.01 from management and not 0000:00:08.1, so convert a little bit
    pci = pci_full_to_short(pci)

    try:
        output = subprocess.check_output("sudo ls -l /sys/class/net/ | grep " + pci, shell=True)
    except:
        return None
    if output is None:
        return None
    return output.rstrip().split('/')[-1]

def pci_is_vmxnet3(pci):
    """Check if PCI address is vmxnet3.

    :param pci:      PCI address.

    :returns: 'True' if it is vmxnet3, 'False' otherwise.
    """
    # igorn@ubuntu-server-1:~$ sudo ls -l /sys/bus/pci/devices/*/driver
    # lrwxrwxrwx 1 root root 0 Jul 17 22:08 /sys/bus/pci/devices/0000:03:00.0/driver -> ../../../../bus/pci/drivers/vmxnet3
    # lrwxrwxrwx 1 root root 0 Jul 17 23:01 /sys/bus/pci/devices/0000:0b:00.0/driver -> ../../../../bus/pci/drivers/vfio-pci
    # lrwxrwxrwx 1 root root 0 Jul 17 23:01 /sys/bus/pci/devices/0000:13:00.0/driver -> ../../../../bus/pci/drivers/vfio-pci

    # We get 0000:00:08.01 from management and not 0000:00:08.1, so convert a little bit
    pci = pci_full_to_short(pci)

    try:
        # The 'ls -l /sys/bus/pci/devices/*/driver' approach doesn't work well.
        # When vpp starts, it rebinds device to vfio-pci, so 'ls' doesn't detect it.
        # Therefore we go with dpdk-devbind.py. It should be installed on Linux
        # as a part of flexiwan-router installation.
        # When vpp does not run, we get:
        #   0000:03:00.0 'VMXNET3 Ethernet Controller' if=ens160 drv=vmxnet3 unused=vfio-pci,uio_pci_generic
        # When vpp does run, we get:
        #   0000:03:00.0 'VMXNET3 Ethernet Controller' if=ens160 drv=vfio-pci unused=vmxnet3,uio_pci_generic
        #
        #output = subprocess.check_output("sudo ls -l /sys/bus/pci/devices/%s/driver | grep vmxnet3" % pci, shell=True)
        output = subprocess.check_output("sudo dpdk-devbind -s | grep -E '%s .*vmxnet3'" % pci, shell=True)
    except:
        return False
    if output is None:
        return False
    return True

# 'pci_to_vpp_if_name' function maps interface referenced by pci, eg. '0000:00:08.00'
# into name of interface in VPP, eg. 'GigabitEthernet0/8/0'.
# We use the interface cache mapping, if doesn't exist we rebuild the cache
def pci_to_vpp_if_name(pci):
    """Convert PCI address into VPP interface name.

    :param pci:      PCI address.

    :returns: VPP interface name.
    """
    pci = pci_addr_full(pci)
    vpp_if_name = fwglobals.g.get_cache_data('PCI_TO_VPP_IF_NAME_MAP').get(pci)
    if vpp_if_name: return vpp_if_name
    else: return _build_pci_to_vpp_if_name_maps(pci, None)

# 'vpp_if_name_to_pci' function maps interface name, eg. 'GigabitEthernet0/8/0'
# into the pci of that interface, eg. '0000:00:08.00'.
# We use the interface cache mapping, if doesn't exist we rebuild the cache
def vpp_if_name_to_pci(vpp_if_name):
    """Convert PCI address into VPP interface name.

    :param vpp_if_name:      VPP interface name.

    :returns: PCI address.
    """
    pci = fwglobals.g.get_cache_data('VPP_IF_NAME_TO_PCI_MAP').get(vpp_if_name)
    if pci: return pci
    else: return _build_pci_to_vpp_if_name_maps(None, vpp_if_name)

# '_build_pci_to_vpp_if_name_maps' function build the local caches of
# pci to vpp_if_name and vise vera
# if pci provided, return the name found for this pci,
# else, if name provided, return the pci for this name,
# else, return None
# To do that we dump all hardware interfaces, split the dump into list by empty line,
# and search list for interface that includes the pci name.
# The dumps brings following table:
#              Name                Idx    Link  Hardware
# GigabitEthernet0/8/0               1    down  GigabitEthernet0/8/0
#   Link speed: unknown
#   ...
#   pci: device 8086:100e subsystem 8086:001e address 0000:00:08.00 numa 0
#
<<<<<<< HEAD
def pci_to_vpp_if_name(pci):
    """Convert PCI address into VPP interface name.

    :param pci:      PCI address.

    :returns: VPP interface name.
    """
    if not pci:
        raise Exception("'pci' is None")

    # vpp_api.cli() throw exception in vpp 19.01 (and work with vpp 19.04)
    # hw = fwglobals.g.router_api.vpp_api.cli("show hardware")
    hw = _vppctl_read('show hardware-interfaces')
    if hw is None:
        raise Exception("pci_to_vpp_if_name: failed to fetch hardware info from VPP")
    for hw_if in re.split(r'\n\s*\n+', hw):
        if re.search(pci, hw_if):
            # In the interface description find line that has word at the beginning.
            # This word is interface name. All the rest of lines start with spaces.
            for line in hw_if.splitlines():
                match = re.match(r'([^\s]+)', line)
                if match:
                    vpp_if_name = match.group(1)
                    break
            return vpp_if_name
    fwglobals.log.debug("pci_to_vpp_if_name(%s): not found in 'sh hard'" % (pci))

    # If no hardware interfaces were found, try vmxnet3 interfaces
    pci_bytes = pci_str_to_bytes(pci)
    hw_1 = fwglobals.g.router_api.vpp_api.vpp.api.vmxnet3_dump()
    for hw_if in hw_1:
        if hw_if.pci_addr == pci_bytes:
            vpp_if_name = hw_if.if_name.rstrip(' \t\r\n\0')
            return vpp_if_name

    fwglobals.log.debug("pci_to_vpp_if_name(%s): sh hard: %s" % (pci, str(hw)))
    fwglobals.log.debug("pci_to_vpp_if_name(%s): sh vmxnet3: %s" % (pci, str(hw_1)))
=======
def _build_pci_to_vpp_if_name_maps(pci, vpp_if_name):
    shif = _vppctl_read('show hardware-interfaces')
    if shif == None:
        fwglobals.log.debug("_build_pci_to_vpp_if_name_maps: Error reading interface info")
    data = shif.splitlines()
    for intf in _get_group_delimiter(data, r"^\w.*?\d"):
        # Contains data for a given interface
        ifdata = ''.join(intf)
        (k,v) = _parse_vppname_map(ifdata,
            valregex=r"^(\w[^\s]+)\s+\d+\s+(\w+)",
            keyregex=r"\s+pci:.*\saddress\s(.*?)\s")
        if k and v:
            fwglobals.g.get_cache_data('PCI_TO_VPP_IF_NAME_MAP')[pci_addr_full(k)] = v
            fwglobals.g.get_cache_data('VPP_IF_NAME_TO_PCI_MAP')[v] = pci_addr_full(k)

    vmxnet3hw = fwglobals.g.router_api.vpp_api.vpp.api.vmxnet3_dump()
    for hw_if in vmxnet3hw:
        vpp_if_name = hw_if.if_name.rstrip(' \t\r\n\0')
        pci_addr = pci_bytes_to_str(hw_if.pci_addr)
        fwglobals.g.get_cache_data('PCI_TO_VPP_IF_NAME_MAP')[pci_addr] = vpp_if_name
        fwglobals.g.get_cache_data('VPP_IF_NAME_TO_PCI_MAP')[vpp_if_name] = pci_addr

    if pci:
        vpp_if_name = fwglobals.g.get_cache_data('PCI_TO_VPP_IF_NAME_MAP').get(pci)
        if vpp_if_name: return vpp_if_name
    elif vpp_if_name:
        pci = fwglobals.g.get_cache_data('VPP_IF_NAME_TO_PCI_MAP').get(vpp_if_name)
        if pci: return pci

    fwglobals.log.debug("_build_pci_to_vpp_if_name_maps(%s, %s) not found: sh hard: %s" % (pci, vpp_if_name, shif))
    fwglobals.log.debug("_build_pci_to_vpp_if_name_maps(%s, %s): not found sh vmxnet3: %s" % (pci, vpp_if_name, vmxnet3hw))
    fwglobals.log.debug(traceback.extract_stack())
>>>>>>> a7dfeb27
    return None

# 'pci_str_to_bytes' converts "0000:0b:00.0" string to bytes to pack following struct:
#    struct
#    {
#      u16 domain;
#      u8 bus;
#      u8 slot: 5;
#      u8 function:3;
#    };
#
def pci_str_to_bytes(pci_str):
    """Convert PCI address into bytes.

    :param pci_str:      PCI address.

    :returns: Bytes array.
    """
    list = re.split(r':|\.', pci_str)
    domain   = int(list[0], 16)
    bus      = int(list[1], 16)
    slot     = int(list[2], 16)
    function = int(list[3], 16)
    bytes = ((domain & 0xffff) << 16) | ((bus & 0xff) << 8) | ((slot & 0x1f) <<3 ) | (function & 0x7)
    return socket.htonl(bytes)   # vl_api_vmxnet3_create_t_handler converts parameters by ntoh for some reason (vpp\src\plugins\vmxnet3\vmxnet3_api.c)

# 'pci_str_to_bytes' converts pci bytes into full string "0000:0b:00.0"
def pci_bytes_to_str(pci_bytes):
    """Converts PCI bytes to PCI full string.

    :param pci_str:      PCI bytes.

    :returns: PCI full string.
    """
    bytes = socket.ntohl(pci_bytes)
    domain   = (bytes >> 16)
    bus      = (bytes >> 8) & 0xff
    slot     = (bytes >> 3) & 0x1f
    function = (bytes) & 0x7
    return "%04x:%02x:%02x.%02x" % (domain, bus, slot, function)

# 'pci_to_vpp_sw_if_index' function maps interface referenced by pci, e.g '0000:00:08.00'
# into index of this interface in VPP, eg. 1.
# To do that we convert firstly the pci into name of interface in VPP,
# e.g. 'GigabitEthernet0/8/0', than we dump all VPP interfaces and search for interface
# with this name. If found - return interface index.

def pci_to_vpp_sw_if_index(pci):
    """Convert PCI address into VPP sw_if_index.

    :param pci:      PCI address.

    :returns: sw_if_index.
    """
    vpp_if_name = pci_to_vpp_if_name(pci)
    fwglobals.log.debug("pci_to_vpp_sw_if_index(%s): vpp_if_name: %s" % (pci, str(vpp_if_name)))
    if vpp_if_name is None:
        return None

    sw_ifs = fwglobals.g.router_api.vpp_api.vpp.api.sw_interface_dump()
    for sw_if in sw_ifs:
        if re.match(vpp_if_name, sw_if.interface_name):    # Use regex, as sw_if.interface_name might include trailing whitespaces
            return sw_if.sw_if_index
    fwglobals.log.debug("pci_to_vpp_sw_if_index(%s): vpp_if_name: %s" % (pci, yaml.dump(sw_ifs, canonical=True)))
    return None

# 'pci_to_tap' function maps interface referenced by pci, e.g '0000:00:08.00'
# into interface in Linux created by 'vppctl enable tap-inject' command, e.g. vpp1.
# To do that we convert firstly the pci into name of interface in VPP,
# e.g. 'GigabitEthernet0/8/0' and than we grep output of 'vppctl sh tap-inject'
# command by this name:
#   root@ubuntu-server-1:/# vppctl sh tap-inject
#       GigabitEthernet0/8/0 -> vpp0
#       GigabitEthernet0/9/0 -> vpp1
def pci_to_tap(pci):
    """Convert PCI address into TAP name.

     :param pci:      PCI address.

     :returns: Linux TAP interface name.
     """
    vpp_if_name = pci_to_vpp_if_name(pci)
    if vpp_if_name is None:
        return None
    tap = vpp_if_name_to_tap(vpp_if_name)
    return tap

# 'vpp_if_name_to_tap' function maps name of interface in VPP, e.g. loop0,
# into name of correspondent tap interface in Linux.
# To do that it greps output of 'vppctl sh tap-inject' by the interface name:
#   root@ubuntu-server-1:/# vppctl sh tap-inject
#       GigabitEthernet0/8/0 -> vpp0
#       GigabitEthernet0/9/0 -> vpp1
#       loop0 -> vpp2
def vpp_if_name_to_tap(vpp_if_name):
    """Convert VPP interface name into Linux TAP interface name.

     :param vpp_if_name:      PCI address.

     :returns: Linux TAP interface name.
     """
    # vpp_api.cli() throw exception in vpp 19.01 (and works in vpp 19.04)
    # taps = fwglobals.g.router_api.vpp_api.cli("show tap-inject")
    taps = _vppctl_read("show tap-inject")
    if taps is None:
        raise Exception("vpp_if_name_to_tap: failed to fetch tap info from VPP")

    pattern = '%s -> ([a-zA-Z0-9]+)' % vpp_if_name
    match = re.search(pattern, taps)
    if match is None:
        return None
    tap = match.group(1)
    return tap

def vpp_sw_if_index_to_name(sw_if_index):
    """Convert VPP sw_if_index into VPP interface name.

     :param sw_if_index:      VPP sw_if_index.

     :returns: VPP interface name.
     """
    name = ''

    for sw_if in fwglobals.g.router_api.vpp_api.vpp.api.sw_interface_dump():
        if sw_if_index == sw_if.sw_if_index:
            name = sw_if.interface_name.rstrip(' \t\r\n\0')

    return name

# 'sw_if_index_to_tap' function maps sw_if_index assigned by VPP to some interface,
# e.g '4' into interface in Linux created by 'vppctl enable tap-inject' command, e.g. vpp2.
# To do that we dump all interfaces from VPP, find the one with the provided index,
# take its name, e.g. loop0, and grep output of 'vppctl sh tap-inject' by this name:
#   root@ubuntu-server-1:/# vppctl sh tap-inject
#       GigabitEthernet0/8/0 -> vpp0
#       GigabitEthernet0/9/0 -> vpp1
#       loop0 -> vpp2
def vpp_sw_if_index_to_tap(sw_if_index):
    """Convert VPP sw_if_index into Linux TAP interface name.

     :param sw_if_index:      VPP sw_if_index.

     :returns: Linux TAP interface name.
     """
    return vpp_if_name_to_tap(vpp_sw_if_index_to_name(sw_if_index))

def vpp_ip_to_sw_if_index(ip):
    """Convert ip address into VPP sw_if_index.

     :param ip: IP address.

     :returns: sw_if_index.
     """
    network = IPNetwork(ip)

    for sw_if in fwglobals.g.router_api.vpp_api.vpp.api.sw_interface_dump():
        tap = vpp_sw_if_index_to_tap(sw_if.sw_if_index)
        if tap:
            int_address = IPNetwork(get_interface_address(tap))
            if network == int_address:
                return sw_if.sw_if_index

def save_file(txt, fname, dir='/tmp'):
    """Save txt to file under a dir (default = /tmp)

     :param txt:      Text.
     :param fname:    File name.
     :param dir:      Folder path.

     :returns: Error message and status code.
     """
    # Make sure fname doesn't include /
    #print ("fname="+fname+", txt="+txt+", dir="+dir)
    if not (isinstance(fname, str) or isinstance(fname, unicode)) or fname.find('/') != -1:
        return {'message':'File name error', 'ok':0}
    datapath = os.path.join(dir, fname)
    if os.path.exists(dir):
        with open(datapath, 'w') as fout:
            fout.write(txt)
        return {'message':'File written', 'ok':1}
    else:
        return {'message':'Directory not exist', 'ok':0}

def _sub_file(fname, smap):
    """Replace words in file.

    :param fname:     File name.
    :param smap:      Dictionary with original and new words.

    :returns: Error message and status code.
    """
    if os.path.exists(fname):
        with open(fname, "r") as sfile:
            data = sfile.readlines()
        txt = ''.join(data)
        for k,v in smap.items():
            txt = txt.replace(k,v)
        with open(fname, "w") as sfile:
            sfile.write(txt)
        return {'message':'File substituted', 'ok':1}
    else:
        return {'message':'File does not exist', 'ok':0}

def _vppctl_read(cmd, wait=True):
    """Read command from VPP.

    :param cmd:       Command to execute (not including vppctl).
    :param wait:      Whether to wait until command succeeds.

    :returns: Output returned bu vppctl.
    """
    retries = 200
    retries_sleep = 1
    if wait == False:
        retries = 1
        retries_sleep = 0
    # make sure socket exists
    for _ in range(retries):
        if os.path.exists("/run/vpp/cli.sock"):
            break
        time.sleep(retries_sleep)
    if not os.path.exists("/run/vpp/cli.sock"):
        return None
    # make sure command succeeded, try up to 200 iterations
    for _ in range(retries):
        try:
            _ = open(os.devnull, 'r+b', 0)
            handle = os.popen('sudo vppctl ' + cmd + ' 2>/dev/null')
            data = handle.read()
            retcode = handle.close()
            if retcode == None or retcode == 0:  # Exit OK
                break
        except:
            return None
        time.sleep(retries_sleep)
    if retcode: # not succeeded after 200 retries
        return None
    return data

def tap_sub_file(fname):
    """Substitute a file with tap VPP names.

    :param fname:      File name.

    :returns: Error message and status code.
    """
    taps = _vppctl_read('sh tap-inject')
    if taps == None:
        return {'message':'Tap read error', 'ok':0}
    if_map = {}
    tap_split = taps.split('\r\n')[:-1]
    if len(tap_split) == 0:
        return {'message':'No taps found', 'ok':0}
    for m in tap_split:
        ifs = m.split(' -> ')
        if len(ifs) != 2:
            return {'message':'Tap mapping error', 'ok':0}
        if_map[ifs[0]] = ifs[1]
    return _sub_file(fname, if_map)

def _parse_vppname_map(s, valregex, keyregex):
    """Find key and value in a string using regex.

    :param s:               String.
    :param valregex:        Value.
    :param keyregex:        Key.

    :returns: Error message and status code.
    """
    # get value
    r = re.search(valregex,s)
    if r!=None: val_data = r.group(1)
    else: return (None, None)   # val not found, don't add and return
    # get key
    r = re.search(keyregex,s)
    if r!=None: key_data = r.group(1)
    else: return (None, None)   # key not found, don't add and return
    # Return values
    return (key_data, val_data)

def pci_sub_file(fname):
    """Substitute a file with pci address to VPP names.

    :param fname:      File name.

    :returns: Error message and status code.
    """
    shif = _vppctl_read('show hardware-interfaces')
    shif_vmxnet3 = _vppctl_read('show vmxnet3')
    if shif == None or shif_vmxnet3 == None:
        return {'message':'Error reading interface info', 'ok':0}
    data = shif.splitlines()
    datav = shif_vmxnet3.splitlines()
    pci_map = {}
    for intf in _get_group_delimiter(data, r"^\w.*?\d"):
        # Contains data for a given interface
        ifdata = ''.join(intf)
        (k,v) = _parse_vppname_map(ifdata,
            valregex=r"^(\w[^\s]+)\s+\d+\s+(\w+)",
            keyregex=r"\s+pci:.*\saddress\s(.*?)\s")
        if k and v: pci_map[pci_addr_full(k)] = v
    for intf in _get_group_delimiter(datav, r"^Interface:\s\w.*?\d"):
        # Contains data for a given interface
        ifdata = '\n'.join(intf)
        (k,v) = _parse_vppname_map(ifdata,
            valregex=r"^Interface:\s(\w[^\s]+)\s+",
            keyregex=r"\s+PCI\sAddress:\s(.*)")
        if k and v: pci_map[pci_addr_full(k)] = v

    return _sub_file(fname, pci_map)

def gre_sub_file(fname):
    """Substitute a file with tunnels to VPP names.

    :param fname:      File name.

    :returns: Error message and status code.
    """
    shtun = _vppctl_read('show ipsec gre tunnel')
    if shtun == None:
        return {'message':'Error reading tunnel info', 'ok':0}
    data = shtun.splitlines()
    tres = {}
    for tunnel in _get_group_delimiter(data, r"^\[\d+\].*"):
        # Contains data for a given tunnel
        tunneldata = '\n'.join(tunnel)
        (k,v) = _parse_vppname_map(tunneldata,
                       valregex=r"^\[(\d+)\].*local-sa",
                       keyregex=r"^\[\d+\].*local-sa\s(\d+)\s")
        if k and v: tres["ipsec-gre-"+k] = "ipsec-gre" + v
    return _sub_file(fname, tres)

def stop_router():
    """Stop VPP and rebind Linux interfaces.

     :returns: Error message and status code.
     """
    dpdk_ifs = []
    dpdk.devices = {}
    dpdk.dpdk_drivers = ["igb_uio", "vfio-pci", "uio_pci_generic"]
    dpdk.check_modules()
    dpdk.get_nic_details()
    os.system('sudo systemctl stop vpp')
    os.system('sudo systemctl stop frr')
    for d,v in dpdk.devices.items():
        if "Driver_str" in v:
            if v["Driver_str"] in dpdk.dpdk_drivers:
                dpdk.unbind_one(v["Slot"], False)
                dpdk_ifs.append(d)
        elif "Module_str" != "":
            dpdk_ifs.append(d)
    # refresh nic_details
    dpdk.get_nic_details()
    for d in dpdk_ifs:
        drivers_unused = dpdk.devices[d]["Module_str"].split(',')
        #print ("Drivers unused=" + str(drivers_unused))
        for drv in drivers_unused:
            #print ("Driver=" + str(drv))
            if drv not in dpdk.dpdk_drivers:
                dpdk.bind_one(dpdk.devices[d]["Slot"], drv, False)
                break

    fwstats.update_state(False)
    return {'message':'Router stopped successfully', 'ok':1}

def connect_to_router():
    """Connect to VPP Python API.

     :returns: None.
     """
    fwglobals.g.router_api.vpp_api.connect()

def disconnect_from_router():
    """Disconnect from VPP Python API.

     :returns: None.
     """
    fwglobals.g.router_api.vpp_api.disconnect()

def reset_router_config():
    """Reset router config by cleaning DB and removing config files.

     :returns: None.
     """
    with FwDbRequests(fwglobals.g.SQLITE_DB_FILE) as db_requests:
        db_requests.clean()
    if os.path.exists(fwglobals.g.ROUTER_STATE_FILE):
        os.remove(fwglobals.g.ROUTER_STATE_FILE)
    if os.path.exists(fwglobals.g.FRR_OSPFD_FILE):
        os.remove(fwglobals.g.FRR_OSPFD_FILE)
    if os.path.exists(fwglobals.g.VPP_CONFIG_FILE_BACKUP):
        shutil.copyfile(fwglobals.g.VPP_CONFIG_FILE_BACKUP, fwglobals.g.VPP_CONFIG_FILE)
    if os.path.exists(fwglobals.g.CONN_FAILURE_FILE):
        os.remove(fwglobals.g.CONN_FAILURE_FILE)
    with FwApps(fwglobals.g.APP_REC_DB_FILE) as db_app_rec:
        db_app_rec.clean()
    with FwMultilink(fwglobals.g.MULTILINK_DB_FILE) as db_multilink:
        db_multilink.clean()
    if os.path.exists(fwglobals.g.NETPLAN_FILE):
        os.remove(fwglobals.g.NETPLAN_FILE)

    reset_dhcpd()

def get_router_state():
    """Check if VPP is running.

     :returns: VPP state.
     """
    reason = ''
    if os.path.exists(fwglobals.g.ROUTER_STATE_FILE):
        state = 'failed'
        with open(fwglobals.g.ROUTER_STATE_FILE, 'r') as f:
            reason = f.read()
    elif vpp_pid():
        state = 'running'
    else:
        state = 'stopped'
    return (state, reason)

def get_router_config(full=False):
    """Get router configuration.

     :param full:         Return requests together with translated commands.

     :returns: Array of requests from DB.
     """
    def _dump_config_request(db_requests, key, full):
        (request, params) = db_requests.fetch_request(key)
        if full:
            return {'message': request, 'params': params, 'cmd_list': db_requests.fetch_cmd_list(key)}
        else:
            return {'message': request, 'params': params}

    with FwDbRequests(fwglobals.g.SQLITE_DB_FILE) as db_requests:
        cfg = []

        # Dump start-router request
        if full and 'start-router' in db_requests.db:
            cfg.append(_dump_config_request(db_requests, 'start-router', full))
        # Dump interfaces
        for key in db_requests.db:
            if re.match('add-interface', key):
                cfg.append(_dump_config_request(db_requests, key, full))
        # Dump routes
        for key in db_requests.db:
            if re.match('add-route', key):
                cfg.append(_dump_config_request(db_requests, key, full))
        # Dump tunnels
        for key in db_requests.db:
            if re.match('add-tunnel', key):
                cfg.append(_dump_config_request(db_requests, key, full))
        # Dump dhcp configuration
        for key in db_requests.db:
            if re.match('add-dhcp-config', key):
                cfg.append(_dump_config_request(db_requests, key, full))
        # Dump applications configuration
        for key in db_requests.db:
            if re.match('add-application', key):
                cfg.append(_dump_config_request(db_requests, key, full))
        # Dump policy configuration
        for key in db_requests.db:
            if re.match('add-multilink-policy', key):
                cfg.append(_dump_config_request(db_requests, key, full))
        return cfg if len(cfg) > 0 else None

def print_router_config(full=False):
    """Print router configuration.

     :param full:         Return requests together with translated commands.

     :returns: None.
     """
    def _print_config_request(db_requests, key, full):
        (_, params) = db_requests.fetch_request(key)
        print("Key:\n   %s" % key)
        print("Request:\n   %s" % json.dumps(params, sort_keys=True, indent=4))
        if full:
            cmd_list = db_requests.fetch_cmd_list(key)
            print("Commands:\n  %s" % yaml_dump(cmd_list))
        print("")

    with FwDbRequests(fwglobals.g.SQLITE_DB_FILE) as db_requests:
        if 'start-router' in db_requests.db:
            print("======== START COMMAND =======")
            _print_config_request(db_requests, 'start-router', full)

        head_line_printed = False
        for key in db_requests.db:
            if re.match('add-interface', key):
                if not head_line_printed:
                    print("========= INTERFACES =========")
                    head_line_printed = True
                _print_config_request(db_requests, key, full)

        head_line_printed = False
        for key in db_requests.db:
            if re.match('add-route', key):
                if not head_line_printed:
                    print("=========== ROUTES ===========")
                    head_line_printed = True
                _print_config_request(db_requests, key, full)

        head_line_printed = False
        for key in db_requests.db:
            if re.match('add-tunnel', key):
                if not head_line_printed:
                    print("=========== TUNNELS ==========")
                    head_line_printed = True
                _print_config_request(db_requests, key, full)

        head_line_printed = False
        for key in db_requests.db:
            if re.match('add-dhcp-config', key):
                if not head_line_printed:
                    print("=========== DHCP CONFIG ==========")
                    head_line_printed = True
                _print_config_request(db_requests, key, full)

def print_multilink_policy_config(full=False):
    """Print multilink policy configuration.

     :param full:         Return requests together with translated commands.

     :returns: None.
     """
    def _print_config_request(db_requests, key, full):
        (_, params) = db_requests.fetch_request(key)
        print("Key:\n   %s" % key)
        print("Request:\n   %s" % json.dumps(params, sort_keys=True, indent=4))
        if full:
            cmd_list = db_requests.fetch_cmd_list(key)
            print("Commands:\n  %s" % yaml_dump(cmd_list))
        print("")

    with FwDbRequests(fwglobals.g.SQLITE_DB_FILE) as db_requests:
        head_line_printed = False
        for key in db_requests.db:
            if re.match('add-application', key):
                if not head_line_printed:
                    print("=========== APPS ==========")
                    head_line_printed = True
                _print_config_request(db_requests, key, full)

        head_line_printed = False
        for key in db_requests.db:
            if re.match('add-multilink-policy', key):
                if not head_line_printed:
                    print("=========== POLICIES ==========")
                    head_line_printed = True
                _print_config_request(db_requests, key, full)
#
def _get_group_delimiter(lines, delimiter):
    """Helper function to iterate through a group lines by delimiter.

    :param lines:       List of text lines.
    :param delimiter:   Regex to group lines by.

    :returns: None.
    """
    data = []
    for line in lines:
        if re.match(delimiter,line)!=None:
            if data:
                yield data
                data = []
        data.append(line)
    if data:
        yield data

def _parse_add_if(s, res):
    """Helper function that parse fields from a given interface data and add to res.

    :param s:       String with interface data.
    :param res:     Dict to store the result in.

    :returns: None.
    """
    # get interface name
    r = re.search(r"^(\w[^\s]+)\s+\d+\s+(\w+)",s)
    if r!=None and r.group(2)=="up": if_name = r.group(1)
    else: return    # Interface not found, don't add and return
    # rx packets
    r = re.search(r" rx packets\s+(\d+)?",s)
    if r!=None: rx_pkts = r.group(1)
    else: rx_pkts = 0
    # tx packets
    r = re.search(r" tx packets\s+(\d+)?",s)
    if r!=None: tx_pkts = r.group(1)
    else: tx_pkts = 0
    # rx bytes
    r = re.search(r" rx bytes\s+(\d+)?",s)
    if r!=None: rx_bytes = r.group(1)
    else: rx_bytes = 0
    # tx bytes
    r = re.search(r" tx bytes\s+(\d+)?",s)
    if r!=None: tx_bytes = r.group(1)
    else: tx_bytes = 0
    # Add data to res
    res[if_name] = {'rx_pkts':long(rx_pkts), 'tx_pkts':long(tx_pkts), 'rx_bytes':long(rx_bytes), 'tx_bytes':long(tx_bytes)}

def get_vpp_if_count():
    """Get number of VPP interfaces.

     :returns: Dictionary with results.
     """
    shif = _vppctl_read('sh int', wait=False)
    if shif == None:  # Exit with an error
        return {'message':'Error reading interface info', 'ok':0}
    data = shif.splitlines()
    res = {}
    for intf in _get_group_delimiter(data, r"^\w.*?\s"):
        # Contains data for a given interface
        ifdata = ''.join(intf)
        _parse_add_if(ifdata, res)
    return {'message':res, 'ok':1}

def ip_str_to_bytes(ip_str):
    """Convert IP address string into bytes.

     :param ip_str:         IP address string.

     :returns: IP address in bytes representation.
     """
    # take care of possible netmask, like in 192.168.56.107/24
    addr_ip = ip_str.split('/')[0]
    addr_len = int(ip_str.split('/')[1]) if len(ip_str.split('/')) > 1 else 32
    return socket.inet_pton(socket.AF_INET, addr_ip), addr_len

def mac_str_to_bytes(mac_str):      # "08:00:27:fd:12:01" -> bytes
    """Convert MAC address string into bytes.

     :param mac_str:        MAC address string.

     :returns: MAC address in bytes representation.
     """
    return mac_str.replace(':', '').decode('hex')

def is_python2():
    """Checks if it is Python 2 version.

     :returns: 'True' if Python2 and 'False' otherwise.
     """
    ret = True if sys.version_info < (3, 0) else False
    return ret

def hex_str_to_bytes(hex_str):
    """Convert HEX string into bytes.

     :param hex_str:        HEX string.

     :returns: Bytes array.
     """
    if is_python2():
        return hex_str.decode("hex")
    else:
        return bytes.fromhex(hex_str)

def is_str(p):
    """Check if it is a string.

     :param p:          String.

     :returns: 'True' if string and 'False' otherwise.
     """
    if is_python2():
        return type(p)==str or type(p)==unicode
    else:
        return type(p)==str

def yaml_dump(var):
    """Convert object into YAML string.

    :param var:        Object.

    :returns: YAML string.
    """
    str = yaml.dump(var, canonical=True)
    str = re.sub(r"\n[ ]+: ", ' : ', str)
    return str

#
def valid_message_string(str):
    """Ensure that string contains only allowed by management characters.
    To mitigate security risks management limits text that might be received
    within responses to the management-to-device requests.
    This function ensure the compliance of string to the management requirements.

    :param str:        String.

    :returns: 'True' if valid and 'False' otherwise.
    """
    if len(str) > 200:
        fwglobals.log.excep("valid_message_string: string is too long")
        return False
    # Enable following characters only: [0-9],[a-z],[A-Z],'-','_',' ','.',':',',', etc.
    tmp_str = re.sub(r'[-_.,:0-9a-zA-Z_" \']', '', str)
    if len(tmp_str) > 0:
        fwglobals.log.excep("valid_message_string: string has not allowed characters")
        return False
    return True

def obj_dump(obj, print_obj_dir=False):
    """Print object fields and values. Used for debugging.

     :param obj:                Object.
     :param print_obj_dir:      Print list of attributes and methods.

     :returns: None.
     """
    callers_local_vars = inspect.currentframe().f_back.f_locals.items()
    obj_name = [var_name for var_name, var_val in callers_local_vars if var_val is obj][0]
    print('========================== obj_dump start ==========================')
    print("obj=%s" % obj_name)
    print("str(%s): %s" % (obj_name, str(obj)))
    if print_obj_dir:
        print("dir(%s): %s" % (obj_name, str(dir(obj))))
    obj_dump_attributes(obj)
    print('========================== obj_dump end ==========================')

def obj_dump_attributes(obj, level=1):
    """Print object attributes.

    :param obj:          Object.
    :param level:        How many levels to print.

    :returns: None.
    """
    for a in dir(obj):
        if re.match('__.+__', a):   # Escape all special attributes, like __abstractmethods__, for which val = getattr(obj, a) might fail
            continue
        val = getattr(obj, a)
        if isinstance(val, (int, float, str, unicode, list, dict, set, tuple)):
            print(level*' ' + a + '(%s): ' % str(type(val)) + str(val))
        else:
            print(level*' ' + a + ':')
            obj_dump_attributes(val, level=level+1)

def vpp_startup_conf_update(filename, path, param, val, add, filename_backup=None):
    """Updates the /etc/vpp/startup.conf

    :param filename:    /etc/vpp/startup.conf
    :param path:        path to parameter in the startup.conf, e.g. 'dpdk/dev 0000:02:00.1'
    :param param:       name of the parameter, e.g. 'name'
    :param val:         value of the paremeter, e.g. 'eth0'
    :param add:         if True the parameter will be added or modified,
                        if False the parameter will be commented out

     :returns: None.
     """

    # Load file into dictionary
    conf = fwtool_vpp_startupconf_dict.load(filename)

    # Goto the leaf sub-section according the path.
    # If some of sections don't exist, create them.
    # Section is a list that might contains parameters (list) or sub-sections (dictionaries),
    # so steps in path stands for dictionaries, when the last step is list.
    section = conf
    steps = path.split('/')
    prev_section = section
    prev_step    = steps[0]
    for (idx, step) in enumerate(steps):
        if step not in section:
            if idx < len(steps)-1:
                section[step] = {}
            else:
                section[step] = []  # Last step which is list
        prev_section = section
        prev_step    = step
        section      = section[step]

    # If leaf section is empty (it is possible if path exists, but section is empty)
    # initialize it with empty list of parameters.
    if section is None:
        prev_section[prev_step] = []
        section = prev_section[prev_step]

    # Update parameter.
    # Firstly find it in section list of parameter
    found_elements = [ el for el in section if param in el ]
    if add:
        # If element was found, update it. Otherwise - add new parameter
        if len(found_elements) > 0:
            if not val is None:     # If there is a value to update ...
                found_elements[0][param] = val
        else:
            if val is None:
                section.append(param)
            else:
                section.append({param: val})
    else:
        if len(found_elements) > 0:
            section.remove(found_elements[0])
            section.append('ELEMENT_TO_BE_REMOVED')
        if len(section) == 0:
            prev_section[prev_step] = None

    # Dump dictionary back into file
    fwtool_vpp_startupconf_dict.dump(conf, filename)

def vpp_startup_conf_add_devices(params):
    filename = params['vpp_config_filename']
    config   = fwtool_vpp_startupconf_dict.load(filename)

    if not config.get('dpdk'):
        config['dpdk'] = []
    for dev in params['devices']:
        config_param = 'dev %s' % dev
        if not config_param in config['dpdk']:
            config['dpdk'].append(config_param)

    fwtool_vpp_startupconf_dict.dump(config, filename)

def vpp_startup_conf_remove_devices(params):
    filename = params['vpp_config_filename']
    config   = fwtool_vpp_startupconf_dict.load(filename)

    if not config.get('dpdk'):
        return
    for dev in params['devices']:
        config_param = 'dev %s' % dev
        if config_param in config['dpdk']:
            config['dpdk'].remove(config_param)
    if len(config['dpdk']) == 0:
        config['dpdk'].append('ELEMENT_TO_BE_REMOVED')  # Need this to avoid empty list section before dump(), as yaml goes crazy with empty list sections

    fwtool_vpp_startupconf_dict.dump(config, filename)

def vpp_startup_conf_add_nat(params):
    filename = params['vpp_config_filename']
    config   = fwtool_vpp_startupconf_dict.load(filename)
    config['nat'] = []
    config['nat'].append('endpoint-dependent')
    config['nat'].append('translation hash buckets 1048576')
    config['nat'].append('translation hash memory 268435456')
    config['nat'].append('user hash buckets 1024')
    config['nat'].append('max translations per user 10000')
    fwtool_vpp_startupconf_dict.dump(config, filename)

def vpp_startup_conf_remove_nat(params):
    filename = params['vpp_config_filename']
    config   = fwtool_vpp_startupconf_dict.load(filename)
    if config.get('nat'):
        del config['nat']
    fwtool_vpp_startupconf_dict.dump(config, filename)

def _get_interface_address(pci):
    """ Get interface ip address from commands DB.
    """
    for key, request in fwglobals.g.router_api.db_requests.db.items():

        if not re.search('add-interface', key):
            continue
        if request['params']['pci'] != pci:
            continue
        addr = request['params']['addr']
        return addr

    return None

def add_del_netplan_file(params):
    is_add = params['is_add']
    fname = fwglobals.g.NETPLAN_FILE

    if is_add:
        if not os.path.exists(fname):
            config = dict()
            config['network'] = {'version': 2}
            with open(fname, 'w+') as stream:
                yaml.safe_dump(config, stream, default_flow_style=False)
    else:
        if os.path.exists(fname):
            os.remove(fname)

    return (True, None)

def add_remove_netplan_interface(params):
    pci = params['pci']
    is_add = params['is_add']
    dhcp = params['dhcp']
    ip = params['ip']
    gw = params['gw']
    config_section = {}
    if params['metric']:
        metric = int(params['metric'])
    else:
        metric = 0

    fname = fwglobals.g.NETPLAN_FILE

    if re.match('yes', dhcp):
        config_section['dhcp4'] = True
        config_section['dhcp4-overrides'] = {'route-metric': metric}
    else:
        config_section['dhcp4'] = False
        config_section['addresses'] = [ip]
        if gw is not None and gw:
            config_section['routes'] = [{'to': '0.0.0.0/0', 'via': gw, 'metric': metric}]

    try:
        with open(fname, 'r') as stream:
            config = yaml.safe_load(stream)
            network = config['network']

        if 'ethernets' not in network:
            network['ethernets'] = {}

        ethernets = network['ethernets']

        tap_name = pci_to_tap(pci)
        if is_add == 1:
            if tap_name in ethernets:
                del ethernets[tap_name]
            ethernets[tap_name] = config_section
        else:
            del ethernets[tap_name]

        with open(fname, 'w') as stream:
            yaml.safe_dump(config, stream)

        cmd = 'sudo netplan apply'
        fwglobals.log.debug(cmd)
        subprocess.check_output(cmd, shell=True)
    except Exception as e:
        err = "add_remove_netplan_interface failed: pci: %s, file: %s, error: %s"\
              % (pci, fname, str(e))
        fwglobals.log.error(err)
        return (False, None)

    return (True, None)

def get_dhcp_netplan_interface(if_name):
    for fname in glob.glob("/etc/netplan/*.yaml"):
        with open(fname, 'r') as stream:
            config = yaml.safe_load(stream)

        if 'network' in config:
            network = config['network']

            if 'ethernets' in network:
                ethernets = network['ethernets']

                if if_name in ethernets:
                    interface = ethernets[if_name]
                    if 'dhcp4' in interface:
                        if interface['dhcp4'] == True:
                            return 'yes'
    return 'no'

def reset_dhcpd():
    if os.path.exists(fwglobals.g.DHCPD_CONFIG_FILE_BACKUP):
        shutil.copyfile(fwglobals.g.DHCPD_CONFIG_FILE_BACKUP, fwglobals.g.DHCPD_CONFIG_FILE)

    cmd = 'sudo systemctl stop isc-dhcp-server'

    try:
        output = subprocess.check_output(cmd, shell=True)
    except:
        return False

    return True

def modify_dhcpd(params):
    """Modify /etc/dhcp/dhcpd configuration file.

    :param params:   Parameters from flexiManage.

    :returns: String with sed commands.
    """
    pci = params['params']['interface']
    range_start = params['params'].get('range_start', '')
    range_end = params['params'].get('range_end', '')
    dns = params['params'].get('dns', {})
    mac_assign = params['params'].get('mac_assign', {})
    is_add = params['params']['is_add']

    address = IPNetwork(_get_interface_address(pci))
    router = str(address.ip)
    subnet = str(address.network)
    netmask = str(address.netmask)

    if not os.path.exists(fwglobals.g.DHCPD_CONFIG_FILE_BACKUP):
        shutil.copyfile(fwglobals.g.DHCPD_CONFIG_FILE, fwglobals.g.DHCPD_CONFIG_FILE_BACKUP)

    config_file = fwglobals.g.DHCPD_CONFIG_FILE

    remove_string = 'sudo sed -e "/subnet %s netmask %s {/,/}/d" ' \
                    '-i %s; ' % (subnet, netmask, config_file)

    range_string = ''
    if range_start:
        range_string = 'range %s %s;\n' % (range_start, range_end)

    if dns:
        dns_string = 'option domain-name-servers'
        for d in dns[:-1]:
            dns_string += ' %s,' % d
        dns_string += ' %s;\n' % dns[-1]
    else:
        dns_string = ''

    subnet_string = 'subnet %s netmask %s' % (subnet, netmask)
    routers_string = 'option routers %s;\n' % (router)
    dhcp_string = 'echo "' + subnet_string + ' {\n' + range_string + \
                 routers_string + dns_string + '}"' + ' | sudo tee -a %s;' % config_file

    if is_add == 1:
        exec_string = remove_string + dhcp_string
    else:
        exec_string = remove_string

    for mac in mac_assign:
        remove_string_2 = 'sudo sed -e "/host %s {/,/}/d" ' \
                          '-i %s; ' % (mac['host'], config_file)

        host_string = 'host %s {\n' % (mac['host'])
        ethernet_string = 'hardware ethernet %s;\n' % (mac['mac'])
        ip_address_string = 'fixed-address %s;\n' % (mac['ipv4'])
        mac_assign_string = 'echo "' + host_string + ethernet_string + ip_address_string + \
                            '}"' + ' | sudo tee -a %s;' % config_file

        if is_add == 1:
            exec_string += remove_string_2 + mac_assign_string
        else:
            exec_string += remove_string_2

    try:
        output = subprocess.check_output(exec_string, shell=True)
    except:
        return False

    return True

def vpp_multilink_update_labels(params):
    """Updates VPP with flexiwan multilink labels.
    These labels are used for Multi-Link feature: user can mark interfaces
    or tunnels with labels and than add policy to choose interface/tunnel by
    label where to forward packets to.

        REMARK: this function is temporary solution as it uses VPP CLI to
    configure lables. Remove it, when correspondent Python API will be added.
    In last case the API should be called directly from translation.

    :param params: labels      - python list of labels
                   is_dia      - type of labels (DIA - Direct Internet Access)
                   remove      - True to remove labels, False to add.
                   dev         - PCI if device to apply labels to.
                   next_hop_ip - IP address of next hop.

    :returns: (True, None) tuple on success, (False, <error string>) on failure.
    """

    ids_list = fwglobals.g.router_api.multilink.get_label_ids_by_names(
            params['labels'], remove=params['remove'])
    ids = ','.join(map(str, ids_list))

    if 'dev' in params:
        vpp_if_name = pci_to_vpp_if_name(params['dev'])
    elif 'sw_if_index' in params:
        vpp_if_name = vpp_sw_if_index_to_name(params['sw_if_index'])
    else:
        return (False, "Neither 'dev' nor 'sw_if_index' was found in params")

    if params.get('next_hop'):
        next_hop = params['next_hop']
    else:
        tap = vpp_if_name_to_tap(vpp_if_name)
        next_hop, metric = get_linux_interface_gateway(tap)
    if not next_hop:
        return (False, "'next_hop' was not found in params and there is no default gateway")

    op = 'del' if params['remove'] else 'add'

    vppctl_cmd = 'fwabf link %s label %s via %s %s' % (op, ids, next_hop, vpp_if_name)

    fwglobals.log.debug("vppctl " + vppctl_cmd)

    out = _vppctl_read(vppctl_cmd, wait=False)
    if out is None:
        return (False, "failed vppctl_cmd=%s" % vppctl_cmd)

    return (True, None)


def vpp_multilink_update_policy_rule(params):
    """Updates VPP with flexiwan policy rules.
    In general, policy rules instruct VPP to route packets to specific interface,
    which is marked with multilink label that noted in policy rule.

        REMARK: this function is temporary solution as it uses VPP CLI to
    configure policy rules. Remove it, when correspondent Python API will be added.
    In last case the API should be called directly from translation.

    :param params: params - rule parameters:
                        policy-id - the policy id (two byte integer)
                        labels    - labels of interfaces to be used for packet forwarding
                        remove    - True to remove rule, False to add.

    :returns: (True, None) tuple on success, (False, <error string>) on failure.
    """
    op = 'del' if params['remove'] else 'add'
    policy_id = params['policy_id']
    links = params['links']
    fallback = ''
    order = ''

    if re.match(params['fallback'], 'drop'):
        fallback = 'fallback drop'

    if re.match(params['order'], 'load-balancing'):
        order = 'select_group random'

    acl_id = params.get('acl_id', None)
    if acl_id is None:
        vppctl_cmd = 'fwabf policy %s id %d action %s %s' % (op, policy_id, fallback, order)
    else:
        vppctl_cmd = 'fwabf policy %s id %d acl %d action %s %s' % (op, policy_id, acl_id, fallback, order)

    group_id = 1
    for link in links:
        order = ''
        if re.match(link['order'], 'load-balancing'):
            order = 'random'

        labels = link['pathlabels']
        ids_list = fwglobals.g.router_api.multilink.get_label_ids_by_names(labels)
        ids = ','.join(map(str, ids_list))

        vppctl_cmd += ' group %u %s labels %s' % (group_id, order, ids)
        group_id = group_id + 1

    fwglobals.log.debug("vppctl " + vppctl_cmd)

    out = _vppctl_read(vppctl_cmd, wait=False)
    if out is None:
        return (False, "failed vppctl_cmd=%s" % vppctl_cmd)

    return (True, None)

def vpp_multilink_attach_policy_rule(params):
    """Attach VPP with flexiwan policy rules.

    :param params: params - rule parameters:
                        sw_if_index -  Interface index.
                        policy_id   - the policy id (two byte integer)
                        remove      - True to remove rule, False to add.

    :returns: (True, None) tuple on success, (False, <error string>) on failure.
    """
    op = 'del' if params['remove'] else 'add'
    ip_version = 'ip6' if params['is_ipv6'] else 'ip4'
    policy_id = params['policy_id']
    int_name = params['int_name']
    priority = params['priority']

    vppctl_cmd = 'fwabf attach %s %s policy %d priority %d %s' % (ip_version, op, policy_id, priority, int_name)

    fwglobals.log.debug("vppctl " + vppctl_cmd)

    out = _vppctl_read(vppctl_cmd, wait=False)
    if out is None:
        return (False, "failed vppctl_cmd=%s" % vppctl_cmd)

    return (True, None)

def get_interface_sw_if_index(ip):
    """Convert interface src IP address into gateway VPP sw_if_index.

    :param ip: IP address.

    :returns: sw_if_index.
    """

    pci, gw_ip = fwglobals.g.router_api.get_wan_interface_gw(ip)
    return pci_to_vpp_sw_if_index(pci)

def get_interface_gateway(ip):
    """Convert interface src IP address into gateway IP address.

    :param ip: IP address.

    :returns: IP address.
    """

    pci, gw_ip = fwglobals.g.router_api.get_wan_interface_gw(ip)
    return ip_str_to_bytes(gw_ip)[0]

def get_reconfig_hash():
    res = ''
    wan_list = fwglobals.g.router_api.get_wan_interface_addr_pci()
    vpp_run = vpp_does_run()

    for wan in wan_list:
        name = pci_to_linux_iface(wan['pci'])

        if name is None and vpp_run:
            name = pci_to_tap(wan['pci'])

        if name is None:
            return ''

        addr = get_interface_address(name)
        if not re.search(addr, wan['addr']):
            res += 'addr:' + addr + ','

        gw, metric = get_linux_interface_gateway(name)
        if not re.match(gw, wan['gateway']):
            res += 'gw:' + gw + ','

    if res:
        fwglobals.log.info('reconfig_hash_get: %s' % res)
        hash = hashlib.md5(res).hexdigest()
        return hash

    return ''

def add_static_route(args):
    """Add static route.

    :param params: params:
                        addr    - Destination network.
                        via     - Gateway address.
                        metric  - Metric.
                        remove  - True to remove route.

    :returns: (True, None) tuple on success, (False, <error string>) on failure.
    """
    params = args['params']

    if params['addr'] == 'default':
        return (True, None)

    metric = params.get('metric', None)
    metric_str = ''
    remove = args['remove']
    op = 'replace'

    if metric:
        metric_str = ' metric %s' % metric

    cmd_show = "sudo ip route show exact %s %s" % (params['addr'], metric_str)
    try:
        output = subprocess.check_output(cmd_show, shell=True)
    except:
        return False

    lines = output.splitlines()
    next_hop = ''
    if lines:
        removed = False
        for line in lines:
            words = line.split('via ')
            if len(words) > 1:
                if remove and not removed and re.search(params['via'], words[1]):
                    removed = True
                    continue

                next_hop += ' nexthop via ' + words[1]

    if remove:
        if not next_hop:
            op = 'del'
        cmd = "sudo ip route %s %s%s %s" % (op, params['addr'], metric_str, next_hop)
    else:
        if not 'pci' in params:
            cmd = "sudo ip route %s %s%s nexthop via %s %s" % (op, params['addr'], metric_str, params['via'], next_hop)
        else:
            tap = pci_to_tap(params['pci'])
            cmd = "sudo ip route %s %s%s nexthop via %s dev %s %s" % (op, params['addr'], metric_str, params['via'], tap, next_hop)

    try:
        fwglobals.log.debug(cmd)
        output = subprocess.check_output(cmd, shell=True)
    except:
        return False

    return True

def vpp_set_dhcp_detect(params):
    """Enable/disable DHCP detect feature.

    :param params: params:
                        pci     -  Interface PCI.
                        remove  - True to remove rule, False to add.

    :returns: (True, None) tuple on success, (False, <error string>) on failure.
    """
    op = ''
    if params['remove']:
        op = 'del'

<<<<<<< HEAD
    try:
        fwglobals.log.debug(cmd)
        subprocess.check_output(cmd, shell=True)
    except:
        return False

    return True


# Today (May-2019) message aggregation is not well defined in protocol between
# device and server. It uses several types of aggregations:
#   1. 'start-router' aggregation: requests are embedded into 'params' field on some request
#   2. 'add-interface' aggregation: 'params' field is list of 'interface params'
#   3. 'list' aggregation: the high level message is a list of requests
# As protocol is not well defined on this matter, for now we assume
# that 'list' is used for FWROUTER_API requests only (add-/remove-/modify-),
# so it should be handled as atomic operation and should be reverted in case of
# failure of one of the requests in opposite order - from the last succeeded
# request to the first, when the whole operation is considered to be failed.
# Convert both type of aggregations into same format:
# {
#   'message': 'aggregated-router-api',
#   'params' : {
#                'requests': <list of aggregated requests>,
#                'original': <original message>
#              }
# }
# The 'original' is needed for configuration hash feature - every received
# message is used for signing router configuration to enable database sync
# between device and server. Once the protocol is fixed, there will be no more
# need in this proprietary format.
#
def fix_aggregated_message_format(msg):

    requests = []

    # 'list' aggregation
    if type(msg) == list:

        # Figure out if 'reconnect' appears in one of aggregated messages.
        # If it does, place it in the new aggregation header.
        reconnect = False
        for request in msg:
            if 'params' in request and 'reconnect' in request['params']:
                reconnect = True
                break

        return {
            'message': 'aggregated-router-api',
            'params' : {
                'requests': msg,
                'original': msg,
                'reconnect': reconnect
            }
        }

    # 'start-router' aggregation
    # 'start-router' might include interfaces and routes. Move them into list.
    if msg['message'] == 'start-router' and 'params' in msg:

        start_router_params = copy.deepcopy(msg['params'])  # We are going to modify params, so preserve original message
        if 'interfaces' in start_router_params:
            for iface_params in start_router_params['interfaces']:
                requests.append(
                    {
                        'message': 'add-interface',
                        'params' : iface_params
                    })
            del start_router_params['interfaces']
        if 'routes' in start_router_params:
            for route_params in start_router_params['routes']:
                requests.append(
                    {
                        'message': 'add-route',
                        'params' : route_params
                    })
            del start_router_params['routes']

        if len(requests) > 0:
            if bool(start_router_params):  # If there are params after deletions above - use them
                requests.append(
                    {
                        'message': 'start-router',
                        'params' : start_router_params
                    })
            else:
                requests.append(
                    {
                        'message': 'start-router'
                    })
            return {
                'message': 'aggregated-router-api',
                'params' : {
                    'requests': requests,
                    'original': msg
                }
            }

    # 'add-X' aggregation
    # 'add-interface'/'remove-interface' can have actually a list of interfaces.
    # This is done by setting 'params' as a list of interface params, where
    # every element represents parameters of some interface.
    if re.match('add-|remove-', msg['message']) and type(msg['params']) is list:

        for params in msg['params']:
            requests.append(
                {
                    'message': msg['message'],
                    'params' : params
                })

        return {
            'message': 'aggregated-router-api',
            'params' : {
                'requests': requests,
                'original': msg
            }
        }

    return msg  # No conversion is needed
=======
    sw_if_index = pci_to_vpp_sw_if_index(params['pci'])
    int_name = vpp_sw_if_index_to_name(sw_if_index)

    vppctl_cmd = 'set dhcp detect intfc %s %s' % (int_name, op)

    fwglobals.log.debug("vppctl " + vppctl_cmd)

    out = _vppctl_read(vppctl_cmd, wait=False)
    if out is None:
        return (False, "failed vppctl_cmd=%s" % vppctl_cmd)

    return (True, None)   # 'True' stands for success, 'None' - for the returned object or error string.
>>>>>>> a7dfeb27
<|MERGE_RESOLUTION|>--- conflicted
+++ resolved
@@ -20,12 +20,8 @@
 # along with this program. If not, see <https://www.gnu.org/licenses/>.
 ################################################################################
 
-<<<<<<< HEAD
-import copy
-=======
 import glob
 import hashlib
->>>>>>> a7dfeb27
 import inspect
 import json
 import os
@@ -397,45 +393,6 @@
 #   ...
 #   pci: device 8086:100e subsystem 8086:001e address 0000:00:08.00 numa 0
 #
-<<<<<<< HEAD
-def pci_to_vpp_if_name(pci):
-    """Convert PCI address into VPP interface name.
-
-    :param pci:      PCI address.
-
-    :returns: VPP interface name.
-    """
-    if not pci:
-        raise Exception("'pci' is None")
-
-    # vpp_api.cli() throw exception in vpp 19.01 (and work with vpp 19.04)
-    # hw = fwglobals.g.router_api.vpp_api.cli("show hardware")
-    hw = _vppctl_read('show hardware-interfaces')
-    if hw is None:
-        raise Exception("pci_to_vpp_if_name: failed to fetch hardware info from VPP")
-    for hw_if in re.split(r'\n\s*\n+', hw):
-        if re.search(pci, hw_if):
-            # In the interface description find line that has word at the beginning.
-            # This word is interface name. All the rest of lines start with spaces.
-            for line in hw_if.splitlines():
-                match = re.match(r'([^\s]+)', line)
-                if match:
-                    vpp_if_name = match.group(1)
-                    break
-            return vpp_if_name
-    fwglobals.log.debug("pci_to_vpp_if_name(%s): not found in 'sh hard'" % (pci))
-
-    # If no hardware interfaces were found, try vmxnet3 interfaces
-    pci_bytes = pci_str_to_bytes(pci)
-    hw_1 = fwglobals.g.router_api.vpp_api.vpp.api.vmxnet3_dump()
-    for hw_if in hw_1:
-        if hw_if.pci_addr == pci_bytes:
-            vpp_if_name = hw_if.if_name.rstrip(' \t\r\n\0')
-            return vpp_if_name
-
-    fwglobals.log.debug("pci_to_vpp_if_name(%s): sh hard: %s" % (pci, str(hw)))
-    fwglobals.log.debug("pci_to_vpp_if_name(%s): sh vmxnet3: %s" % (pci, str(hw_1)))
-=======
 def _build_pci_to_vpp_if_name_maps(pci, vpp_if_name):
     shif = _vppctl_read('show hardware-interfaces')
     if shif == None:
@@ -468,7 +425,6 @@
     fwglobals.log.debug("_build_pci_to_vpp_if_name_maps(%s, %s) not found: sh hard: %s" % (pci, vpp_if_name, shif))
     fwglobals.log.debug("_build_pci_to_vpp_if_name_maps(%s, %s): not found sh vmxnet3: %s" % (pci, vpp_if_name, vmxnet3hw))
     fwglobals.log.debug(traceback.extract_stack())
->>>>>>> a7dfeb27
     return None
 
 # 'pci_str_to_bytes' converts "0000:0b:00.0" string to bytes to pack following struct:
@@ -1760,128 +1716,6 @@
     if params['remove']:
         op = 'del'
 
-<<<<<<< HEAD
-    try:
-        fwglobals.log.debug(cmd)
-        subprocess.check_output(cmd, shell=True)
-    except:
-        return False
-
-    return True
-
-
-# Today (May-2019) message aggregation is not well defined in protocol between
-# device and server. It uses several types of aggregations:
-#   1. 'start-router' aggregation: requests are embedded into 'params' field on some request
-#   2. 'add-interface' aggregation: 'params' field is list of 'interface params'
-#   3. 'list' aggregation: the high level message is a list of requests
-# As protocol is not well defined on this matter, for now we assume
-# that 'list' is used for FWROUTER_API requests only (add-/remove-/modify-),
-# so it should be handled as atomic operation and should be reverted in case of
-# failure of one of the requests in opposite order - from the last succeeded
-# request to the first, when the whole operation is considered to be failed.
-# Convert both type of aggregations into same format:
-# {
-#   'message': 'aggregated-router-api',
-#   'params' : {
-#                'requests': <list of aggregated requests>,
-#                'original': <original message>
-#              }
-# }
-# The 'original' is needed for configuration hash feature - every received
-# message is used for signing router configuration to enable database sync
-# between device and server. Once the protocol is fixed, there will be no more
-# need in this proprietary format.
-#
-def fix_aggregated_message_format(msg):
-
-    requests = []
-
-    # 'list' aggregation
-    if type(msg) == list:
-
-        # Figure out if 'reconnect' appears in one of aggregated messages.
-        # If it does, place it in the new aggregation header.
-        reconnect = False
-        for request in msg:
-            if 'params' in request and 'reconnect' in request['params']:
-                reconnect = True
-                break
-
-        return {
-            'message': 'aggregated-router-api',
-            'params' : {
-                'requests': msg,
-                'original': msg,
-                'reconnect': reconnect
-            }
-        }
-
-    # 'start-router' aggregation
-    # 'start-router' might include interfaces and routes. Move them into list.
-    if msg['message'] == 'start-router' and 'params' in msg:
-
-        start_router_params = copy.deepcopy(msg['params'])  # We are going to modify params, so preserve original message
-        if 'interfaces' in start_router_params:
-            for iface_params in start_router_params['interfaces']:
-                requests.append(
-                    {
-                        'message': 'add-interface',
-                        'params' : iface_params
-                    })
-            del start_router_params['interfaces']
-        if 'routes' in start_router_params:
-            for route_params in start_router_params['routes']:
-                requests.append(
-                    {
-                        'message': 'add-route',
-                        'params' : route_params
-                    })
-            del start_router_params['routes']
-
-        if len(requests) > 0:
-            if bool(start_router_params):  # If there are params after deletions above - use them
-                requests.append(
-                    {
-                        'message': 'start-router',
-                        'params' : start_router_params
-                    })
-            else:
-                requests.append(
-                    {
-                        'message': 'start-router'
-                    })
-            return {
-                'message': 'aggregated-router-api',
-                'params' : {
-                    'requests': requests,
-                    'original': msg
-                }
-            }
-
-    # 'add-X' aggregation
-    # 'add-interface'/'remove-interface' can have actually a list of interfaces.
-    # This is done by setting 'params' as a list of interface params, where
-    # every element represents parameters of some interface.
-    if re.match('add-|remove-', msg['message']) and type(msg['params']) is list:
-
-        for params in msg['params']:
-            requests.append(
-                {
-                    'message': msg['message'],
-                    'params' : params
-                })
-
-        return {
-            'message': 'aggregated-router-api',
-            'params' : {
-                'requests': requests,
-                'original': msg
-            }
-        }
-
-    return msg  # No conversion is needed
-=======
     sw_if_index = pci_to_vpp_sw_if_index(params['pci'])
     int_name = vpp_sw_if_index_to_name(sw_if_index)
 
@@ -1893,5 +1727,4 @@
     if out is None:
         return (False, "failed vppctl_cmd=%s" % vppctl_cmd)
 
-    return (True, None)   # 'True' stands for success, 'None' - for the returned object or error string.
->>>>>>> a7dfeb27
+    return True
