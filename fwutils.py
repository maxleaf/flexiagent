################################################################################
# flexiWAN SD-WAN software - flexiEdge, flexiManage.
# For more information go to https://flexiwan.com
#
# Copyright (C) 2019  flexiWAN Ltd.
#
# This program is free software: you can redistribute it and/or modify it under
# the terms of the GNU Affero General Public License as published by the Free
# Software Foundation, either version 3 of the License, or (at your option) any
# later version.
#
# This program is distributed in the hope that it will be useful,
# but WITHOUT ANY WARRANTY; without even the implied warranty of MERCHANTABILITY
# or FITNESS FOR A PARTICULAR PURPOSE.
# See the GNU Affero General Public License for more details.
#
# You should have received a copy of the GNU Affero General Public License
# along with this program. If not, see <https://www.gnu.org/licenses/>.
################################################################################

import copy
import glob
import hashlib
import inspect
import json
import os
import time
import platform
import subprocess
import psutil
import socket
import re
import fwglobals
import fwnetplan
import fwstats
import shutil
import sys
import traceback
import yaml
from netaddr import IPNetwork, IPAddress

common_tools = os.path.join(os.path.dirname(os.path.realpath(__file__)) , 'tools' , 'common')
sys.path.append(common_tools)
from fw_vpp_startupconf import FwStartupConf

from fwapplications import FwApps
from fwrouter_cfg   import FwRouterCfg
from fwmultilink    import FwMultilink
from fwpolicies     import FwPolicies


dpdk = __import__('dpdk-devbind')

def get_device_logs(file, num_of_lines):
    """Get device logs.

    :param file:            File name.
    :param num_of_lines:    Number of lines.

    :returns: Return list.
    """
    try:
        cmd = "tail -{} {}".format(num_of_lines, file)
        res = subprocess.check_output(cmd, shell=True).splitlines()

        # On zero matching, res is a list with a single empty
        # string which we do not want to return to the caller
        return res if res != [''] else []
    except (OSError, subprocess.CalledProcessError) as err:
        raise err

def get_device_packet_traces(num_of_packets, timeout):
    """Get device packet traces.

    :param num_of_packets:    Number of lines.
    :param timeout:           Timeout to wait for trace to complete.

    :returns: Array of traces.
    """
    try:
        cmd = 'sudo vppctl clear trace'
        subprocess.check_output(cmd, shell=True)
        cmd = 'sudo vppctl show vmxnet3'
        shif_vmxnet3 = subprocess.check_output(cmd, shell=True)
        if shif_vmxnet3 is '':
            cmd = 'sudo vppctl trace add dpdk-input {}'.format(num_of_packets)
        else:
            cmd = 'sudo vppctl trace add vmxnet3-input {}'.format(num_of_packets)
        subprocess.check_output(cmd, shell=True)
        time.sleep(timeout)
        cmd = 'sudo vppctl show trace max {}'.format(num_of_packets)
        res = subprocess.check_output(cmd, shell=True).splitlines()
        # skip first line (contains unnecessary information header)
        return res[1:] if res != [''] else []
    except (OSError, subprocess.CalledProcessError) as err:
        raise err

def get_device_versions(fname):
    """Get agent version.

    :param fname:           Versions file name.

    :returns: Version value.
    """
    try:
        with open(fname, 'r') as stream:
            versions = yaml.load(stream, Loader=yaml.BaseLoader)
            return versions
    except:
        err = "get_device_versions: failed to get versions: %s" % (format(sys.exc_info()[1]))
        fwglobals.log.error(err)
        return None

def get_machine_id():
    """Get machine id.

    :returns: UUID.
    """
    if fwglobals.g.cfg.UUID:    # If UUID is configured manually, use it
        return fwglobals.g.cfg.UUID

    try:                        # Fetch UUID from machine
        if platform.system()=="Windows":
            machine_id = subprocess.check_output('wmic csproduct get uuid').decode().split('\n')[1].strip()
        else:
            machine_id = subprocess.check_output(['cat','/sys/class/dmi/id/product_uuid']).decode().split('\n')[0].strip()
        return machine_id.upper()
    except:
        return None

def get_machine_serial():
    """Get machine serial number.

    :returns: S/N string.
    """
    try:
        serial = subprocess.check_output(['dmidecode', '-s', 'system-serial-number']).decode().split('\n')[0].strip()
        return str(serial)
    except:
        return '0'

def vpp_pid():
    """Get pid of VPP process.

    :returns:           process identifier.
    """
    try:
        pid = subprocess.check_output(['pidof', 'vpp'])
    except:
        pid = None
    return pid

def vpp_does_run():
    """Check if VPP is running.

    :returns:           Return 'True' if VPP is running.
    """
    runs = True if vpp_pid() else False
    return runs

def af_to_name(af_type):
    """Convert socket type.

    :param af_type:        Socket type.

    :returns: String.
    """
    af_map = {
    	socket.AF_INET: 'IPv4',
    	socket.AF_INET6: 'IPv6',
    	psutil.AF_LINK: 'MAC',
	}
    return af_map.get(af_type, af_type)

def get_os_routing_table():
    """Get routing table.

    :returns: List of routes.
    """
    try:
        routing_table = subprocess.check_output(['route', '-n']).split('\n')
        return routing_table
    except:
        return (None)

def get_default_route():
    """Get default route.

    :returns: tuple (<IP of GW>, <name of network interface>).
    """
    (via, dev, metric) = ("", "", 0xffffffff)
    try:
        output = os.popen('ip route list match default').read()
        if output:
            routes = output.splitlines()
            for r in routes:
                _dev = ''   if not 'dev '    in r else r.split('dev ')[1].split(' ')[0]
                _via = ''   if not 'via '    in r else r.split('via ')[1].split(' ')[0]
                _metric = 0 if not 'metric ' in r else int(r.split('metric ')[1].split(' ')[0])
                if _metric < metric:  # The default route among default routes is the one with the lowest metric :)
                    dev = _dev
                    via = _via
    except:
        return ("", "")
    return (via, dev)

def get_interface_gateway(if_name):
    """Get gateway.

    :returns: Gateway ip address.
    """
    try:
        cmd   = "ip route list match default | grep via | grep 'dev %s'" % if_name
        route = os.popen(cmd).read()
        if not route:
            return '', ''
    except:
        return '', ''

    rip    = route.split('via ')[1].split(' ')[0]
    metric = '' if not 'metric ' in route else route.split('metric ')[1].split(' ')[0]
    return rip, metric

def get_all_interfaces():
    """ Get all interfaces from linux. For dev id with address family of AF_INET,
        also store gateway, if exists.
        : return : Dictionary of dev_id->IP,GW
    """
    dev_id_ip_gw = {}
    interfaces = psutil.net_if_addrs()
    for nicname, addrs in interfaces.items():
        dev_id = get_interface_dev_id(nicname)
        if dev_id == '':
            continue
        dev_id_ip_gw[dev_id] = {}
        dev_id_ip_gw[dev_id]['addr'] = ''
        dev_id_ip_gw[dev_id]['gw']   = ''
        for addr in addrs:
            if addr.family == socket.AF_INET:
                ip = addr.address.split('%')[0]
                dev_id_ip_gw[dev_id]['addr'] = ip
                gateway, _ = get_interface_gateway(nicname)
                dev_id_ip_gw[dev_id]['gw'] = gateway if gateway else ''
                break

    return dev_id_ip_gw

def get_interface_address(if_name):
    """Get interface IP address.

    :param iface:        Interface name.

    :returns: IP address.
    """
    interfaces = psutil.net_if_addrs()
    if if_name not in interfaces:
        fwglobals.log.debug("get_interface_address(%s): interfaces: %s" % (if_name, str(interfaces)))
        return None

    addresses = interfaces[if_name]
    for addr in addresses:
        if addr.family == socket.AF_INET:
            ip   = addr.address
            mask = IPAddress(addr.netmask).netmask_bits()
            fwglobals.log.debug("get_interface_address(%s): %s" % (if_name, str(addr)))
            return '%s/%s' % (ip, mask)

    fwglobals.log.debug("get_interface_address(%s): %s" % (if_name, str(addresses)))
    return None

def get_interface_name(ip_no_mask):
    """ Get interface name based on IP address

    : param ip_no_mask: ip address with no mask
    : returns : if_name - interface name
    """
    interfaces = psutil.net_if_addrs()
    for if_name in interfaces:
        addresses = interfaces[if_name]
        for address in addresses:
            if address.family == socket.AF_INET and address.address == ip_no_mask:
                return if_name
    return None

def is_ip_in_subnet(ip, subnet):
    """Check if IP address is in subnet.

    :param ip:            IP address.
    :param subnet:        Subnet address.

    :returns: 'True' if address is in subnet.
    """
    return True if IPAddress(ip) in IPNetwork(subnet) else False

def dev_id_to_full(dev_id):
    """Convert short PCI into full representation.
    the 'dev_id' param could be either a pci or a usb address.
    in case of pci address - the function will convert into a full address

    :param dev_id:      device bus address.

    :returns: full device bus address.
    """
    (addr_type, addr) = dev_id_parse(dev_id)
    if addr_type == 'usb':
        return dev_id

    pc = addr.split('.')
    if len(pc) == 2:
        return dev_id_add_type(pc[0]+'.'+"%02x"%(int(pc[1],16)))
    return dev_id

# Convert 0000:00:08.01 provided by management to 0000:00:08.1 used by Linux
def dev_id_to_short(dev_id):
    """Convert full PCI into short representation.
    the 'dev_id' param could be either a pci or a usb address.
    in case of pci address - convert pci provided by management into a short address used by Linux

    :param dev_id:      Full PCI address.

    :returns: Short PCI address.
    """
    addr_type, addr = dev_id_parse(dev_id)
    if addr_type == 'usb':
        return dev_id

    l = addr.split('.')
    if len(l[1]) == 2 and l[1][0] == '0':
        return dev_id_add_type(l[0] + '.' + l[1][1])
    return dev_id

<<<<<<< HEAD
def get_linux_dev_ids():
    """ Get the list of PCI-s of all network interfaces available in Linux.
    """
    dev_id_list = fwglobals.g.get_cache_data('DEV_ID')
    if not dev_id_list:
        interfaces = psutil.net_if_addrs()
        for (nicname, _) in interfaces.items():
            dev_id = get_interface_dev_id(nicname)
            if dev_id == "":
                continue
            dev_id_list.append(dev_id)
    return dev_id_list

def get_interface_driver(interface_name):
    """Get Linux interface driver.

    :param interface_name: Interface name to check.

    :returns: driver name.
    """
    try:
        cmd = 'ethtool -i %s' % interface_name
        out = subprocess.check_output(cmd, shell=True, stderr=subprocess.STDOUT).splitlines()
        vals = out[0].decode().split("driver: ", 1)
        return str(vals[-1])
    except subprocess.CalledProcessError:
        return ''


def dev_id_parse(dev_id):
    """Convert a dev id into a tuple contained address type (pci, usb) and address.

    :param dev_id:     device bus address.

    :returns: Tuple (type, address)
    """
    type_and_addr = dev_id.split(':', 1)
    if type_and_addr:
        return (type_and_addr[0], type_and_addr[1])

    return ("", "")

def dev_id_add_type(dev_id):
    """Add address type at the begining of the address.
=======
def get_linux_interfaces():
    """ Get the list of PCI-s of all network interfaces available in Linux.
    """
    interfaces = fwglobals.g.cache.pcis
    if not interfaces:
        for (if_name, _) in psutil.net_if_addrs().items():
            pci, _ = get_interface_pci(if_name)
            if not pci:
                continue
            interfaces[pci_to_full(pci)] = if_name
    return interfaces
>>>>>>> 1e1520d5

    :param dev_id:      device bus address.

    :returns: device bus address with type.
    """
    if dev_id.startswith('pci:') or dev_id.startswith('usb:'):
        return dev_id

    if re.search('usb', dev_id):
        return 'usb:%s' % dev_id

    return 'pci:%s' % dev_id

def get_interface_dev_id(linuxif):
    """Convert Linux interface name into bus address.

    :param linuxif:      Linux interface name.

    :returns: dev_id.
    """
    try:
        if_addr = subprocess.check_output("sudo ls -l /sys/class/net/ | grep %s" % linuxif, shell=True)

        if re.search('pci', if_addr):
            if re.search('usb', if_addr):
                address = 'usb%s' % re.search('usb(.+?)/net', if_addr).group(1)
                return dev_id_add_type(address)
            else:
                address = if_addr.split('/net')[0].split('/')[-1]
                address = dev_id_add_type(address)
                return dev_id_to_full(address)
    except:
        return ""

    return ""

def dev_id_to_linux_if(dev_id):
    """Convert device bus address into Linux interface name.

    :param dev_id:      device bus address.

    :returns: Linux interface name.
    """
    # igorn@ubuntu-server-1:~$ sudo ls -l /sys/class/net/
    # total 0
    # lrwxrwxrwx 1 root root 0 Jul  4 16:21 enp0s3 -> ../../devices/pci0000:00/0000:00:03.0/net/enp0s3
    # lrwxrwxrwx 1 root root 0 Jul  4 16:21 enp0s8 -> ../../devices/pci0000:00/0000:00:08.0/net/enp0s8
    # lrwxrwxrwx 1 root root 0 Jul  4 16:21 enp0s9 -> ../../devices/pci0000:00/0000:00:09.0/net/enp0s9
    # lrwxrwxrwx 1 root root 0 Jul  4 16:21 lo -> ../../devices/virtual/net/lo

    # We get 0000:00:08.01 from management and not 0000:00:08.1, so convert a little bit
    dev_id = dev_id_to_short(dev_id)
    _, addr = dev_id_parse(dev_id)

    try:
        output = subprocess.check_output("sudo ls -l /sys/class/net/ | grep " + addr, shell=True)
    except:
        return None
    if output is None:
        return None
    return output.rstrip().split('/')[-1]

def dev_id_is_vmxnet3(dev_id):
    """Check if device bus address is vmxnet3.

    :param dev_id:    device bus address.

    :returns: 'True' if it is vmxnet3, 'False' otherwise.
    """
    # igorn@ubuntu-server-1:~$ sudo ls -l /sys/bus/pci/devices/*/driver
    # lrwxrwxrwx 1 root root 0 Jul 17 22:08 /sys/bus/pci/devices/0000:03:00.0/driver -> ../../../../bus/pci/drivers/vmxnet3
    # lrwxrwxrwx 1 root root 0 Jul 17 23:01 /sys/bus/pci/devices/0000:0b:00.0/driver -> ../../../../bus/pci/drivers/vfio-pci
    # lrwxrwxrwx 1 root root 0 Jul 17 23:01 /sys/bus/pci/devices/0000:13:00.0/driver -> ../../../../bus/pci/drivers/vfio-pci

    # We get pci:0000:00:08.01 from management and not 0000:00:08.1, so convert a little bit
    dev_id = dev_id_to_short(dev_id)
    addr_type, addr = dev_id_parse(dev_id)
    if addr_type == 'usb':
        return False

    try:
        # The 'ls -l /sys/bus/pci/devices/*/driver' approach doesn't work well.
        # When vpp starts, it rebinds device to vfio-pci, so 'ls' doesn't detect it.
        # Therefore we go with dpdk-devbind.py. It should be installed on Linux
        # as a part of flexiwan-router installation.
        # When vpp does not run, we get:
        #   0000:03:00.0 'VMXNET3 Ethernet Controller' if=ens160 drv=vmxnet3 unused=vfio-pci,uio_pci_generic
        # When vpp does run, we get:
        #   0000:03:00.0 'VMXNET3 Ethernet Controller' if=ens160 drv=vfio-pci unused=vmxnet3,uio_pci_generic
        #
        #output = subprocess.check_output("sudo ls -l /sys/bus/pci/devices/%s/driver | grep vmxnet3" % pci, shell=True)
        output = subprocess.check_output("sudo dpdk-devbind -s | grep -E '%s .*vmxnet3'" % addr, shell=True)
    except:
        return False
    if output is None:
        return False
    return True

# 'dev_id_to_vpp_if_name' function maps interface referenced by device bus address - pci or usb - eg. '0000:00:08.00'
# into name of interface in VPP, eg. 'GigabitEthernet0/8/0'.
# We use the interface cache mapping, if doesn't exist we rebuild the cache
def dev_id_to_vpp_if_name(dev_id):
    """Convert PCI address into VPP interface name.

    :param dev_id:      device bus address.

    :returns: VPP interface name.
    """
<<<<<<< HEAD
    addr_type, _ = dev_id_parse(dev_id)
    if addr_type == "pci":
        dev_id = dev_id_to_full(dev_id)
        vpp_if_name = fwglobals.g.get_cache_data('DEV_ID_TO_VPP_IF_NAME_MAP').get(dev_id)
        if vpp_if_name: return vpp_if_name
        else: return _build_dev_id_to_vpp_if_name_maps(dev_id, None)

    return None
=======
    pci = pci_to_full(pci)
    vpp_if_name = fwglobals.g.cache.pci_to_vpp_if_name.get(pci)
    if vpp_if_name: return vpp_if_name
    else: return _build_pci_to_vpp_if_name_maps(pci, None)
>>>>>>> 1e1520d5

# 'vpp_if_name_to_dev_id' function maps interface name, eg. 'GigabitEthernet0/8/0'
# into the dev id of that interface, eg. '0000:00:08.00'.
# We use the interface cache mapping, if doesn't exist we rebuild the cache
def vpp_if_name_to_dev_id(vpp_if_name):
    """Convert vpp interface name address into interface bus address.

    :param vpp_if_name:      VPP interface name.

    :returns: Interface bus address.
    """
<<<<<<< HEAD
    dev_id = fwglobals.g.get_cache_data('VPP_IF_NAME_TO_DEV_ID_MAP').get(vpp_if_name)
    if dev_id: return dev_id
    else: return _build_dev_id_to_vpp_if_name_maps(None, vpp_if_name)

# '_build_dev_id_to_vpp_if_name_maps' function build the local caches of
# device bus address to vpp_if_name and vise vera
# if dev_id provided, return the name found for this dev_id,
# else, if name provided, return the dev_id for this name,
=======
    pci = fwglobals.g.cache.vpp_if_name_to_pci.get(vpp_if_name)
    if pci: return pci
    else: return _build_pci_to_vpp_if_name_maps(None, vpp_if_name)

# '_build_pci_to_vpp_if_name_maps' function build the local caches of
# pci to vpp_if_name and vise vera
# if pci provided, return the name found for this pci,
# else, if name provided, return the pci for this name,
>>>>>>> 1e1520d5
# else, return None
# To do that we dump all hardware interfaces, split the dump into list by empty line,
# and search list for interface that includes the dev_id name.
# The dumps brings following table:
#              Name                Idx    Link  Hardware
# GigabitEthernet0/8/0               1    down  GigabitEthernet0/8/0
#   Link speed: unknown
#   ...
#   pci: device 8086:100e subsystem 8086:001e address 0000:00:08.00 numa 0
#
def _build_dev_id_to_vpp_if_name_maps(dev_id, vpp_if_name):
    shif = _vppctl_read('show hardware-interfaces')
    if shif == None:
        fwglobals.log.debug("_build_dev_id_to_vpp_if_name_maps: Error reading interface info")
    data = shif.splitlines()
    for intf in _get_group_delimiter(data, r"^\w.*?\d"):
        # Contains data for a given interface
        ifdata = ''.join(intf)
        (k,v) = _parse_vppname_map(ifdata,
            valregex=r"^(\w[^\s]+)\s+\d+\s+(\w+)",
            keyregex=r"\s+pci:.*\saddress\s(.*?)\s")
        if k and v:
<<<<<<< HEAD
            k = dev_id_add_type(k)
            full_addr = dev_id_to_full(k)
            fwglobals.g.get_cache_data('DEV_ID_TO_VPP_IF_NAME_MAP')[full_addr] = v
            fwglobals.g.get_cache_data('VPP_IF_NAME_TO_DEV_ID_MAP')[v] = full_addr
=======
            fwglobals.g.cache.pci_to_vpp_if_name[pci_to_full(k)] = v
            fwglobals.g.cache.vpp_if_name_to_pci[v] = pci_to_full(k)
>>>>>>> 1e1520d5

    vmxnet3hw = fwglobals.g.router_api.vpp_api.vpp.api.vmxnet3_dump()
    for hw_if in vmxnet3hw:
        vpp_if_name = hw_if.if_name.rstrip(' \t\r\n\0')
        pci_addr = pci_bytes_to_str(hw_if.pci_addr)
<<<<<<< HEAD
        fwglobals.g.get_cache_data('DEV_ID_TO_VPP_IF_NAME_MAP')[pci_addr] = vpp_if_name
        fwglobals.g.get_cache_data('VPP_IF_NAME_TO_DEV_ID_MAP')[vpp_if_name] = pci_addr

    if dev_id:
        vpp_if_name = fwglobals.g.get_cache_data('DEV_ID_TO_VPP_IF_NAME_MAP').get(dev_id)
        if vpp_if_name: return vpp_if_name
    elif vpp_if_name:
        dev_id = fwglobals.g.get_cache_data('VPP_IF_NAME_TO_DEV_ID_MAP').get(vpp_if_name)
        if dev_id: return dev_id
=======
        fwglobals.g.cache.pci_to_vpp_if_name[pci_addr] = vpp_if_name
        fwglobals.g.cache.vpp_if_name_to_pci[vpp_if_name] = pci_addr

    if pci:
        vpp_if_name = fwglobals.g.cache.pci_to_vpp_if_name.get(pci)
        if vpp_if_name: return vpp_if_name
    elif vpp_if_name:
        pci = fwglobals.g.cache.vpp_if_name_to_pci.get(vpp_if_name)
        if pci: return pci
>>>>>>> 1e1520d5

    fwglobals.log.debug("_build_dev_id_to_vpp_if_name_maps(%s, %s) not found: sh hard: %s" % (dev_id, vpp_if_name, shif))
    fwglobals.log.debug("_build_dev_id_to_vpp_if_name_maps(%s, %s): not found sh vmxnet3: %s" % (dev_id, vpp_if_name, vmxnet3hw))
    fwglobals.log.debug(str(traceback.extract_stack()))
    return None

# 'pci_str_to_bytes' converts "0000:0b:00.0" string to bytes to pack following struct:
#    struct
#    {
#      u16 domain;
#      u8 bus;
#      u8 slot: 5;
#      u8 function:3;
#    };
#
def pci_str_to_bytes(pci_str):
    """Convert PCI address into bytes.

    :param pci_str:      PCI address.

    :returns: Bytes array.
    """
    list = re.split(r':|\.', pci_str)
    domain   = int(list[0], 16)
    bus      = int(list[1], 16)
    slot     = int(list[2], 16)
    function = int(list[3], 16)
    bytes = ((domain & 0xffff) << 16) | ((bus & 0xff) << 8) | ((slot & 0x1f) <<3 ) | (function & 0x7)
    return socket.htonl(bytes)   # vl_api_vmxnet3_create_t_handler converts parameters by ntoh for some reason (vpp\src\plugins\vmxnet3\vmxnet3_api.c)

# 'pci_str_to_bytes' converts pci bytes into full string "0000:0b:00.0"
def pci_bytes_to_str(pci_bytes):
    """Converts PCI bytes to PCI full string.

    :param pci_str:      PCI bytes.

    :returns: PCI full string.
    """
    bytes = socket.ntohl(pci_bytes)
    domain   = (bytes >> 16)
    bus      = (bytes >> 8) & 0xff
    slot     = (bytes >> 3) & 0x1f
    function = (bytes) & 0x7
    return "%04x:%02x:%02x.%02x" % (domain, bus, slot, function)

# 'dev_id_to_vpp_sw_if_index' function maps interface referenced by device bus address, e.g pci - '0000:00:08.00'
# into index of this interface in VPP, eg. 1.
# To do that we convert firstly the device bus address into name of interface in VPP,
# e.g. 'GigabitEthernet0/8/0', than we dump all VPP interfaces and search for interface
# with this name. If found - return interface index.

def dev_id_to_vpp_sw_if_index(dev_id):
    """Convert device bus address into VPP sw_if_index.

    :param dev_id:      device bus address.

    :returns: sw_if_index.
    """
    vpp_if_name = dev_id_to_vpp_if_name(dev_id)
    fwglobals.log.debug("dev_id_to_vpp_sw_if_index(%s): vpp_if_name: %s" % (dev_id, str(vpp_if_name)))
    if vpp_if_name is None:
        return None

    sw_ifs = fwglobals.g.router_api.vpp_api.vpp.api.sw_interface_dump()
    for sw_if in sw_ifs:
        if re.match(vpp_if_name, sw_if.interface_name):    # Use regex, as sw_if.interface_name might include trailing whitespaces
            return sw_if.sw_if_index
    fwglobals.log.debug("dev_id_to_vpp_sw_if_index(%s): vpp_if_name: %s" % (dev_id, yaml.dump(sw_ifs, canonical=True)))

    return None

# 'dev_id_to_tap' function maps interface referenced by dev_id, e.g '0000:00:08.00'
# into interface in Linux created by 'vppctl enable tap-inject' command, e.g. vpp1.
# To do that we convert firstly the dev_id into name of interface in VPP,
# e.g. 'GigabitEthernet0/8/0' and than we grep output of 'vppctl sh tap-inject'
# command by this name:
#   root@ubuntu-server-1:/# vppctl sh tap-inject
#       GigabitEthernet0/8/0 -> vpp0
#       GigabitEthernet0/9/0 -> vpp1
def dev_id_to_tap(dev_id):
    """Convert dev_id address into TAP name.

    :param dev_id:      Interface bus address.

    :returns: Linux TAP interface name.
    """
<<<<<<< HEAD
    addr_type, _ = dev_id_parse(dev_id)
    if addr_type == 'usb':
        return None

    dev_id_full = dev_id_to_full(dev_id)
    cache    = fwglobals.g.get_cache_data('DEV_ID_TO_VPP_TAP_NAME_MAP')
    tap = cache.get(dev_id_full)
=======
    pci_full = pci_to_full(pci)
    cache    = fwglobals.g.cache.pci_to_vpp_tap_name

    tap = cache.get(pci_full)
>>>>>>> 1e1520d5
    if tap:
        return tap

    vpp_if_name = dev_id_to_vpp_if_name(dev_id)
    if vpp_if_name is None:
        return None
    tap = vpp_if_name_to_tap(vpp_if_name)
    if tap:
        cache[dev_id_full] = tap
    return tap

# 'vpp_if_name_to_tap' function maps name of interface in VPP, e.g. loop0,
# into name of correspondent tap interface in Linux.
# To do that it greps output of 'vppctl sh tap-inject' by the interface name:
#   root@ubuntu-server-1:/# vppctl sh tap-inject
#       GigabitEthernet0/8/0 -> vpp0
#       GigabitEthernet0/9/0 -> vpp1
#       loop0 -> vpp2
def vpp_if_name_to_tap(vpp_if_name):
    """Convert VPP interface name into Linux TAP interface name.

     :param vpp_if_name:  interface name.

     :returns: Linux TAP interface name.
     """
    # vpp_api.cli() throw exception in vpp 19.01 (and works in vpp 19.04)
    # taps = fwglobals.g.router_api.vpp_api.cli("show tap-inject")
    taps = _vppctl_read("show tap-inject")
    if taps is None:
        raise Exception("vpp_if_name_to_tap: failed to fetch tap info from VPP")

    pattern = '%s -> ([a-zA-Z0-9_]+)' % vpp_if_name
    match = re.search(pattern, taps)
    if match is None:
        return None
    tap = match.group(1)
    return tap

def vpp_sw_if_index_to_name(sw_if_index):
    """Convert VPP sw_if_index into VPP interface name.

     :param sw_if_index:      VPP sw_if_index.

     :returns: VPP interface name.
     """
    name = ''

    for sw_if in fwglobals.g.router_api.vpp_api.vpp.api.sw_interface_dump():
        if sw_if_index == sw_if.sw_if_index:
            name = sw_if.interface_name.rstrip(' \t\r\n\0')

    return name

# 'sw_if_index_to_tap' function maps sw_if_index assigned by VPP to some interface,
# e.g '4' into interface in Linux created by 'vppctl enable tap-inject' command, e.g. vpp2.
# To do that we dump all interfaces from VPP, find the one with the provided index,
# take its name, e.g. loop0, and grep output of 'vppctl sh tap-inject' by this name:
#   root@ubuntu-server-1:/# vppctl sh tap-inject
#       GigabitEthernet0/8/0 -> vpp0
#       GigabitEthernet0/9/0 -> vpp1
#       loop0 -> vpp2
def vpp_sw_if_index_to_tap(sw_if_index):
    """Convert VPP sw_if_index into Linux TAP interface name.

     :param sw_if_index:      VPP sw_if_index.

     :returns: Linux TAP interface name.
     """
    return vpp_if_name_to_tap(vpp_sw_if_index_to_name(sw_if_index))

def vpp_ip_to_sw_if_index(ip):
    """Convert ip address into VPP sw_if_index.

     :param ip: IP address.

     :returns: sw_if_index.
     """
    network = IPNetwork(ip)

    for sw_if in fwglobals.g.router_api.vpp_api.vpp.api.sw_interface_dump():
        tap = vpp_sw_if_index_to_tap(sw_if.sw_if_index)
        if tap:
            int_address = IPNetwork(get_interface_address(tap))
            if network == int_address:
                return sw_if.sw_if_index

def _vppctl_read(cmd, wait=True):
    """Read command from VPP.

    :param cmd:       Command to execute (not including vppctl).
    :param wait:      Whether to wait until command succeeds.

    :returns: Output returned bu vppctl.
    """
    retries = 200
    retries_sleep = 1
    if wait == False:
        retries = 1
        retries_sleep = 0
    # make sure socket exists
    for _ in range(retries):
        if os.path.exists("/run/vpp/cli.sock"):
            break
        time.sleep(retries_sleep)
    if not os.path.exists("/run/vpp/cli.sock"):
        return None
    # make sure command succeeded, try up to 200 iterations
    for _ in range(retries):
        try:
            _ = open(os.devnull, 'r+b', 0)
            fwglobals.log.debug("vppctl " + cmd)
            handle = os.popen('sudo vppctl ' + cmd + ' 2>/dev/null')
            data = handle.read()
            retcode = handle.close()
            if retcode == None or retcode == 0:  # Exit OK
                break
        except:
            return None
        time.sleep(retries_sleep)
    if retcode: # not succeeded after 200 retries
        return None
    return data

def _parse_vppname_map(s, valregex, keyregex):
    """Find key and value in a string using regex.

    :param s:               String.
    :param valregex:        Value.
    :param keyregex:        Key.

    :returns: Error message and status code.
    """
    # get value
    r = re.search(valregex,s)
    if r!=None: val_data = r.group(1)
    else: return (None, None)   # val not found, don't add and return
    # get key
    r = re.search(keyregex,s)
    if r!=None: key_data = r.group(1)
    else: return (None, None)   # key not found, don't add and return
    # Return values
    return (key_data, val_data)

def stop_vpp():
    """Stop VPP and rebind Linux interfaces.

     :returns: Error message and status code.
     """
    dpdk_ifs = []
    dpdk.devices = {}
    dpdk.dpdk_drivers = ["igb_uio", "vfio-pci", "uio_pci_generic"]
    dpdk.check_modules()
    dpdk.get_nic_details()
    os.system('sudo systemctl stop vpp')
    os.system('sudo systemctl stop frr')
    for d,v in dpdk.devices.items():
        if "Driver_str" in v:
            if v["Driver_str"] in dpdk.dpdk_drivers:
                dpdk.unbind_one(v["Slot"], False)
                dpdk_ifs.append(d)
        elif "Module_str" != "":
            dpdk_ifs.append(d)
    # refresh nic_details
    dpdk.get_nic_details()
    for d in dpdk_ifs:
        drivers_unused = dpdk.devices[d]["Module_str"].split(',')
        #print ("Drivers unused=" + str(drivers_unused))
        for drv in drivers_unused:
            #print ("Driver=" + str(drv))
            if drv not in dpdk.dpdk_drivers:
                dpdk.bind_one(dpdk.devices[d]["Slot"], drv, False)
                break
    fwstats.update_state(False)
    netplan_apply('stop_vpp')

def reset_router_config():
    """Reset router config by cleaning DB and removing config files.

     :returns: None.
     """
    with FwRouterCfg(fwglobals.g.ROUTER_CFG_FILE) as router_cfg:
        router_cfg.clean()
    if os.path.exists(fwglobals.g.ROUTER_STATE_FILE):
        os.remove(fwglobals.g.ROUTER_STATE_FILE)
    if os.path.exists(fwglobals.g.FRR_OSPFD_FILE):
        os.remove(fwglobals.g.FRR_OSPFD_FILE)
    if os.path.exists(fwglobals.g.VPP_CONFIG_FILE_BACKUP):
        shutil.copyfile(fwglobals.g.VPP_CONFIG_FILE_BACKUP, fwglobals.g.VPP_CONFIG_FILE)
    elif os.path.exists(fwglobals.g.VPP_CONFIG_FILE_RESTORE):
        shutil.copyfile(fwglobals.g.VPP_CONFIG_FILE_RESTORE, fwglobals.g.VPP_CONFIG_FILE)
    if os.path.exists(fwglobals.g.CONN_FAILURE_FILE):
        os.remove(fwglobals.g.CONN_FAILURE_FILE)
    with FwApps(fwglobals.g.APP_REC_DB_FILE) as db_app_rec:
        db_app_rec.clean()
    with FwMultilink(fwglobals.g.MULTILINK_DB_FILE) as db_multilink:
        db_multilink.clean()
    with FwPolicies(fwglobals.g.POLICY_REC_DB_FILE) as db_policies:
        db_policies.clean()
    fwnetplan.restore_linux_netplan_files()

    reset_dhcpd()

def print_router_config(basic=True, full=False, multilink=False, signature=False):
    """Print router configuration.

     :returns: None.
     """
    with FwRouterCfg(fwglobals.g.ROUTER_CFG_FILE) as router_cfg:
        if basic:
            cfg = router_cfg.dumps(full=full, escape=['add-application','add-multilink-policy'])
        elif multilink:
            cfg = router_cfg.dumps(full=full, types=['add-application','add-multilink-policy'])
        elif signature:
            cfg = router_cfg.get_signature()
        else:
            cfg = ''
        print(cfg)

def dump_router_config(full=False):
    """Dumps router configuration into list of requests that look exactly
    as they would look if were received from server.

    :param full: return requests together with translated commands.

    :returns: list of 'add-X' requests.
    """
    cfg = []
    with FwRouterCfg(fwglobals.g.ROUTER_CFG_FILE) as router_cfg:
        cfg = router_cfg.dump(full)
    return cfg

def get_router_state():
    """Check if VPP is running.

     :returns: VPP state.
     """
    reason = ''
    if os.path.exists(fwglobals.g.ROUTER_STATE_FILE):
        state = 'failed'
        with open(fwglobals.g.ROUTER_STATE_FILE, 'r') as f:
            reason = f.read()
    elif vpp_pid():
        state = 'running'
    else:
        state = 'stopped'
    return (state, reason)

def _get_group_delimiter(lines, delimiter):
    """Helper function to iterate through a group lines by delimiter.

    :param lines:       List of text lines.
    :param delimiter:   Regex to group lines by.

    :returns: None.
    """
    data = []
    for line in lines:
        if re.match(delimiter,line)!=None:
            if data:
                yield data
                data = []
        data.append(line)
    if data:
        yield data

def _parse_add_if(s, res):
    """Helper function that parse fields from a given interface data and add to res.

    :param s:       String with interface data.
    :param res:     Dict to store the result in.

    :returns: None.
    """
    # get interface name
    r = re.search(r"^(\w[^\s]+)\s+\d+\s+(\w+)",s)
    if r!=None and r.group(2)=="up": if_name = r.group(1)
    else: return    # Interface not found, don't add and return
    # rx packets
    r = re.search(r" rx packets\s+(\d+)?",s)
    if r!=None: rx_pkts = r.group(1)
    else: rx_pkts = 0
    # tx packets
    r = re.search(r" tx packets\s+(\d+)?",s)
    if r!=None: tx_pkts = r.group(1)
    else: tx_pkts = 0
    # rx bytes
    r = re.search(r" rx bytes\s+(\d+)?",s)
    if r!=None: rx_bytes = r.group(1)
    else: rx_bytes = 0
    # tx bytes
    r = re.search(r" tx bytes\s+(\d+)?",s)
    if r!=None: tx_bytes = r.group(1)
    else: tx_bytes = 0
    # Add data to res
    res[if_name] = {'rx_pkts':long(rx_pkts), 'tx_pkts':long(tx_pkts), 'rx_bytes':long(rx_bytes), 'tx_bytes':long(tx_bytes)}

def get_vpp_if_count():
    """Get number of VPP interfaces.

     :returns: Dictionary with results.
     """
    shif = _vppctl_read('sh int', wait=False)
    if shif == None:  # Exit with an error
        return {'message':'Error reading interface info', 'ok':0}
    data = shif.splitlines()
    res = {}
    for intf in _get_group_delimiter(data, r"^\w.*?\s"):
        # Contains data for a given interface
        ifdata = ''.join(intf)
        _parse_add_if(ifdata, res)
    return {'message':res, 'ok':1}

def ip_str_to_bytes(ip_str):
    """Convert IP address string into bytes.

     :param ip_str:         IP address string.

     :returns: IP address in bytes representation.
     """
    # take care of possible netmask, like in 192.168.56.107/24
    addr_ip = ip_str.split('/')[0]
    addr_len = int(ip_str.split('/')[1]) if len(ip_str.split('/')) > 1 else 32
    return socket.inet_pton(socket.AF_INET, addr_ip), addr_len

def mac_str_to_bytes(mac_str):      # "08:00:27:fd:12:01" -> bytes
    """Convert MAC address string into bytes.

     :param mac_str:        MAC address string.

     :returns: MAC address in bytes representation.
     """
    return mac_str.replace(':', '').decode('hex')

def is_python2():
    """Checks if it is Python 2 version.

     :returns: 'True' if Python2 and 'False' otherwise.
     """
    ret = True if sys.version_info < (3, 0) else False
    return ret

def hex_str_to_bytes(hex_str):
    """Convert HEX string into bytes.

     :param hex_str:        HEX string.

     :returns: Bytes array.
     """
    if is_python2():
        return hex_str.decode("hex")
    else:
        return bytes.fromhex(hex_str)

def is_str(p):
    """Check if it is a string.

     :param p:          String.

     :returns: 'True' if string and 'False' otherwise.
     """
    if is_python2():
        return type(p)==str or type(p)==unicode
    else:
        return type(p)==str

def yaml_dump(var):
    """Convert object into YAML string.

    :param var:        Object.

    :returns: YAML string.
    """
    str = yaml.dump(var, canonical=True)
    str = re.sub(r"\n[ ]+: ", ' : ', str)
    return str

#
def valid_message_string(str):
    """Ensure that string contains only allowed by management characters.
    To mitigate security risks management limits text that might be received
    within responses to the management-to-device requests.
    This function ensure the compliance of string to the management requirements.

    :param str:        String.

    :returns: 'True' if valid and 'False' otherwise.
    """
    if len(str) > 200:
        fwglobals.log.excep("valid_message_string: string is too long")
        return False
    # Enable following characters only: [0-9],[a-z],[A-Z],'-','_',' ','.',':',',', etc.
    tmp_str = re.sub(r'[-_.,:0-9a-zA-Z_" \']', '', str)
    if len(tmp_str) > 0:
        fwglobals.log.excep("valid_message_string: string has not allowed characters")
        return False
    return True

def obj_dump(obj, print_obj_dir=False):
    """Print object fields and values. Used for debugging.

     :param obj:                Object.
     :param print_obj_dir:      Print list of attributes and methods.

     :returns: None.
     """
    callers_local_vars = inspect.currentframe().f_back.f_locals.items()
    obj_name = [var_name for var_name, var_val in callers_local_vars if var_val is obj][0]
    print('========================== obj_dump start ==========================')
    print("obj=%s" % obj_name)
    print("str(%s): %s" % (obj_name, str(obj)))
    if print_obj_dir:
        print("dir(%s): %s" % (obj_name, str(dir(obj))))
    obj_dump_attributes(obj)
    print('========================== obj_dump end ==========================')

def obj_dump_attributes(obj, level=1):
    """Print object attributes.

    :param obj:          Object.
    :param level:        How many levels to print.

    :returns: None.
    """
    for a in dir(obj):
        if re.match('__.+__', a):   # Escape all special attributes, like __abstractmethods__, for which val = getattr(obj, a) might fail
            continue
        val = getattr(obj, a)
        if isinstance(val, (int, float, str, unicode, list, dict, set, tuple)):
            print(level*' ' + a + '(%s): ' % str(type(val)) + str(val))
        else:
            print(level*' ' + a + ':')
            obj_dump_attributes(val, level=level+1)

def vpp_startup_conf_add_devices(vpp_config_filename, devices):
    p = FwStartupConf()
    config = p.load(vpp_config_filename)

    if config['dpdk'] == None:
        tup = p.create_element('dpdk')
        config.append(tup)
    for dev in devices:
        dev_short = dev_id_to_short(dev)
        dev_full = dev_id_to_full(dev)
        addr_type, addr_short = dev_id_parse(dev_short)
        addr_type, addr_full = dev_id_parse(dev_full)
        if addr_type == "pci":
            old_config_param = 'dev %s' % addr_full
            new_config_param = 'dev %s' % addr_short
            if p.get_element(config['dpdk'],old_config_param) != None:
                p.remove_element(config['dpdk'], old_config_param)
            if p.get_element(config['dpdk'],new_config_param) == None:
                tup = p.create_element(new_config_param)
                config['dpdk'].append(tup)

    p.dump(config, vpp_config_filename)
    return (True, None)   # 'True' stands for success, 'None' - for the returned object or error string.

def vpp_startup_conf_remove_devices(vpp_config_filename, devices):
    p = FwStartupConf()
    config = p.load(vpp_config_filename)

    if config['dpdk'] == None:
        return
    for dev in devices:
        dev = dev_id_to_short(dev)
        addr_type, addr = dev_id_parse(dev)
        config_param = 'dev %s' % addr
        key = p.get_element(config['dpdk'],config_param)
        if key:
            p.remove_element(config['dpdk'], key)

    p.dump(config, vpp_config_filename)
    return (True, None)   # 'True' stands for success, 'None' - for the returned object or error string.

def vpp_startup_conf_add_nat(vpp_config_filename):
    p = FwStartupConf()
    config = p.load(vpp_config_filename)
    if config['nat'] == None:
        tup = p.create_element('nat')
        config.append(tup)
        config['nat'].append(p.create_element('endpoint-dependent'))
        config['nat'].append(p.create_element('translation hash buckets 1048576'))
        config['nat'].append(p.create_element('translation hash memory 268435456'))
        config['nat'].append(p.create_element('user hash buckets 1024'))
        config['nat'].append(p.create_element('max translations per user 10000'))

    p.dump(config, vpp_config_filename)
    return (True, None)   # 'True' stands for success, 'None' - for the returned object or error string.

def vpp_startup_conf_remove_nat(vpp_config_filename):
    p = FwStartupConf()
    config = p.load(vpp_config_filename)
    key = p.get_element(config, 'nat')
    if key:
        p.remove_element(config,key)
    p.dump(config, vpp_config_filename)
    return (True, None)   # 'True' stands for success, 'None' - for the returned object or error string.

def reset_dhcpd():
    if os.path.exists(fwglobals.g.DHCPD_CONFIG_FILE_BACKUP):
        shutil.copyfile(fwglobals.g.DHCPD_CONFIG_FILE_BACKUP, fwglobals.g.DHCPD_CONFIG_FILE)

    cmd = 'sudo systemctl stop isc-dhcp-server'

    try:
        output = subprocess.check_output(cmd, shell=True)
    except:
        return False

    return True

def modify_dhcpd(is_add, params):
    """Modify /etc/dhcp/dhcpd configuration file.

    :param params:   Parameters from flexiManage.

    :returns: String with sed commands.
    """
    dev_id         = params['interface']
    range_start = params.get('range_start', '')
    range_end   = params.get('range_end', '')
    dns         = params.get('dns', {})
    mac_assign  = params.get('mac_assign', {})

    interfaces = fwglobals.g.router_cfg.get_interfaces(dev_id=dev_id)
    if not interfaces:
        return (False, "modify_dhcpd: %s was not found" % (dev_id))

    address = IPNetwork(interfaces[0]['addr'])
    router = str(address.ip)
    subnet = str(address.network)
    netmask = str(address.netmask)

    if not os.path.exists(fwglobals.g.DHCPD_CONFIG_FILE_BACKUP):
        shutil.copyfile(fwglobals.g.DHCPD_CONFIG_FILE, fwglobals.g.DHCPD_CONFIG_FILE_BACKUP)

    config_file = fwglobals.g.DHCPD_CONFIG_FILE

    remove_string = 'sudo sed -e "/subnet %s netmask %s {/,/}/d" ' \
                    '-i %s; ' % (subnet, netmask, config_file)

    range_string = ''
    if range_start:
        range_string = 'range %s %s;\n' % (range_start, range_end)

    if dns:
        dns_string = 'option domain-name-servers'
        for d in dns[:-1]:
            dns_string += ' %s,' % d
        dns_string += ' %s;\n' % dns[-1]
    else:
        dns_string = ''

    subnet_string = 'subnet %s netmask %s' % (subnet, netmask)
    routers_string = 'option routers %s;\n' % (router)
    dhcp_string = 'echo "' + subnet_string + ' {\n' + range_string + \
                 routers_string + dns_string + '}"' + ' | sudo tee -a %s;' % config_file

    if is_add == 1:
        exec_string = remove_string + dhcp_string
    else:
        exec_string = remove_string

    for mac in mac_assign:
        remove_string_2 = 'sudo sed -e "/host %s {/,/}/d" ' \
                          '-i %s; ' % (mac['host'], config_file)

        host_string = 'host %s {\n' % (mac['host'])
        ethernet_string = 'hardware ethernet %s;\n' % (mac['mac'])
        ip_address_string = 'fixed-address %s;\n' % (mac['ipv4'])
        mac_assign_string = 'echo "' + host_string + ethernet_string + ip_address_string + \
                            '}"' + ' | sudo tee -a %s;' % config_file

        if is_add == 1:
            exec_string += remove_string_2 + mac_assign_string
        else:
            exec_string += remove_string_2

    try:
        output = subprocess.check_output(exec_string, shell=True)
    except Exception as e:
        return (False, "Exception: %s\nOutput: %s" % (str(e), output))

    return True

def vpp_multilink_update_labels(labels, remove, next_hop=None, dev=None, sw_if_index=None):
    """Updates VPP with flexiwan multilink labels.
    These labels are used for Multi-Link feature: user can mark interfaces
    or tunnels with labels and than add policy to choose interface/tunnel by
    label where to forward packets to.

        REMARK: this function is temporary solution as it uses VPP CLI to
    configure lables. Remove it, when correspondent Python API will be added.
    In last case the API should be called directly from translation.

    :param params: labels      - python list of labels
                   is_dia      - type of labels (DIA - Direct Internet Access)
                   remove      - True to remove labels, False to add.
                   dev         - Bus address of Device to apply labels to.
                   next_hop_ip - IP address of next hop.

    :returns: (True, None) tuple on success, (False, <error string>) on failure.
    """

    ids_list = fwglobals.g.router_api.multilink.get_label_ids_by_names(labels, remove)
    ids = ','.join(map(str, ids_list))

    if dev:
        vpp_if_name = dev_id_to_vpp_if_name(dev)
    elif sw_if_index:
        vpp_if_name = vpp_sw_if_index_to_name(sw_if_index)
    else:
        return (False, "Neither 'dev' nor 'sw_if_index' was found in params")

    if not vpp_if_name:
        return (False, "'vpp_if_name' was not found for %s" % dev)

    if not next_hop:
        tap = vpp_if_name_to_tap(vpp_if_name)
        next_hop, _ = get_interface_gateway(tap)
    if not next_hop:
        return (False, "'next_hop' was not provided and there is no default gateway")

    op = 'del' if remove else 'add'

    vppctl_cmd = 'fwabf link %s label %s via %s %s' % (op, ids, next_hop, vpp_if_name)

    out = _vppctl_read(vppctl_cmd, wait=False)
    if out is None:
        return (False, "failed vppctl_cmd=%s" % vppctl_cmd)

    return (True, None)


def vpp_multilink_update_policy_rule(add, links, policy_id, fallback, order, acl_id=None, priority=None):
    """Updates VPP with flexiwan policy rules.
    In general, policy rules instruct VPP to route packets to specific interface,
    which is marked with multilink label that noted in policy rule.

        REMARK: this function is temporary solution as it uses VPP CLI to
    configure policy rules. Remove it, when correspondent Python API will be added.
    In last case the API should be called directly from translation.

    :param params: params - rule parameters:
                        policy-id - the policy id (two byte integer)
                        labels    - labels of interfaces to be used for packet forwarding
                        remove    - True to remove rule, False to add.

    :returns: (True, None) tuple on success, (False, <error string>) on failure.
    """
    op = 'add' if add else 'del'

    lan_vpp_name_list      = get_interface_vpp_names(type='lan')
    loopback_vpp_name_list = get_tunnel_interface_vpp_names()
    interfaces = lan_vpp_name_list + loopback_vpp_name_list

    if not add:
        for if_vpp_name in interfaces:
            vpp_multilink_attach_policy_rule(if_vpp_name, int(policy_id), priority, 0, True)
        fwglobals.g.policies.remove_policy(policy_id)

    fallback = 'fallback drop' if re.match(fallback, 'drop') else ''
    order    = 'select_group random' if re.match(order, 'load-balancing') else ''

    if acl_id is None:
        vppctl_cmd = 'fwabf policy %s id %d action %s %s' % (op, policy_id, fallback, order)
    else:
        vppctl_cmd = 'fwabf policy %s id %d acl %d action %s %s' % (op, policy_id, acl_id, fallback, order)

    group_id = 1
    for link in links:
        order  = 'random' if re.match(link.get('order', 'None'), 'load-balancing') else ''
        labels = link['pathlabels']
        ids_list = fwglobals.g.router_api.multilink.get_label_ids_by_names(labels)
        ids = ','.join(map(str, ids_list))

        vppctl_cmd += ' group %u %s labels %s' % (group_id, order, ids)
        group_id = group_id + 1

    out = _vppctl_read(vppctl_cmd, wait=False)
    if out is None or re.search('unknown|failed|ret=-', out):
        return (False, "failed vppctl_cmd=%s: %s" % (vppctl_cmd, out))

    if add:
        fwglobals.g.policies.add_policy(policy_id, priority)
        for if_vpp_name in interfaces:
            vpp_multilink_attach_policy_rule(if_vpp_name, int(policy_id), priority, 0, False)

    return (True, None)

def vpp_multilink_attach_policy_rule(int_name, policy_id, priority, is_ipv6, remove):
    """Attach VPP with flexiwan policy rules.

    :param int_name:  The name of the interface in VPP
    :param policy_id: The policy id (two byte integer)
    :param priority:  The priority (integer)
    :param is_ipv6:   True if policy should be applied on IPv6 packets, False otherwise.
    :param remove:    True to remove rule, False to add.

    :returns: (True, None) tuple on success, (False, <error string>) on failure.
    """

    op = 'del' if remove else 'add'
    ip_version = 'ip6' if is_ipv6 else 'ip4'

    vppctl_cmd = 'fwabf attach %s %s policy %d priority %d %s' % (ip_version, op, policy_id, priority, int_name)

    out = _vppctl_read(vppctl_cmd, wait=False)
    if out is None or re.search('unknown|failed|ret=-', out):
        return (False, "failed vppctl_cmd=%s" % vppctl_cmd)

    return (True, None)

def get_interface_sw_if_index(ip):
    """Convert interface src IP address into gateway VPP sw_if_index.

    :param ip: IP address.

    :returns: sw_if_index.
    """
    dev_id, _ = fwglobals.g.router_cfg.get_wan_interface_gw(ip)
    if not dev_id:
        # If interface was configured with dhcp, router_cfg has no IP-s.
        # In this case try to fetch GW from Linux.
        if_name = get_interface_name(ip)
        if if_name:
            dev_id = get_interface_dev_id(if_name)
    if not dev_id:
        return None
    return dev_id_to_vpp_sw_if_index(dev_id)

def get_interface_vpp_names(type=None):
    res = []
    interfaces = fwglobals.g.router_cfg.get_interfaces()
    for params in interfaces:
        if type == None or re.match(type, params['type'], re.IGNORECASE):
            sw_if_index = dev_id_to_vpp_sw_if_index(params['dev_id'])
            if_vpp_name = vpp_sw_if_index_to_name(sw_if_index)
            res.append(if_vpp_name)
    return res

def get_tunnel_interface_vpp_names():
    res = []
    tunnels = fwglobals.g.router_cfg.get_tunnels()
    for params in tunnels:
        sw_if_index = vpp_ip_to_sw_if_index(params['loopback-iface']['addr'])
        if_vpp_name = vpp_sw_if_index_to_name(sw_if_index)
        res.append(if_vpp_name)
    return res

def get_interface_gateway_from_router_db(ip):
    """Convert interface src IP address into gateway IP address.

    :param ip: IP address.

    :returns: IP address.
    """
    _, gw_ip = fwglobals.g.router_cfg.get_wan_interface_gw(ip)
    if not gw_ip:
        # If interface was configured with dhcp, router_cfg has no IP-s.
        # In this case try to fetch GW from Linux.
        if_name = get_interface_name(ip)
        if if_name:
            gw_ip, _ = get_interface_gateway(if_name)
    if not gw_ip:
        return None
    return ip_str_to_bytes(gw_ip)[0]

def add_static_route(addr, via, metric, remove, dev_id=None):
    """Add static route.

    :param params: params:
                        addr    - Destination network.
                        via     - Gateway address.
                        metric  - Metric.
                        remove  - True to remove route.
                        dev_id  - Bus address of device to be used for outgoing packets.

    :returns: (True, None) tuple on success, (False, <error string>) on failure.
    """
    if addr == 'default':
        return (True, None)

    metric = ' metric %s' % metric if metric else ''
    op     = 'replace'

    cmd_show = "sudo ip route show exact %s %s" % (addr, metric)
    try:
        output = subprocess.check_output(cmd_show, shell=True)
    except:
        return False

    lines = output.splitlines()
    next_hop = ''
    if lines:
        removed = False
        for line in lines:
            words = line.split('via ')
            if len(words) > 1:
                if remove and not removed and re.search(via, words[1]):
                    removed = True
                    continue

                next_hop += ' nexthop via ' + words[1]

    if remove:
        if not next_hop:
            op = 'del'
        cmd = "sudo ip route %s %s%s %s" % (op, addr, metric, next_hop)
    else:
        if not dev_id:
            cmd = "sudo ip route %s %s%s nexthop via %s %s" % (op, addr, metric, via, next_hop)
        else:
            tap = dev_id_to_tap(dev_id)
            cmd = "sudo ip route %s %s%s nexthop via %s dev %s %s" % (op, addr, metric, via, tap, next_hop)

    try:
        fwglobals.log.debug(cmd)
        output = subprocess.check_output(cmd, shell=True)
    except Exception as e:
        return (False, "Exception: %s\nOutput: %s" % (str(e), output))

    return True

def vpp_set_dhcp_detect(dev_id, remove):
    """Enable/disable DHCP detect feature.

    :param params: params:
                        dev_id -  Interface device bus address.
                        remove  - True to remove rule, False to add.

    :returns: (True, None) tuple on success, (False, <error string>) on failure.
    """
    addr_type, _ = dev_id_parse(dev_id)

    if addr_type != "pci":
        return (False, "addr type needs to be a pci address")

    op = 'del' if remove else ''

    sw_if_index = dev_id_to_vpp_sw_if_index(dev_id)
    int_name = vpp_sw_if_index_to_name(sw_if_index)


    vppctl_cmd = 'set dhcp detect intfc %s %s' % (int_name, op)

    out = _vppctl_read(vppctl_cmd, wait=False)
    if out is None:
        return (False, "failed vppctl_cmd=%s" % vppctl_cmd)

    return True


def tunnel_change_postprocess(add, addr):
    """Tunnel add/remove postprocessing

    :param params: params - rule parameters:
                        add -  True if tunnel is added, False otherwise.
                        addr - loopback address

    :returns: (True, None) tuple on success, (False, <error string>) on failure.
    """
    sw_if_index = vpp_ip_to_sw_if_index(addr)
    if_vpp_name = vpp_sw_if_index_to_name(sw_if_index)
    policies = fwglobals.g.policies.policies_get()
    remove = not add

    for policy_id, priority in policies.items():
        vpp_multilink_attach_policy_rule(if_vpp_name, int(policy_id), priority, 0, remove)

def fix_request_params(params, message=None):
    """ Fix incoming message parameters
    The purpose of this function is to fix 'params' that contains the pci as interface identification.
    The function changes the pci address into `dev_id` which is the new interface identifier.
    Since we have different types of `params` object,
    we need to use several if/else statements in order to handle all of them.

    :param params - parameters object.
    :param message - request message.

    """

    def _fix_params_key(params, key, message=None):
        if key in params:
            if type(params[key]) == list:
                params['dev_id'] = [dev_id_add_type(pci) for pci in params[key]]
                del params[key]
            else:
                params['dev_id'] = dev_id_add_type(params.pop(key))

        if message and re.match('(add|remove)-dhcp-config', message) and 'interface' in params:
            params['interface'] = dev_id_add_type(params['interface'])

        return params


    if 'requests' in params:
        requests = params['requests']
        for request in requests:
            if 'params' in request:
                request['params'] = _fix_params_key(request['params'], 'pci', request['message'])
                request['params'] = _fix_params_key(request['params'], 'devId', request['message'])

    if 'pci' in params:
        params = _fix_params_key(params, 'pci')

    if 'devId' in params:
        params = _fix_params_key(params, 'devId')

    if 'args' in params and 'params' in params['args']:
        nested_params = params['args']['params']
        if 'interface' in nested_params:
            nested_params['interface'] = dev_id_add_type(nested_params['interface'])

    if message and re.match('(add|remove)-dhcp-config', message) and 'interface' in params:
        params['interface'] = dev_id_add_type(params['interface'])

    return params

def fix_message(msg):
    msg = fix_aggregated_message_format(msg)

    if 'params' in msg:
        msg['params'] = fix_request_params(msg['params'], msg['message'])

    return msg

# Today (May-2019) message aggregation is not well defined in protocol between
# device and server. It uses several types of aggregations:
#   1. 'start-router' aggregation: requests are embedded into 'params' field on some request
#   2. 'add-interface' aggregation: 'params' field is list of 'interface params'
#   3. 'list' aggregation: the high level message is a list of requests
# As protocol is not well defined on this matter, for now we assume
# that 'list' is used for FWROUTER_API requests only (add-/remove-/modify-),
# so it should be handled as atomic operation and should be reverted in case of
# failure of one of the requests in opposite order - from the last succeeded
# request to the first, when the whole operation is considered to be failed.
# Convert both type of aggregations into same format:
# {
#   'message': 'aggregated',
#   'params' : {
#                'requests':     <list of aggregated requests>,
#                'original_msg': <original message>
#              }
# }
# The 'original_msg' is needed for configuration hash feature - every received
# message is used for signing router configuration to enable database sync
# between device and server. Once the protocol is fixed, there will be no more
# need in this proprietary format.
#
def fix_aggregated_message_format(msg):

    requests = []

    # 'list' aggregation
    if type(msg) == list:
        return  \
            {
                'message': 'aggregated',
                'params' : { 'requests': copy.deepcopy(msg) }
            }

    # 'start-router' aggregation
    # 'start-router' might include interfaces and routes. Move them into list.
    if msg['message'] == 'start-router' and 'params' in msg:

        start_router_params = copy.deepcopy(msg['params'])  # We are going to modify params, so preserve original message
        if 'interfaces' in start_router_params:
            for iface_params in start_router_params['interfaces']:
                requests.append(
                    {
                        'message': 'add-interface',
                        'params' : iface_params
                    })
            del start_router_params['interfaces']
        if 'routes' in start_router_params:
            for route_params in start_router_params['routes']:
                requests.append(
                    {
                        'message': 'add-route',
                        'params' : route_params
                    })
            del start_router_params['routes']

        if len(requests) > 0:
            if bool(start_router_params):  # If there are params after deletions above - use them
                requests.append(
                    {
                        'message': 'start-router',
                        'params' : start_router_params
                    })
            else:
                requests.append(
                    {
                        'message': 'start-router'
                    })
            return \
                {
                    'message': 'aggregated',
                    'params' : { 'requests': requests }
                }

    # 'add-X' aggregation
    # 'add-interface'/'remove-interface' can have actually a list of interfaces.
    # This is done by setting 'params' as a list of interface params, where
    # every element represents parameters of some interface.
    if re.match('add-|remove-', msg['message']) and type(msg['params']) is list:

        for params in msg['params']:
            requests.append(
                {
                    'message': msg['message'],
                    'params' : copy.deepcopy(params)
                })

        return \
            {
                'message': 'aggregated',
                'params' : { 'requests': requests }
            }

    # Remove NULL elements from aggregated requests, if sent by bogus flexiManage
    #
    if msg['message'] == 'aggregated':
        requests = [copy.deepcopy(r) for r in msg['params']['requests'] if r]
        return \
            {
                'message': 'aggregated',
                'params' : { 'requests': requests }
            }

    # No conversion is needed here.
    # We return copy of object in order to be consistent with previous 'return'-s
    # which return new object. The caller function might rely on this,
    # e.g. see the fwglobals.g.handle_request() assumes
    #
    return copy.deepcopy(msg)

def frr_create_ospfd(frr_cfg_file, ospfd_cfg_file, router_id):
    '''Creates the /etc/frr/ospfd.conf file, initializes it with router id and
    ensures that ospf is switched on in the frr configuration'''

    if os.path.exists(ospfd_cfg_file):
        return

    # Initialize ospfd.conf
    with open(ospfd_cfg_file,"w") as f:
        file_write_and_flush(f,
            'hostname ospfd\n' + \
            'password zebra\n' + \
            'log file /var/log/frr/ospfd.log informational\n' + \
            'log stdout\n' + \
            '!\n' + \
            'router ospf\n' + \
            '    ospf router-id ' + router_id + '\n' + \
            '!\n')

    # Ensure that ospfd is switched on in /etc/frr/daemons.
    subprocess.check_call('sudo sed -i -E "s/ospfd=no/ospfd=yes/" %s' % frr_cfg_file, shell=True)

def file_write_and_flush(f, data):
    '''Wrapper over the f.write() method that flushes wrote content
    into the disk immediately

    :param f:       the python file object
    :param data:    the data to write into file
    '''
    f.write(data)
    f.flush()
    os.fsync(f.fileno())

def netplan_apply(caller_name=None):
    '''Wrapper over the f.write() method that flushes wrote content
    into the disk immediately

    :param f:       the python file object
    :param data:    the data to write into file
    '''
    cmd = 'netplan apply'
    log_str = caller_name + ': ' + cmd if caller_name else cmd
    fwglobals.log.debug(log_str)
    os.system(cmd)
    time.sleep(1)  # Give a second to Linux to configure interfaces

def compare_request_params(params1, params2):
    """ Compares two dictionaries while normalizing them for comparison
    and ignoring orphan keys that have None or empty string value.
        The orphans keys are keys that present in one dict and don't
    present in the other dict, thanks to Scooter Software Co. for the term :)
        We need this function to pay for bugs in flexiManage code, where
    is provides add-/modify-/remove-X requests for same configuration
    item with inconsistent letter case, None/empty string,
    missing parameters, etc.
        Note! The normalization is done for top level keys only!
    """
    if not params1 or not params2:
        return False
    if type(params1) != type(params2):
        return False
    if type(params1) != dict:
        return (params1 == params2)

    set_keys1   = set(params1.keys())
    set_keys2   = set(params2.keys())
    keys1_only  = list(set_keys1 - set_keys2)
    keys2_only  = list(set_keys2 - set_keys1)
    keys_common = set_keys1.intersection(set_keys2)

    for key in keys1_only:
        if type(params1[key]) == bool or params1[key]:
            # params1 has non-empty string/value that does not present in params2
            return False

    for key in keys2_only:
        if type(params2[key]) == bool or params2[key]:
            # params2 has non-empty string/value that does not present in params1
            return False

    for key in keys_common:
        val1 = params1[key]
        val2 = params2[key]
        if val1 and val2:   # Both values are neither None-s nor empty strings.
            if type(val1) != type(val2):
                return False        # Not comparable types
            if type(val1) == str:
                if val1.lower() != val2.lower():
                    return False    # Strings are not equal
            elif val1 != val2:
                return False        # Values are not equal
    return True

def check_if_virtual_environment():
    virt_exist = os.popen('dmesg |grep -i hypervisor| grep -i detected').read()
    if virt_exist =='':
        return False
    else:
        return True

def check_root_access():
    if os.geteuid() == 0: return True
    print("Error: requires root privileges, try to run 'sudo'")
    return False

def set_linux_reverse_path_filter(dev_name, on):
    """ set rp_filter value of Linux property

    : param dev_name : device name to set the property for
    : param on       : if on is False, disable rp_filter. Else, enable it
    """
    if dev_name == None:
        return

    _, metric = get_interface_gateway(dev_name)
    # for default interface, skip the setting as it is redundant
    if metric == '' or int(metric) == 0:
        return

    val = 1 if on else 0

    os.system('sysctl -w net.ipv4.conf.%s.rp_filter=%d' %(dev_name, val))
    os.system('sysctl -w net.ipv4.conf.all.rp_filter=%d' %(val))
    os.system('sysctl -w net.ipv4.conf.default.rp_filter=%d' %(val))

def vmxnet3_unassigned_interfaces_up():
    """This function finds vmxnet3 interfaces that should NOT be controlled by
    VPP and brings them up. We call these interfaces 'unassigned'.
    This hack is needed to prevent disappearing of unassigned interfaces from
    Linux, as VPP captures all down interfaces on start.

    Note for non vmxnet3 interfaces we solve this problem in elegant way - we
    just add assigned interfaces to the white list in the VPP startup.conf,
    so VPP captures only them, while ignoring the unassigned interfaces, either
    down or up. In case of vmxnet3 we can't use the startup.conf white list,
    as placing them there causes VPP to bind them to vfio-pci driver on start,
    so trial to bind them later to the vmxnet3 driver by call to the VPP
    vmxnet3_create() API fails. Hence we go with the dirty workaround of UP state.
    """
    try:
        linux_interfaces = get_linux_interfaces()
        assigned_list    = fwglobals.g.router_cfg.get_interfaces()
        assigned_pcis    = [params['pci'] for params in assigned_list]

        for pci in linux_interfaces:
            if not pci in assigned_pcis:
                if pci_is_vmxnet3(pci):
                    os.system("ip link set dev %s up" % linux_interfaces[pci])

    except Exception as e:
        fwglobals.log.debug('vmxnet3_unassigned_interfaces_up: %s (%s)' % (str(e),traceback.format_exc()))
        pass

def get_reconfig_hash():
    """ This function creates a string that holds all the information added to the reconfig
    data, and then create a hash string from it.

    : return : md5 hash result of all the data collected or empty string.
    """
    res = ''

<<<<<<< HEAD
    linux_dev_id_list = get_linux_dev_ids()
    vpp_run = vpp_does_run()

    for dev_id in linux_dev_id_list:
        name = dev_id_to_linux_if(dev_id)
        if name is None and vpp_run:
            name = dev_id_to_tap(dev_id)
        if name is None:
            continue

=======
    linux_interfaces = get_linux_interfaces()
    for pci in linux_interfaces:
        name = linux_interfaces[pci]
>>>>>>> 1e1520d5
        addr = get_interface_address(name)
        addr = addr.split('/')[0] if addr else ''
        gw, metric = get_interface_gateway(name)

        res += 'addr:'    + addr + ','
        res += 'gateway:' + gw + ','
        res += 'metric:'  + metric + ','
        if gw and addr:
            _, public_ip, public_port, nat_type =fwglobals.g.stun_wrapper.find_addr(dev_id)
            res += 'public_ip:'   + public_ip + ','
            res += 'public_port:' + str(public_port) + ','

    hash = hashlib.md5(res).hexdigest()
    return hash

def vpp_nat_add_remove_interface(remove, dev, metric):
    default_gw = ''
    vpp_if_name_add = ''
    vpp_if_name_remove = ''
    metric_min = -1

    dev_metric = int(metric or 0)
    wan_list = fwglobals.g.router_cfg.get_interfaces(type='wan')

    for wan in wan_list:
        metric_cur_str = wan.get('metric', None)
        if not metric_cur_str:
            continue
<<<<<<< HEAD
        metric_cur = int(metric_cur_str)
        wan_dev_id = wan['dev_id']
=======
        metric_cur = int(metric_cur_str or 0)
        pci = wan['pci']
>>>>>>> 1e1520d5

        if wan_dev_id == dev_id:
            continue

        if metric_min == -1 or metric_min > metric_cur:
            metric_min = metric_cur
            default_gw = wan_dev_id

    if remove:
        if dev_metric < metric_min or not default_gw:
            vpp_if_name_remove = dev_id_to_vpp_if_name(dev_id)
        if dev_metric < metric_min and default_gw:
            vpp_if_name_add = dev_id_to_vpp_if_name(default_gw)

    if not remove:
        if dev_metric < metric_min and default_gw:
            vpp_if_name_remove = dev_id_to_vpp_if_name(default_gw)
        if dev_metric < metric_min or not default_gw:
            vpp_if_name_add = dev_id_to_vpp_if_name(dev_id)

    if vpp_if_name_remove:
        vppctl_cmd = 'nat44 add interface address %s del' % vpp_if_name_remove
        out = _vppctl_read(vppctl_cmd, wait=False)
        if out is None:
            return (False, "failed vppctl_cmd=%s" % vppctl_cmd)

    if vpp_if_name_add:
        vppctl_cmd = 'nat44 add interface address %s' % vpp_if_name_add
        out = _vppctl_read(vppctl_cmd, wait=False)
        if out is None:
            # revert 'nat44 add interface address del'
            if vpp_if_name_remove:
                vppctl_cmd = 'nat44 add interface address %s' % vpp_if_name_remove
                _vppctl_read(vppctl_cmd, wait=False)
            return (False, "failed vppctl_cmd=%s" % vppctl_cmd)

    return (True, None)<|MERGE_RESOLUTION|>--- conflicted
+++ resolved
@@ -329,7 +329,6 @@
         return dev_id_add_type(l[0] + '.' + l[1][1])
     return dev_id
 
-<<<<<<< HEAD
 def get_linux_dev_ids():
     """ Get the list of PCI-s of all network interfaces available in Linux.
     """
@@ -374,11 +373,23 @@
 
 def dev_id_add_type(dev_id):
     """Add address type at the begining of the address.
-=======
+
+    :param dev_id:      device bus address.
+
+    :returns: device bus address with type.
+    """
+    if dev_id.startswith('pci:') or dev_id.startswith('usb:'):
+        return dev_id
+
+    if re.search('usb', dev_id):
+        return 'usb:%s' % dev_id
+
+    return 'pci:%s' % dev_id
+
 def get_linux_interfaces():
     """ Get the list of PCI-s of all network interfaces available in Linux.
     """
-    interfaces = fwglobals.g.cache.pcis
+    interfaces = fwglobals.g.cache.dev_ids
     if not interfaces:
         for (if_name, _) in psutil.net_if_addrs().items():
             pci, _ = get_interface_pci(if_name)
@@ -386,19 +397,6 @@
                 continue
             interfaces[pci_to_full(pci)] = if_name
     return interfaces
->>>>>>> 1e1520d5
-
-    :param dev_id:      device bus address.
-
-    :returns: device bus address with type.
-    """
-    if dev_id.startswith('pci:') or dev_id.startswith('usb:'):
-        return dev_id
-
-    if re.search('usb', dev_id):
-        return 'usb:%s' % dev_id
-
-    return 'pci:%s' % dev_id
 
 def get_interface_dev_id(linuxif):
     """Convert Linux interface name into bus address.
@@ -495,21 +493,15 @@
 
     :returns: VPP interface name.
     """
-<<<<<<< HEAD
     addr_type, _ = dev_id_parse(dev_id)
     if addr_type == "pci":
         dev_id = dev_id_to_full(dev_id)
-        vpp_if_name = fwglobals.g.get_cache_data('DEV_ID_TO_VPP_IF_NAME_MAP').get(dev_id)
+        vpp_if_name = fwglobals.g.cache.dev_id_to_vpp_if_name.get(pci)
+        # vpp_if_name = fwglobals.g.get_cache_data('DEV_ID_TO_VPP_IF_NAME_MAP').get(dev_id)
         if vpp_if_name: return vpp_if_name
         else: return _build_dev_id_to_vpp_if_name_maps(dev_id, None)
 
     return None
-=======
-    pci = pci_to_full(pci)
-    vpp_if_name = fwglobals.g.cache.pci_to_vpp_if_name.get(pci)
-    if vpp_if_name: return vpp_if_name
-    else: return _build_pci_to_vpp_if_name_maps(pci, None)
->>>>>>> 1e1520d5
 
 # 'vpp_if_name_to_dev_id' function maps interface name, eg. 'GigabitEthernet0/8/0'
 # into the dev id of that interface, eg. '0000:00:08.00'.
@@ -521,8 +513,7 @@
 
     :returns: Interface bus address.
     """
-<<<<<<< HEAD
-    dev_id = fwglobals.g.get_cache_data('VPP_IF_NAME_TO_DEV_ID_MAP').get(vpp_if_name)
+    dev_id = fwglobals.g.cache.vpp_if_name_to_dev_id.get(vpp_if_name)
     if dev_id: return dev_id
     else: return _build_dev_id_to_vpp_if_name_maps(None, vpp_if_name)
 
@@ -530,16 +521,6 @@
 # device bus address to vpp_if_name and vise vera
 # if dev_id provided, return the name found for this dev_id,
 # else, if name provided, return the dev_id for this name,
-=======
-    pci = fwglobals.g.cache.vpp_if_name_to_pci.get(vpp_if_name)
-    if pci: return pci
-    else: return _build_pci_to_vpp_if_name_maps(None, vpp_if_name)
-
-# '_build_pci_to_vpp_if_name_maps' function build the local caches of
-# pci to vpp_if_name and vise vera
-# if pci provided, return the name found for this pci,
-# else, if name provided, return the pci for this name,
->>>>>>> 1e1520d5
 # else, return None
 # To do that we dump all hardware interfaces, split the dump into list by empty line,
 # and search list for interface that includes the dev_id name.
@@ -562,41 +543,24 @@
             valregex=r"^(\w[^\s]+)\s+\d+\s+(\w+)",
             keyregex=r"\s+pci:.*\saddress\s(.*?)\s")
         if k and v:
-<<<<<<< HEAD
             k = dev_id_add_type(k)
             full_addr = dev_id_to_full(k)
-            fwglobals.g.get_cache_data('DEV_ID_TO_VPP_IF_NAME_MAP')[full_addr] = v
-            fwglobals.g.get_cache_data('VPP_IF_NAME_TO_DEV_ID_MAP')[v] = full_addr
-=======
-            fwglobals.g.cache.pci_to_vpp_if_name[pci_to_full(k)] = v
-            fwglobals.g.cache.vpp_if_name_to_pci[v] = pci_to_full(k)
->>>>>>> 1e1520d5
+            fwglobals.g.cache.dev_id_to_vpp_if_name[full_addr] = v
+            fwglobals.g.cache.vpp_if_name_to_dev_id[v] = full_addr
 
     vmxnet3hw = fwglobals.g.router_api.vpp_api.vpp.api.vmxnet3_dump()
     for hw_if in vmxnet3hw:
         vpp_if_name = hw_if.if_name.rstrip(' \t\r\n\0')
         pci_addr = pci_bytes_to_str(hw_if.pci_addr)
-<<<<<<< HEAD
-        fwglobals.g.get_cache_data('DEV_ID_TO_VPP_IF_NAME_MAP')[pci_addr] = vpp_if_name
-        fwglobals.g.get_cache_data('VPP_IF_NAME_TO_DEV_ID_MAP')[vpp_if_name] = pci_addr
+        fwglobals.g.cache.dev_id_to_vpp_if_name[pci_addr] = vpp_if_name
+        fwglobals.g.cache.vpp_if_name_to_dev_id[vpp_if_name] = pci_addr
 
     if dev_id:
-        vpp_if_name = fwglobals.g.get_cache_data('DEV_ID_TO_VPP_IF_NAME_MAP').get(dev_id)
+        vpp_if_name = fwglobals.g.cache.dev_id_to_vpp_if_name.get(dev_id)
         if vpp_if_name: return vpp_if_name
     elif vpp_if_name:
-        dev_id = fwglobals.g.get_cache_data('VPP_IF_NAME_TO_DEV_ID_MAP').get(vpp_if_name)
+        dev_id = fwglobals.g.cache.vpp_if_name_to_dev_id.get(vpp_if_name)
         if dev_id: return dev_id
-=======
-        fwglobals.g.cache.pci_to_vpp_if_name[pci_addr] = vpp_if_name
-        fwglobals.g.cache.vpp_if_name_to_pci[vpp_if_name] = pci_addr
-
-    if pci:
-        vpp_if_name = fwglobals.g.cache.pci_to_vpp_if_name.get(pci)
-        if vpp_if_name: return vpp_if_name
-    elif vpp_if_name:
-        pci = fwglobals.g.cache.vpp_if_name_to_pci.get(vpp_if_name)
-        if pci: return pci
->>>>>>> 1e1520d5
 
     fwglobals.log.debug("_build_dev_id_to_vpp_if_name_maps(%s, %s) not found: sh hard: %s" % (dev_id, vpp_if_name, shif))
     fwglobals.log.debug("_build_dev_id_to_vpp_if_name_maps(%s, %s): not found sh vmxnet3: %s" % (dev_id, vpp_if_name, vmxnet3hw))
@@ -683,20 +647,15 @@
 
     :returns: Linux TAP interface name.
     """
-<<<<<<< HEAD
     addr_type, _ = dev_id_parse(dev_id)
     if addr_type == 'usb':
         return None
 
     dev_id_full = dev_id_to_full(dev_id)
-    cache    = fwglobals.g.get_cache_data('DEV_ID_TO_VPP_TAP_NAME_MAP')
+    cache    = fwglobals.g.cache.dev_id_to_vpp_tap_name
+
     tap = cache.get(dev_id_full)
-=======
-    pci_full = pci_to_full(pci)
-    cache    = fwglobals.g.cache.pci_to_vpp_tap_name
-
-    tap = cache.get(pci_full)
->>>>>>> 1e1520d5
+
     if tap:
         return tap
 
@@ -1896,22 +1855,9 @@
     """
     res = ''
 
-<<<<<<< HEAD
-    linux_dev_id_list = get_linux_dev_ids()
-    vpp_run = vpp_does_run()
-
-    for dev_id in linux_dev_id_list:
-        name = dev_id_to_linux_if(dev_id)
-        if name is None and vpp_run:
-            name = dev_id_to_tap(dev_id)
-        if name is None:
-            continue
-
-=======
     linux_interfaces = get_linux_interfaces()
-    for pci in linux_interfaces:
-        name = linux_interfaces[pci]
->>>>>>> 1e1520d5
+    for dev_id in linux_interfaces:
+        name = linux_interfaces[dev_id]
         addr = get_interface_address(name)
         addr = addr.split('/')[0] if addr else ''
         gw, metric = get_interface_gateway(name)
@@ -1940,13 +1886,9 @@
         metric_cur_str = wan.get('metric', None)
         if not metric_cur_str:
             continue
-<<<<<<< HEAD
-        metric_cur = int(metric_cur_str)
+
+        metric_cur = int(metric_cur_str or 0)
         wan_dev_id = wan['dev_id']
-=======
-        metric_cur = int(metric_cur_str or 0)
-        pci = wan['pci']
->>>>>>> 1e1520d5
 
         if wan_dev_id == dev_id:
             continue
@@ -1969,18 +1911,8 @@
 
     if vpp_if_name_remove:
         vppctl_cmd = 'nat44 add interface address %s del' % vpp_if_name_remove
-        out = _vppctl_read(vppctl_cmd, wait=False)
+            return (False, "failed vppctl_cmd=%s" % vppctl_cmd)
         if out is None:
             return (False, "failed vppctl_cmd=%s" % vppctl_cmd)
 
-    if vpp_if_name_add:
-        vppctl_cmd = 'nat44 add interface address %s' % vpp_if_name_add
-        out = _vppctl_read(vppctl_cmd, wait=False)
-        if out is None:
-            # revert 'nat44 add interface address del'
-            if vpp_if_name_remove:
-                vppctl_cmd = 'nat44 add interface address %s' % vpp_if_name_remove
-                _vppctl_read(vppctl_cmd, wait=False)
-            return (False, "failed vppctl_cmd=%s" % vppctl_cmd)
-
     return (True, None)