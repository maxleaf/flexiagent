--- conflicted
+++ resolved
@@ -120,96 +120,8 @@
         }
         cmd_list.append(cmd)
 
-<<<<<<< HEAD
     if fwutils.is_non_dpdk_interface(iface_name, iface_pci):
         # create tap for this interface in vpp and linux
-=======
-    # add interface into netplan configuration
-    cmd = {}
-    cmd['cmd'] = {}
-    cmd['cmd']['name']   = "python"
-    cmd['cmd']['params'] = {
-                'module': 'fwnetplan',
-                'func': 'add_remove_netplan_interface',
-                'args': { 'is_add': 1,
-                          'pci'   : iface_pci,
-                          'ip'    : iface_addr,
-                          'gw'    : gw,
-                          'metric': metric,
-                          'dhcp'  : dhcp,
-                          'type'  : int_type
-                         }
-    }
-    cmd['cmd']['descr'] = "add interface into netplan config file"
-    cmd['revert'] = {}
-    cmd['revert']['name']   = "python"
-    cmd['revert']['params'] = {
-                'module': 'fwnetplan',
-                'func': 'add_remove_netplan_interface',
-                'args': {
-                          'is_add': 0,
-                          'pci'   : iface_pci,
-                          'ip'    : iface_addr,
-                          'gw'    : gw,
-                          'metric': metric,
-                          'dhcp'  : dhcp,
-                          'type'  : int_type
-                }
-    }
-    cmd['revert']['descr'] = "remove interface from netplan config file"
-    cmd_list.append(cmd)
-
-    cmd = {}
-    cmd['cmd'] = {}
-    cmd['cmd']['name']      = "exec"
-    cmd['cmd']['descr']     = "UP interface %s %s in Linux" % (iface_addr, iface_pci)
-    cmd['cmd']['params']    = [ {'substs': [ {'replace':'DEV-STUB', 'val_by_func':'pci_to_tap', 'arg':iface_pci } ]},
-                                "sudo ip link set dev DEV-STUB up" ]
-    cmd['revert'] = {}
-    cmd['revert']['name']   = "exec"
-    cmd['revert']['descr']  = "DOWN interface %s %s in Linux" % (iface_addr, iface_pci)
-    cmd['revert']['params'] = [ {'substs': [ {'replace':'DEV-STUB', 'val_by_func':'pci_to_tap', 'arg':iface_pci } ]},
-                                "sudo ip link set dev DEV-STUB down" ]
-    cmd_list.append(cmd)
-
-    # interface.api.json: sw_interface_flexiwan_label_add_del (..., sw_if_index, n_labels, labels, ...)
-    if 'multilink' in params and 'labels' in params['multilink'] and gw is not None and gw:
-        labels = params['multilink']['labels']
-        if len(labels) > 0:
-            cmd = {}
-            cmd['cmd'] = {}
-            cmd['cmd']['name']    = "python"
-            cmd['cmd']['descr']   = "add multilink labels into interface %s %s: %s" % (iface_addr, iface_pci, labels)
-            cmd['cmd']['params']  = {
-                            'module': 'fwutils',
-                            'func'  : 'vpp_multilink_update_labels',
-                            'args'  : { 'labels':   labels,
-                                        'next_hop': gw,
-                                        'dev':      iface_pci,
-                                        'remove':   False
-                                      }
-            }
-            cmd['revert'] = {}
-            cmd['revert']['name']   = "python"
-            cmd['revert']['descr']  = "remove multilink labels from interface %s %s: %s" % (iface_addr, iface_pci, labels)
-            cmd['revert']['params'] = {
-                            'module': 'fwutils',
-                            'func'  : 'vpp_multilink_update_labels',
-                            'args'  : { 'labels':   labels,
-                                        'next_hop': gw,
-                                        'dev':      iface_pci,
-                                        'remove':   True
-                                      }
-            }
-            cmd_list.append(cmd)
-
-    # Enable NAT.
-    # On WAN interfaces run
-    #   'nat44 add interface address GigabitEthernet0/9/0'
-    #   'set interface nat44 out GigabitEthernet0/9/0 output-feature'
-    # nat.api.json: nat44_add_del_interface_addr() & nat44_interface_add_del_output_feature(inside=0)
-    if 'type' not in params or params['type'].lower() == 'wan':
->>>>>>> dd65e52d
         cmd = {}
         cmd['cmd'] = {}
         cmd['cmd']['name']   = "python"
@@ -221,7 +133,7 @@
         cmd['cmd']['descr'] = "create tap interface in linux and vpp"
         cmd_list.append(cmd)
 
-        # add tap into a bridge. 
+        # add tap into a bridge.
         # Note: the bridge is created on start_router translator
         cmd = {}
         cmd['cmd'] = {}
@@ -293,7 +205,8 @@
                             'ip'    : iface_addr,
                             'gw'    : gw,
                             'metric': metric,
-                            'dhcp'  : dhcp
+                            'dhcp'  : dhcp,
+                            'type'  : int_type
                             }
         }
         cmd['cmd']['descr'] = "add interface into netplan config file"
@@ -308,7 +221,8 @@
                             'ip'    : iface_addr,
                             'gw'    : gw,
                             'metric': metric,
-                            'dhcp'  : dhcp
+                            'dhcp'  : dhcp,
+                            'type'  : int_type
                     }
         }
         cmd['revert']['descr'] = "remove interface from netplan config file"
