#! /usr/bin/python

################################################################################
# flexiWAN SD-WAN software - flexiEdge, flexiManage.
# For more information go to https://flexiwan.com
#
# Copyright (C) 2019  flexiWAN Ltd.
#
# This program is free software: you can redistribute it and/or modify it under
# the terms of the GNU Affero General Public License as published by the Free
# Software Foundation, either version 3 of the License, or (at your option) any
# later version.
#
# This program is distributed in the hope that it will be useful,
# but WITHOUT ANY WARRANTY; without even the implied warranty of MERCHANTABILITY
# or FITNESS FOR A PARTICULAR PURPOSE.
# See the GNU Affero General Public License for more details.
#
# You should have received a copy of the GNU Affero General Public License
# along with this program. If not, see <https://www.gnu.org/licenses/>.
################################################################################

import copy
import os
import re

import fwglobals
import fwnetplan
import fwtranslate_revert
import fwutils

# add_interface
# --------------------------------------
# Translates request:
#
#    {
#      "message": "add-interface",
#      "params": {
#           "pci":"0000:00:08.00",
#           "addr":"10.0.0.4/24",
#           "routing":"ospf"
#      }
#    }
#
# into list of commands:
# 
#    1.vpp.cfg
#    ------------------------------------------------------------
#    01. sudo vppctl set int state 0000:00:08.00 up
#    02. sudo vppctl set int ip address 0000:00:08.00 192.168.56.107/24
#
#    2.Netplan config
#    ------------------------------------------------------------
#    03. add interface section into configuration file
#
#    3. Add interface address to ospfd.conf for FRR
#    04. add 'network 192.168.56.107/24 area 0.0.0.0' line:
#    ------------------------------------------------------------
#    hostname ospfd
#    password zebra
#    ------------------------------------------------------------
#    log file /var/log/frr/ospfd.log informational
#    log stdout
#    !
#    router ospf
#      ospf router-id 192.168.56.107
#      network 192.168.56.107/24 area 0.0.0.0
#
#    07. sudo systemctl restart frr
#
def add_interface(params):
    """Generate commands to configure interface in Linux and VPP

     :param params:        Parameters from flexiManage.

     :returns: List of commands.
     """
    cmd_list = []

    iface_pci  = params['pci']
    iface_addr = params.get('addr', '')
    iface_addr_bytes = ''
    if iface_addr:
        iface_addr_bytes, _ = fwutils.ip_str_to_bytes(iface_addr)

    ######################################################################
    #  NO NEED TO SET IP AND UP/DOWN STATE IN VPP !
    #  WE DO THAT IN LINUX, TAP-INJECT REFLECTS THESE CHANGES TO VPP
    #  (as well we avoid various errors like 'duplicated address' on add
    #   or 'illegal addess' on delete ;))
    #  Note, as on Nov-2019 the opposite direction doesn't work,
    #  delete address in VPP doesn't delete it in Linux ?)
    ######################################################################

    # Add interface section into Netplan configuration file
    gw        = params.get('gateway', None)
    metric    = params.get('metric', 0)
    dhcp      = params.get('dhcp', 'no')
    int_type  = params.get('type', None)

    # enable DHCP packets detection in VPP
    if dhcp == 'yes':
        cmd = {}
        cmd['cmd'] = {}
        cmd['cmd']['name']   = "python"
        cmd['cmd']['descr']  = "Enable DHCP detect"
        cmd['cmd']['params'] = {
                        'module': 'fwutils',
                        'func': 'vpp_set_dhcp_detect',
                        'args': {'pci': iface_pci, 'remove': False}
        }
        cmd['revert'] = {}
        cmd['revert']['name']   = "python"
        cmd['revert']['descr']  = "Disable DHCP detect"
        cmd['revert']['params'] = {
                        'module': 'fwutils',
                        'func': 'vpp_set_dhcp_detect',
                        'args': {'pci': iface_pci, 'remove': True}
        }
        cmd_list.append(cmd)

    # add interface into netplan configuration
    cmd = {}
    cmd['cmd'] = {}
    cmd['cmd']['name']   = "python"
    cmd['cmd']['params'] = {
                'module': 'fwnetplan',
                'func': 'add_remove_netplan_interface',
                'args': { 'is_add': 1,
                          'pci'   : iface_pci,
                          'ip'    : iface_addr,
                          'gw'    : gw,
                          'metric': metric,
                          'dhcp'  : dhcp,
                          'type'  : int_type
                         }
    }
    cmd['cmd']['descr'] = "add interface into netplan config file"
    cmd['revert'] = {}
    cmd['revert']['name']   = "python"
    cmd['revert']['params'] = {
                'module': 'fwnetplan',
                'func': 'add_remove_netplan_interface',
                'args': {
                          'is_add': 0,
                          'pci'   : iface_pci,
                          'ip'    : iface_addr,
                          'gw'    : gw,
                          'metric': metric,
                          'dhcp'  : dhcp,
                          'type'  : int_type
                }
    }
    cmd['revert']['descr'] = "remove interface from netplan config file"
    cmd_list.append(cmd)

    cmd = {}
    cmd['cmd'] = {}
    cmd['cmd']['name']      = "exec"
    cmd['cmd']['descr']     = "UP interface %s %s in Linux" % (iface_addr, iface_pci)
    cmd['cmd']['params']    = [ {'substs': [ {'replace':'DEV-STUB', 'val_by_func':'pci_to_tap', 'arg':iface_pci } ]},
                                "sudo ip link set dev DEV-STUB up" ]
    cmd['revert'] = {}
    cmd['revert']['name']   = "exec"
    cmd['revert']['descr']  = "DOWN interface %s %s in Linux" % (iface_addr, iface_pci)
    cmd['revert']['params'] = [ {'substs': [ {'replace':'DEV-STUB', 'val_by_func':'pci_to_tap', 'arg':iface_pci } ]},
                                "sudo ip link set dev DEV-STUB down" ]
    cmd_list.append(cmd)

    # interface.api.json: sw_interface_flexiwan_label_add_del (..., sw_if_index, n_labels, labels, ...)
    if 'multilink' in params and 'labels' in params['multilink'] and gw is not None and gw:
        labels = params['multilink']['labels']
        if len(labels) > 0:
            cmd = {}
            cmd['cmd'] = {}
            cmd['cmd']['name']    = "python"
            cmd['cmd']['descr']   = "add multilink labels into interface %s %s: %s" % (iface_addr, iface_pci, labels)
            cmd['cmd']['params']  = {
                            'module': 'fwutils',
                            'func'  : 'vpp_multilink_update_labels',
                            'args'  : { 'labels':   labels,
                                        'next_hop': gw,
                                        'dev':      iface_pci,
                                        'remove':   False
                                      }
            }
            cmd['revert'] = {}
            cmd['revert']['name']   = "python"
            cmd['revert']['descr']  = "remove multilink labels from interface %s %s: %s" % (iface_addr, iface_pci, labels)
            cmd['revert']['params'] = {
                            'module': 'fwutils',
                            'func'  : 'vpp_multilink_update_labels',
                            'args'  : { 'labels':   labels,
                                        'next_hop': gw,
                                        'dev':      iface_pci,
                                        'remove':   True
                                      }
            }
            cmd_list.append(cmd)

    # Enable NAT.
    # On WAN interfaces run
    #   'nat44 add interface address GigabitEthernet0/9/0'
    #   'set interface nat44 out GigabitEthernet0/9/0 output-feature'
    # nat.api.json: nat44_add_del_interface_addr() & nat44_interface_add_del_output_feature(inside=0)
    if 'type' not in params or params['type'].lower() == 'wan':
        cmd = {}
        cmd['cmd'] = {}
<<<<<<< HEAD
        cmd['cmd']['name']    = "nat44_add_del_interface_addr"
        cmd['cmd']['descr']   = "enable NAT for interface %s (%s)" % (iface_pci, iface_addr)
        cmd['cmd']['params']  = { 'substs': [ { 'add_param':'sw_if_index', 'val_by_func':'pci_to_vpp_sw_if_index', 'arg':iface_pci } ],
                                    'is_add':1 }
        cmd['revert'] = {}
        cmd['revert']['name']   = "nat44_add_del_interface_addr"
        cmd['revert']['descr']  = "disable NAT for interface %s (%s)" % (iface_pci, iface_addr)
        cmd['revert']['params'] = { 'substs': [ { 'add_param':'sw_if_index', 'val_by_func':'pci_to_vpp_sw_if_index', 'arg':iface_pci } ],
                                    'is_add':0 }
=======
        cmd['cmd']['name']      = "python"
        cmd['cmd']['descr']     = "enable NAT for interface %s" % iface_pci
        cmd['cmd']['params']    = {
                                    'module': 'fwutils',
                                    'func':   'vpp_nat_add_remove_interface',
                                    'args':   {
                                        'remove': False,
                                        'dev'   : iface_pci,
                                        'metric': metric
                                    }
                                  }
        cmd['revert'] = {}
        cmd['revert']['name']   = "python"
        cmd['revert']['descr']  = "disable NAT for interface %s" % iface_pci
        cmd['revert']['params'] = {
                                    'module': 'fwutils',
                                    'func':   'vpp_nat_add_remove_interface',
                                    'args':   {
                                        'remove': True,
                                        'dev'   : iface_pci,
                                        'metric': metric
                                    }
                                  }
>>>>>>> 952f9016
        cmd_list.append(cmd)

        cmd = {}
        cmd['cmd'] = {}
        cmd['cmd']['name']    = "nat44_interface_add_del_output_feature"
        cmd['cmd']['descr']   = "add interface %s (%s) to output path" % (iface_pci, iface_addr)
        cmd['cmd']['params']  = { 'substs': [ { 'add_param':'sw_if_index', 'val_by_func':'pci_to_vpp_sw_if_index', 'arg':iface_pci } ],
                                    'is_add':1 }
        cmd['revert'] = {}
        cmd['revert']['name']   = "nat44_interface_add_del_output_feature"
        cmd['revert']['descr']  = "remove interface %s (%s) from output path" % (iface_pci, iface_addr)
        cmd['revert']['params'] = { 'substs': [ { 'add_param':'sw_if_index', 'val_by_func':'pci_to_vpp_sw_if_index', 'arg':iface_pci } ],
                                    'is_add':0 }
        cmd_list.append(cmd)

        # nat.api.json: nat44_add_del_identity_mapping (..., is_add, ...)
        vxlan_port = 4789
        udp_proto = 17

<<<<<<< HEAD
        if iface_addr_bytes:
            cmd = {}
            cmd['cmd'] = {}
            cmd['cmd']['name']          = "nat44_add_del_identity_mapping"
            cmd['cmd']['params']        = { 'substs': [ { 'add_param':'sw_if_index', 'val_by_func':'pci_to_vpp_sw_if_index', 'arg':iface_pci } ],
                                            'ip_address':iface_addr_bytes, 'port':vxlan_port, 'protocol':udp_proto, 'is_add':1 }
            cmd['cmd']['descr']         = "create nat identity mapping %s -> %s" % (params['addr'], vxlan_port)
            cmd['revert'] = {}
            cmd['revert']['name']       = 'nat44_add_del_identity_mapping'
            cmd['revert']['params']     = { 'substs': [ { 'add_param':'sw_if_index', 'val_by_func':'pci_to_vpp_sw_if_index', 'arg':iface_pci } ],
                                            'ip_address':iface_addr_bytes, 'port':vxlan_port, 'protocol':udp_proto, 'is_add':0 }
            cmd['revert']['descr']      = "delete nat identity mapping %s -> %s" % (params['addr'], vxlan_port)
=======
        cmd = {}
        cmd['cmd'] = {}
        cmd['cmd']['name']          = "nat44_add_del_identity_mapping"
        cmd['cmd']['params']        = { 'substs': [ { 'add_param':'sw_if_index', 'val_by_func':'pci_to_vpp_sw_if_index', 'arg':iface_pci } ],
                                        'port':vxlan_port, 'protocol':udp_proto, 'is_add':1 }
        cmd['cmd']['descr']         = "create nat identity mapping %s -> %s" % (iface_pci, vxlan_port)
        cmd['revert'] = {}
        cmd['revert']['name']       = 'nat44_add_del_identity_mapping'
        cmd['revert']['params']     = { 'substs': [ { 'add_param':'sw_if_index', 'val_by_func':'pci_to_vpp_sw_if_index', 'arg':iface_pci } ],
                                        'port':vxlan_port, 'protocol':udp_proto, 'is_add':0 }
        cmd['revert']['descr']      = "delete nat identity mapping %s -> %s" % (iface_pci, vxlan_port)
>>>>>>> 952f9016

        cmd_list.append(cmd)

    # On LAN interfaces run
    #   'set interface nat44 in GigabitEthernet0/8/0 output-feature'
    # nat.api.json: nat44_interface_add_del_output_feature(inside=1)
    else:
        cmd = {}
        cmd['cmd'] = {}
        cmd['cmd']['name']    = "nat44_interface_add_del_output_feature"
        cmd['cmd']['descr']   = "add interface %s (%s) to output path" % (iface_pci, iface_addr)
        cmd['cmd']['params']  = { 'substs': [ { 'add_param':'sw_if_index', 'val_by_func':'pci_to_vpp_sw_if_index', 'arg':iface_pci } ],
                                    'is_add':1 }
        cmd['revert'] = {}
        cmd['revert']['name']   = "nat44_interface_add_del_output_feature"
        cmd['revert']['descr']  = "remove interface %s (%s) from output path" % (iface_pci, iface_addr)
        cmd['revert']['params'] = { 'substs': [ { 'add_param':'sw_if_index', 'val_by_func':'pci_to_vpp_sw_if_index', 'arg':iface_pci } ],
                                    'is_add':0 }
        cmd_list.append(cmd)

    # Update ospfd.conf.
    ospfd_file = fwglobals.g.FRR_OSPFD_FILE
    if 'routing' in params and params['routing'].lower() == 'ospf':

        # Create /etc/frr/ospfd.conf file if it does not exist yet
        cmd = {}
        cmd['cmd'] = {}
        cmd['cmd']['name']      = "python"
        cmd['cmd']['descr']     = "create ospfd file if needed"
        cmd['cmd']['params']    = {
                                    'module': 'fwutils',
                                    'func':   'frr_create_ospfd',
                                    'args': {
                                        'frr_cfg_file':     fwglobals.g.FRR_CONFIG_FILE,
                                        'ospfd_cfg_file':   ospfd_file,
                                        'router_id':        iface_addr.split('/')[0]   # Get rid of address length
                                    }
                                  }
        # Don't delete /etc/frr/ospfd.conf on revert, as it might be used by other interfaces too
        cmd_list.append(cmd)

        # Escape slash in address with length to prevent sed confusing
        addr = iface_addr.split('/')[0] + r"\/" + iface_addr.split('/')[1]
        cmd = {}
        cmd['cmd'] = {}
        cmd['cmd']['name']    = "exec"
        cmd['cmd']['descr']   =  "add %s to %s" % (iface_addr , ospfd_file)
        cmd['cmd']['params']  = [
            'if [ -z "$(grep \'network %s\' %s)" ]; then sed -i -E "s/([ ]+)(ospf router-id .*)/\\1\\2\\n\\1network %s area 0.0.0.0/" %s; fi' %
            (addr , ospfd_file , addr , ospfd_file) ]
        cmd['revert'] = {}
        cmd['revert']['name']    = "exec"
        cmd['revert']['descr']   =  "remove %s from %s" % (iface_addr , ospfd_file)
        # Delete 'network' parameter from ospfd.conf.
        # If no more networks are configured, delete file itself. This is to clean the 'ospf router-id' field.
        # Note more sophisticated code is needed to replace 'ospf router-id' value with other network
        # that might exist in ospfd.conf after removal of this interface. Implement it on demand :)
        cmd['revert']['params']  = [
            'sed -i -E "/[ ]+network %s area 0.0.0.0.*/d" %s; if [ -z "$(grep \' network \' %s)" ]; then rm -rf %s; fi; sudo systemctl restart frr' %
            (addr , ospfd_file , ospfd_file , ospfd_file) ]
        cmd['revert']['filter']  = 'must'   # When 'remove-XXX' commands are generated out of the 'add-XXX' commands, run this command even if vpp doesn't run
        cmd_list.append(cmd)

        cmd = {}
        cmd['cmd'] = {}
        cmd['cmd']['name']    = 'exec'
        cmd['cmd']['params']  = [ 'sudo systemctl restart frr; if [ -z "$(pgrep frr)" ]; then exit 1; fi' ]
        cmd['cmd']['descr']   = "restart frr"
        cmd_list.append(cmd)

    return cmd_list

def modify_interface(new_params, old_params):
    """Generate commands to modify interface configuration in Linux and VPP

    :param new_params:  The new configuration received from flexiManage.
    :param old_params:  The current configuration of interface.

    :returns: List of commands.
    """
    cmd_list = []

    # For now we don't support real translation to command list.
    # We just return empty list if new parameters have no impact on Linux or
    # VPP, like PublicPort, and non-empty dummy list if parameters do have impact
    # and translation is needed. In last case the modification will be performed
    # by replacing modify-interface with pair of remove-interface & add-interface.
    # I am an optimistic person, so I believe that hack will be removed at some
    # point and real translation will be implemented.

    # Remove all not impacting parameters from both new and old parameters and
    # compare them. If they are same, no translation is needed.
    #
    not_impacting_params = [ 'PublicIP', 'PublicPort', 'useStun']
    copy_old_params = copy.deepcopy(old_params)
    copy_new_params = copy.deepcopy(new_params)

    for param in not_impacting_params:
        if param in copy_old_params:
            del copy_old_params[param]
        if param in copy_new_params:
            del copy_new_params[param]

    same = fwutils.compare_request_params(copy_new_params, copy_old_params)
    if not same:    # There are different impacting parameters
        cmd_list = [ 'stub' ]
    return cmd_list

def get_request_key(params):
    """Get add interface command key.

     :param params:        Parameters from flexiManage.

     :returns: A key.
     """
    return 'add-interface:%s' % params['pci']<|MERGE_RESOLUTION|>--- conflicted
+++ resolved
@@ -206,17 +206,6 @@
     if 'type' not in params or params['type'].lower() == 'wan':
         cmd = {}
         cmd['cmd'] = {}
-<<<<<<< HEAD
-        cmd['cmd']['name']    = "nat44_add_del_interface_addr"
-        cmd['cmd']['descr']   = "enable NAT for interface %s (%s)" % (iface_pci, iface_addr)
-        cmd['cmd']['params']  = { 'substs': [ { 'add_param':'sw_if_index', 'val_by_func':'pci_to_vpp_sw_if_index', 'arg':iface_pci } ],
-                                    'is_add':1 }
-        cmd['revert'] = {}
-        cmd['revert']['name']   = "nat44_add_del_interface_addr"
-        cmd['revert']['descr']  = "disable NAT for interface %s (%s)" % (iface_pci, iface_addr)
-        cmd['revert']['params'] = { 'substs': [ { 'add_param':'sw_if_index', 'val_by_func':'pci_to_vpp_sw_if_index', 'arg':iface_pci } ],
-                                    'is_add':0 }
-=======
         cmd['cmd']['name']      = "python"
         cmd['cmd']['descr']     = "enable NAT for interface %s" % iface_pci
         cmd['cmd']['params']    = {
@@ -240,7 +229,6 @@
                                         'metric': metric
                                     }
                                   }
->>>>>>> 952f9016
         cmd_list.append(cmd)
 
         cmd = {}
@@ -260,20 +248,6 @@
         vxlan_port = 4789
         udp_proto = 17
 
-<<<<<<< HEAD
-        if iface_addr_bytes:
-            cmd = {}
-            cmd['cmd'] = {}
-            cmd['cmd']['name']          = "nat44_add_del_identity_mapping"
-            cmd['cmd']['params']        = { 'substs': [ { 'add_param':'sw_if_index', 'val_by_func':'pci_to_vpp_sw_if_index', 'arg':iface_pci } ],
-                                            'ip_address':iface_addr_bytes, 'port':vxlan_port, 'protocol':udp_proto, 'is_add':1 }
-            cmd['cmd']['descr']         = "create nat identity mapping %s -> %s" % (params['addr'], vxlan_port)
-            cmd['revert'] = {}
-            cmd['revert']['name']       = 'nat44_add_del_identity_mapping'
-            cmd['revert']['params']     = { 'substs': [ { 'add_param':'sw_if_index', 'val_by_func':'pci_to_vpp_sw_if_index', 'arg':iface_pci } ],
-                                            'ip_address':iface_addr_bytes, 'port':vxlan_port, 'protocol':udp_proto, 'is_add':0 }
-            cmd['revert']['descr']      = "delete nat identity mapping %s -> %s" % (params['addr'], vxlan_port)
-=======
         cmd = {}
         cmd['cmd'] = {}
         cmd['cmd']['name']          = "nat44_add_del_identity_mapping"
@@ -285,7 +259,6 @@
         cmd['revert']['params']     = { 'substs': [ { 'add_param':'sw_if_index', 'val_by_func':'pci_to_vpp_sw_if_index', 'arg':iface_pci } ],
                                         'port':vxlan_port, 'protocol':udp_proto, 'is_add':0 }
         cmd['revert']['descr']      = "delete nat identity mapping %s -> %s" % (iface_pci, vxlan_port)
->>>>>>> 952f9016
 
         cmd_list.append(cmd)
 
