#! /usr/bin/python

################################################################################
# flexiWAN SD-WAN software - flexiEdge, flexiManage.
# For more information go to https://flexiwan.com
#
# Copyright (C) 2019  flexiWAN Ltd.
#
# This program is free software: you can redistribute it and/or modify it under
# the terms of the GNU Affero General Public License as published by the Free
# Software Foundation, either version 3 of the License, or (at your option) any
# later version.
#
# This program is distributed in the hope that it will be useful,
# but WITHOUT ANY WARRANTY; without even the implied warranty of MERCHANTABILITY
# or FITNESS FOR A PARTICULAR PURPOSE.
# See the GNU Affero General Public License for more details.
#
# You should have received a copy of the GNU Affero General Public License
# along with this program. If not, see <https://www.gnu.org/licenses/>.
################################################################################

import copy
import os
import re

import fwglobals
import fwnetplan
import fwtranslate_revert
import fwutils

# add_interface
# --------------------------------------
# Translates request:
#
#    {
#      "message": "add-interface",
#      "params": {
#           "dev_id":"0000:00:08.00",
#           "addr":"10.0.0.4/24",
#           "routing":"ospf"
#      }
#    }
#
# into list of commands:
# 
#    1.vpp.cfg
#    ------------------------------------------------------------
#    01. sudo vppctl set int state 0000:00:08.00 up
#    02. sudo vppctl set int ip address 0000:00:08.00 192.168.56.107/24
#
#    2.Netplan config
#    ------------------------------------------------------------
#    03. add interface section into configuration file
#
#    3. Add interface address to ospfd.conf for FRR
#    04. add 'network 192.168.56.107/24 area 0.0.0.0' line:
#    ------------------------------------------------------------
#    hostname ospfd
#    password zebra
#    ------------------------------------------------------------
#    log file /var/log/frr/ospfd.log informational
#    log stdout
#    !
#    router ospf
#      ospf router-id 192.168.56.107
#      network 192.168.56.107/24 area 0.0.0.0
#
#    07. sudo systemctl restart frr
#
def add_interface(params):
    """Generate commands to configure interface in Linux and VPP

     :param params:        Parameters from flexiManage.

     :returns: List of commands.
     """
    cmd_list = []

    dev_id  = params['dev_id']
    iface_addr = params.get('addr', '')
    iface_name = fwutils.pci_to_linux_iface(iface_pci)
    iface_addr_bytes = ''
    if iface_addr:
        iface_addr_bytes, _ = fwutils.ip_str_to_bytes(iface_addr)

    ######################################################################
    #  NO NEED TO SET IP AND UP/DOWN STATE IN VPP !
    #  WE DO THAT IN LINUX, TAP-INJECT REFLECTS THESE CHANGES TO VPP
    #  (as well we avoid various errors like 'duplicated address' on add
    #   or 'illegal addess' on delete ;))
    #  Note, as on Nov-2019 the opposite direction doesn't work,
    #  delete address in VPP doesn't delete it in Linux ?)
    ######################################################################

    # Add interface section into Netplan configuration file
    gw        = params.get('gateway', None)
    metric    = params.get('metric', 0)
    dhcp      = params.get('dhcp', 'no')
    int_type  = params.get('type', None)

    # enable DHCP packets detection in VPP
    if dhcp == 'yes':
        cmd = {}
        cmd['cmd'] = {}
        cmd['cmd']['name']   = "python"
        cmd['cmd']['descr']  = "Enable DHCP detect"
        cmd['cmd']['params'] = {
                        'module': 'fwutils',
                        'func': 'vpp_set_dhcp_detect',
                        'args': {'dev_id': dev_id, 'remove': False}
        }
        cmd['revert'] = {}
        cmd['revert']['name']   = "python"
        cmd['revert']['descr']  = "Disable DHCP detect"
        cmd['revert']['params'] = {
                        'module': 'fwutils',
                        'func': 'vpp_set_dhcp_detect',
                        'args': {'dev_id': dev_id, 'remove': True}
        }
        cmd_list.append(cmd)

<<<<<<< HEAD
    if fwutils.is_non_dpdk_interface(iface_name, iface_pci):
        # create tap for this interface in vpp and linux
        cmd = {}
        cmd['cmd'] = {}
        cmd['cmd']['name']   = "python"
        cmd['cmd']['params'] = {
                    'module': 'fwutils',
                    'func': 'configure_tap_in_linux_and_vpp',
                    'args': { 'linux_if_name': iface_name }
        }
        cmd['cmd']['descr'] = "create tap interface in linux and vpp"
=======
    # add interface into netplan configuration
    cmd = {}
    cmd['cmd'] = {}
    cmd['cmd']['name']   = "python"
    cmd['cmd']['params'] = {
                'module': 'fwnetplan',
                'func': 'add_remove_netplan_interface',
                'args': { 'is_add'   : 1,
                          'dev_id'  : dev_id,
                          'ip'       : iface_addr,
                          'gw'       : gw,
                          'metric'   : metric,
                          'dhcp'     : dhcp,
                          'type'  : int_type
                         }
    }
    cmd['cmd']['descr'] = "add interface into netplan config file"
    cmd['revert'] = {}
    cmd['revert']['name']   = "python"
    cmd['revert']['params'] = {
                'module': 'fwnetplan',
                'func': 'add_remove_netplan_interface',
                'args': {
                          'is_add'  : 0,
                          'dev_id' : dev_id,
                          'ip'      : iface_addr,
                          'gw'      : gw,
                          'metric'  : metric,
                          'dhcp'    : dhcp,
                          'type'  : int_type
                }
    }
    cmd['revert']['descr'] = "remove interface from netplan config file"
    cmd_list.append(cmd)

    cmd = {}
    cmd['cmd'] = {}
    cmd['cmd']['name']      = "exec"
    cmd['cmd']['descr']     = "UP interface %s %s in Linux" % (iface_addr, dev_id)
    cmd['cmd']['params']    = [ {'substs': [ {'replace':'DEV-STUB', 'val_by_func':'dev_id_to_tap', 'arg':dev_id } ]},
                                "sudo ip link set dev DEV-STUB up" ]
    cmd['revert'] = {}
    cmd['revert']['name']   = "exec"
    cmd['revert']['descr']  = "DOWN interface %s %s in Linux" % (iface_addr, dev_id)
    cmd['revert']['params'] = [ {'substs': [ {'replace':'DEV-STUB', 'val_by_func':'dev_id_to_tap', 'arg':dev_id } ]},
                                "sudo ip link set dev DEV-STUB down" ]
    cmd_list.append(cmd)

    # interface.api.json: sw_interface_flexiwan_label_add_del (..., sw_if_index, n_labels, labels, ...)
    if 'multilink' in params and 'labels' in params['multilink'] and gw is not None and gw:
        labels = params['multilink']['labels']
        if len(labels) > 0:
            cmd = {}
            cmd['cmd'] = {}
            cmd['cmd']['name']    = "python"
            cmd['cmd']['descr']   = "add multilink labels into interface %s %s: %s" % (iface_addr, dev_id, labels)
            cmd['cmd']['params']  = {
                            'module': 'fwutils',
                            'func'  : 'vpp_multilink_update_labels',
                            'args'  : { 'labels':   labels,
                                        'next_hop': gw,
                                        'dev':      dev_id,
                                        'remove':   False
                                      }
            }
            cmd['revert'] = {}
            cmd['revert']['name']   = "python"
            cmd['revert']['descr']  = "remove multilink labels from interface %s %s: %s" % (iface_addr, dev_id, labels)
            cmd['revert']['params'] = {
                            'module': 'fwutils',
                            'func'  : 'vpp_multilink_update_labels',
                            'args'  : { 'labels':   labels,
                                        'next_hop': gw,
                                        'dev':      dev_id,
                                        'remove':   True
                                      }
            }
            cmd_list.append(cmd)

    # Enable NAT.
    # On WAN interfaces run
    #   'nat44 add interface address GigabitEthernet0/9/0'
    #   'set interface nat44 out GigabitEthernet0/9/0 output-feature'
    # nat.api.json: nat44_add_del_interface_addr() & nat44_interface_add_del_output_feature(inside=0)
    if 'type' not in params or params['type'].lower() == 'wan':
        cmd = {}
        cmd['cmd'] = {}
        cmd['cmd']['name']    = "nat44_add_del_interface_addr"
        cmd['cmd']['descr']   = "enable NAT for interface %s (%s)" % (dev_id, iface_addr)
        cmd['cmd']['params']  = { 'substs': [ { 'add_param':'sw_if_index', 'val_by_func':'dev_id_to_vpp_sw_if_index', 'arg':dev_id } ],
                                    'is_add':1, 'twice_nat':0 }
        cmd['revert'] = {}
        cmd['revert']['name']   = "nat44_add_del_interface_addr"
        cmd['revert']['descr']  = "disable NAT for interface %s (%s)" % (dev_id, iface_addr)
        cmd['revert']['params'] = { 'substs': [ { 'add_param':'sw_if_index', 'val_by_func':'dev_id_to_vpp_sw_if_index', 'arg':dev_id } ],
                                    'is_add':0, 'twice_nat':0 }
>>>>>>> 962d5678
        cmd_list.append(cmd)

        # add tap into a bridge.
        # Note: the bridge is created on start_router translator
        cmd = {}
        cmd['cmd'] = {}
<<<<<<< HEAD
        cmd['cmd']['name']   = "exec"
        cmd['cmd']['params'] =  [ {'substs': [ {'replace':'DEV-TAP', 'val_by_func':'linux_tap_by_interface_name', 'arg':iface_name } ]},
                                    "sudo brctl addif br_%s DEV-TAP" %  iface_name ]
        cmd['cmd']['descr']  = "add tap into a bridge"

        cmd['revert'] = {}
        cmd['revert']['name']   = "exec"
        cmd['revert']['params'] = [ {'substs': [ {'replace':'DEV-TAP', 'val_by_func':'linux_tap_by_interface_name', 'arg':iface_name } ]},
                                    "sudo brctl delif br_%s DEV-TAP" %  iface_name ]
        cmd['revert']['descr']  = "remove tap from a bridge"
=======
        cmd['cmd']['name']    = "nat44_interface_add_del_output_feature"
        cmd['cmd']['descr']   = "add interface %s (%s) to output path" % (dev_id, iface_addr)
        cmd['cmd']['params']  = { 'substs': [ { 'add_param':'sw_if_index', 'val_by_func':'dev_id_to_vpp_sw_if_index', 'arg':dev_id } ],
                                    'is_add':1, 'is_inside':0 }
        cmd['revert'] = {}
        cmd['revert']['name']   = "nat44_interface_add_del_output_feature"
        cmd['revert']['descr']  = "remove interface %s (%s) from output path" % (dev_id, iface_addr)
        cmd['revert']['params'] = { 'substs': [ { 'add_param':'sw_if_index', 'val_by_func':'dev_id_to_vpp_sw_if_index', 'arg':dev_id } ],
                                    'is_add':0, 'is_inside':0 }
>>>>>>> 962d5678
        cmd_list.append(cmd)

        cmd = {}
        cmd['cmd'] = {}
        cmd['cmd']['name']   = "exec"
        cmd['cmd']['params'] =  [ "sudo brctl addif br_%s %s" %  (iface_name, iface_name) ]
        cmd['cmd']['descr']  = "add linux interface into a bridge"

<<<<<<< HEAD
        cmd['revert'] = {}
        cmd['revert']['name']   = "exec"
        cmd['revert']['params'] = [ "sudo brctl delif br_%s %s" %  (iface_name, iface_name) ]
        cmd['revert']['descr']  = "remove linux interface from a bridge"
        cmd_list.append(cmd)
=======
        if iface_addr_bytes:
            cmd = {}
            cmd['cmd'] = {}
            cmd['cmd']['name']          = "nat44_add_del_identity_mapping"
            cmd['cmd']['params']        = { 'substs': [ { 'add_param':'sw_if_index', 'val_by_func':'dev_id_to_vpp_sw_if_index', 'arg':dev_id } ],
                                            'ip_address':iface_addr_bytes, 'port':vxlan_port, 'protocol':udp_proto, 'is_add':1, 'addr_only':0 }
            cmd['cmd']['descr']         = "create nat identity mapping %s -> %s" % (params['addr'], vxlan_port)
            cmd['revert'] = {}
            cmd['revert']['name']       = 'nat44_add_del_identity_mapping'
            cmd['revert']['params']     = { 'substs': [ { 'add_param':'sw_if_index', 'val_by_func':'dev_id_to_vpp_sw_if_index', 'arg':dev_id } ],
                                            'ip_address':iface_addr_bytes, 'port':vxlan_port, 'protocol':udp_proto, 'is_add':0, 'addr_only':0 }
            cmd['revert']['descr']      = "delete nat identity mapping %s -> %s" % (params['addr'], vxlan_port)
>>>>>>> 962d5678

        cmd = {}
        cmd['cmd'] = {}
        cmd['cmd']['name']      = "exec"
        cmd['cmd']['descr']     = "UP bridge br_%s in Linux" % iface_name
        cmd['cmd']['params']    = [ "sudo ip link set dev br_%s up" % iface_name]
        cmd_list.append(cmd)

        cmd = {}
        cmd['cmd'] = {}
<<<<<<< HEAD
        cmd['cmd']['name']      = "exec"
        cmd['cmd']['descr']     = "UP interface create by tap-inject in Linux" 
        cmd['cmd']['params']    = [ {'substs': [ {'replace':'DEV-STUB', 'val_by_func':'vpp_tap_by_linux_interface_name', 'arg': iface_name } ]},
                                    "sudo ip link set dev DEV-STUB up" ]
        cmd['revert'] = {}
        cmd['revert']['name']   = "exec"
        cmd['revert']['descr']  = "DOWN interface created by tap-inject in Linux"
        cmd['revert']['params'] = [ {'substs': [ {'replace':'DEV-STUB', 'val_by_func':'vpp_tap_by_linux_interface_name', 'arg': iface_name } ]},
                                    "sudo ip link set dev DEV-STUB down" ]
=======
        cmd['cmd']['name']    = "nat44_interface_add_del_output_feature"
        cmd['cmd']['descr']   = "add interface %s (%s) to output path" % (dev_id, iface_addr)
        cmd['cmd']['params']  = { 'substs': [ { 'add_param':'sw_if_index', 'val_by_func':'dev_id_to_vpp_sw_if_index', 'arg':dev_id } ],
                                    'is_add':1, 'is_inside':1 }
        cmd['revert'] = {}
        cmd['revert']['name']   = "nat44_interface_add_del_output_feature"
        cmd['revert']['descr']  = "remove interface %s (%s) from output path" % (dev_id, iface_addr)
        cmd['revert']['params'] = { 'substs': [ { 'add_param':'sw_if_index', 'val_by_func':'dev_id_to_vpp_sw_if_index', 'arg':dev_id } ],
                                    'is_add':0, 'is_inside':1 }
>>>>>>> 962d5678
        cmd_list.append(cmd)

        cmd = {}
        cmd['cmd'] = {}
        cmd['cmd']['name']   = "python"
        cmd['cmd']['params'] = {
                    'module': 'fwnetplan',
                    'func': 'add_remove_inf_from_netplan',
                    'args': { 'is_add'       : 0,
                            'linux_interface': iface_name
                    }
        }
        cmd_list.append(cmd)
    else:
        # add interface into netplan configuration
        cmd = {}
        cmd['cmd'] = {}
        cmd['cmd']['name']   = "python"
        cmd['cmd']['params'] = {
                    'module': 'fwnetplan',
                    'func': 'add_remove_netplan_interface',
                    'args': { 'is_add': 1,
                            'pci'   : iface_pci,
                            'ip'    : iface_addr,
                            'gw'    : gw,
                            'metric': metric,
                            'dhcp'  : dhcp,
                            'type'  : int_type
                            }
        }
        cmd['cmd']['descr'] = "add interface into netplan config file"
        cmd['revert'] = {}
        cmd['revert']['name']   = "python"
        cmd['revert']['params'] = {
                    'module': 'fwnetplan',
                    'func': 'add_remove_netplan_interface',
                    'args': {
                            'is_add': 0,
                            'pci'   : iface_pci,
                            'ip'    : iface_addr,
                            'gw'    : gw,
                            'metric': metric,
                            'dhcp'  : dhcp,
                            'type'  : int_type
                    }
        }
        cmd['revert']['descr'] = "remove interface from netplan config file"
        cmd_list.append(cmd)

        cmd = {}
        cmd['cmd'] = {}
        cmd['cmd']['name']      = "exec"
        cmd['cmd']['descr']     = "UP interface %s %s in Linux" % (iface_addr, iface_pci)
        cmd['cmd']['params']    = [ {'substs': [ {'replace':'DEV-STUB', 'val_by_func':'pci_to_tap', 'arg':iface_pci } ]},
                                    "sudo ip link set dev DEV-STUB up" ]
        cmd['revert'] = {}
        cmd['revert']['name']   = "exec"
        cmd['revert']['descr']  = "DOWN interface %s %s in Linux" % (iface_addr, iface_pci)
        cmd['revert']['params'] = [ {'substs': [ {'replace':'DEV-STUB', 'val_by_func':'pci_to_tap', 'arg':iface_pci } ]},
                                    "sudo ip link set dev DEV-STUB down" ]
        cmd_list.append(cmd)

        # interface.api.json: sw_interface_flexiwan_label_add_del (..., sw_if_index, n_labels, labels, ...)
        if 'multilink' in params and 'labels' in params['multilink'] and gw is not None and gw:
            labels = params['multilink']['labels']
            if len(labels) > 0:
                cmd = {}
                cmd['cmd'] = {}
                cmd['cmd']['name']    = "python"
                cmd['cmd']['descr']   = "add multilink labels into interface %s %s: %s" % (iface_addr, iface_pci, labels)
                cmd['cmd']['params']  = {
                                'module': 'fwutils',
                                'func'  : 'vpp_multilink_update_labels',
                                'args'  : { 'labels':   labels,
                                            'next_hop': gw,
                                            'dev':      iface_pci,
                                            'remove':   False
                                        }
                }
                cmd['revert'] = {}
                cmd['revert']['name']   = "python"
                cmd['revert']['descr']  = "remove multilink labels from interface %s %s: %s" % (iface_addr, iface_pci, labels)
                cmd['revert']['params'] = {
                                'module': 'fwutils',
                                'func'  : 'vpp_multilink_update_labels',
                                'args'  : { 'labels':   labels,
                                            'next_hop': gw,
                                            'dev':      iface_pci,
                                            'remove':   True
                                        }
                }
                cmd_list.append(cmd)

        # Enable NAT.
        # On WAN interfaces run
        #   'nat44 add interface address GigabitEthernet0/9/0'
        #   'set interface nat44 out GigabitEthernet0/9/0 output-feature'
        # nat.api.json: nat44_add_del_interface_addr() & nat44_interface_add_del_output_feature(inside=0)
        if 'type' not in params or params['type'].lower() == 'wan':
            cmd = {}
            cmd['cmd'] = {}
            cmd['cmd']['name']    = "nat44_add_del_interface_addr"
            cmd['cmd']['descr']   = "enable NAT for interface %s (%s)" % (iface_pci, iface_addr)
            cmd['cmd']['params']  = { 'substs': [ { 'add_param':'sw_if_index', 'val_by_func':'pci_to_vpp_sw_if_index', 'arg':iface_pci } ],
                                        'is_add':1, 'twice_nat':0 }
            cmd['revert'] = {}
            cmd['revert']['name']   = "nat44_add_del_interface_addr"
            cmd['revert']['descr']  = "disable NAT for interface %s (%s)" % (iface_pci, iface_addr)
            cmd['revert']['params'] = { 'substs': [ { 'add_param':'sw_if_index', 'val_by_func':'pci_to_vpp_sw_if_index', 'arg':iface_pci } ],
                                        'is_add':0, 'twice_nat':0 }
            cmd_list.append(cmd)

            cmd = {}
            cmd['cmd'] = {}
            cmd['cmd']['name']    = "nat44_interface_add_del_output_feature"
            cmd['cmd']['descr']   = "add interface %s (%s) to output path" % (iface_pci, iface_addr)
            cmd['cmd']['params']  = { 'substs': [ { 'add_param':'sw_if_index', 'val_by_func':'pci_to_vpp_sw_if_index', 'arg':iface_pci } ],
                                        'is_add':1, 'is_inside':0 }
            cmd['revert'] = {}
            cmd['revert']['name']   = "nat44_interface_add_del_output_feature"
            cmd['revert']['descr']  = "remove interface %s (%s) from output path" % (iface_pci, iface_addr)
            cmd['revert']['params'] = { 'substs': [ { 'add_param':'sw_if_index', 'val_by_func':'pci_to_vpp_sw_if_index', 'arg':iface_pci } ],
                                        'is_add':0, 'is_inside':0 }
            cmd_list.append(cmd)

            # nat.api.json: nat44_add_del_identity_mapping (..., is_add, ...)
            vxlan_port = 4789
            udp_proto = 17

            if iface_addr_bytes:
                cmd = {}
                cmd['cmd'] = {}
                cmd['cmd']['name']          = "nat44_add_del_identity_mapping"
                cmd['cmd']['params']        = { 'substs': [ { 'add_param':'sw_if_index', 'val_by_func':'pci_to_vpp_sw_if_index', 'arg':iface_pci } ],
                                                'ip_address':iface_addr_bytes, 'port':vxlan_port, 'protocol':udp_proto, 'is_add':1, 'addr_only':0 }
                cmd['cmd']['descr']         = "create nat identity mapping %s -> %s" % (params['addr'], vxlan_port)
                cmd['revert'] = {}
                cmd['revert']['name']       = 'nat44_add_del_identity_mapping'
                cmd['revert']['params']     = { 'substs': [ { 'add_param':'sw_if_index', 'val_by_func':'pci_to_vpp_sw_if_index', 'arg':iface_pci } ],
                                                'ip_address':iface_addr_bytes, 'port':vxlan_port, 'protocol':udp_proto, 'is_add':0, 'addr_only':0 }
                cmd['revert']['descr']      = "delete nat identity mapping %s -> %s" % (params['addr'], vxlan_port)

                cmd_list.append(cmd)

        # On LAN interfaces run
        #   'set interface nat44 in GigabitEthernet0/8/0 output-feature'
        # nat.api.json: nat44_interface_add_del_output_feature(inside=1)
        else:
            cmd = {}
            cmd['cmd'] = {}
            cmd['cmd']['name']    = "nat44_interface_add_del_output_feature"
            cmd['cmd']['descr']   = "add interface %s (%s) to output path" % (iface_pci, iface_addr)
            cmd['cmd']['params']  = { 'substs': [ { 'add_param':'sw_if_index', 'val_by_func':'pci_to_vpp_sw_if_index', 'arg':iface_pci } ],
                                        'is_add':1, 'is_inside':1 }
            cmd['revert'] = {}
            cmd['revert']['name']   = "nat44_interface_add_del_output_feature"
            cmd['revert']['descr']  = "remove interface %s (%s) from output path" % (iface_pci, iface_addr)
            cmd['revert']['params'] = { 'substs': [ { 'add_param':'sw_if_index', 'val_by_func':'pci_to_vpp_sw_if_index', 'arg':iface_pci } ],
                                        'is_add':0, 'is_inside':1 }
            cmd_list.append(cmd)

        # Update ospfd.conf.
        ospfd_file = fwglobals.g.FRR_OSPFD_FILE
        if 'routing' in params and params['routing'].lower() == 'ospf':

            # Create /etc/frr/ospfd.conf file if it does not exist yet
            cmd = {}
            cmd['cmd'] = {}
            cmd['cmd']['name']      = "python"
            cmd['cmd']['descr']     = "create ospfd file if needed"
            cmd['cmd']['params']    = {
                                        'module': 'fwutils',
                                        'func':   'frr_create_ospfd',
                                        'args': {
                                            'frr_cfg_file':     fwglobals.g.FRR_CONFIG_FILE,
                                            'ospfd_cfg_file':   ospfd_file,
                                            'router_id':        iface_addr.split('/')[0]   # Get rid of address length
                                        }
                                    }
            # Don't delete /etc/frr/ospfd.conf on revert, as it might be used by other interfaces too
            cmd_list.append(cmd)

            # Escape slash in address with length to prevent sed confusing
            addr = iface_addr.split('/')[0] + r"\/" + iface_addr.split('/')[1]
            cmd = {}
            cmd['cmd'] = {}
            cmd['cmd']['name']    = "exec"
            cmd['cmd']['descr']   =  "add %s to %s" % (iface_addr , ospfd_file)
            cmd['cmd']['params']  = [
                'if [ -z "$(grep \'network %s\' %s)" ]; then sed -i -E "s/([ ]+)(ospf router-id .*)/\\1\\2\\n\\1network %s area 0.0.0.0/" %s; fi' %
                (addr , ospfd_file , addr , ospfd_file) ]
            cmd['revert'] = {}
            cmd['revert']['name']    = "exec"
            cmd['revert']['descr']   =  "remove %s from %s" % (iface_addr , ospfd_file)
            # Delete 'network' parameter from ospfd.conf.
            # If no more networks are configured, delete file itself. This is to clean the 'ospf router-id' field.
            # Note more sophisticated code is needed to replace 'ospf router-id' value with other network
            # that might exist in ospfd.conf after removal of this interface. Implement it on demand :)
            cmd['revert']['params']  = [
                'sed -i -E "/[ ]+network %s area 0.0.0.0.*/d" %s; if [ -z "$(grep \' network \' %s)" ]; then rm -rf %s; fi; sudo systemctl restart frr' %
                (addr , ospfd_file , ospfd_file , ospfd_file) ]
            cmd['revert']['filter']  = 'must'   # When 'remove-XXX' commands are generated out of the 'add-XXX' commands, run this command even if vpp doesn't run
            cmd_list.append(cmd)

            cmd = {}
            cmd['cmd'] = {}
            cmd['cmd']['name']    = 'exec'
            cmd['cmd']['params']  = [ 'sudo systemctl restart frr; if [ -z "$(pgrep frr)" ]; then exit 1; fi' ]
            cmd['cmd']['descr']   = "restart frr"
            cmd_list.append(cmd)

    return cmd_list

def modify_interface(new_params, old_params):
    """Generate commands to modify interface configuration in Linux and VPP

    :param new_params:  The new configuration received from flexiManage.
    :param old_params:  The current configuration of interface.

    :returns: List of commands.
    """
    cmd_list = []

    # For now we don't support real translation to command list.
    # We just return empty list if new parameters have no impact on Linux or
    # VPP, like PublicPort, and non-empty dummy list if parameters do have impact
    # and translation is needed. In last case the modification will be performed
    # by replacing modify-interface with pair of remove-interface & add-interface.
    # I am an optimistic person, so I believe that hack will be removed at some
    # point and real translation will be implemented.

    # Remove all not impacting parameters from both new and old parameters and
    # compare them. If they are same, no translation is needed.
    #
    not_impacting_params = [ 'PublicIP', 'PublicPort', 'useStun']
    copy_old_params = copy.deepcopy(old_params)
    copy_new_params = copy.deepcopy(new_params)

    for param in not_impacting_params:
        if param in copy_old_params:
            del copy_old_params[param]
        if param in copy_new_params:
            del copy_new_params[param]

    same = fwutils.compare_request_params(copy_new_params, copy_old_params)
    if not same:    # There are different impacting parameters
        cmd_list = [ 'stub' ]
    return cmd_list

def get_request_key(params):
    """Get add interface command key.

     :param params:        Parameters from flexiManage.

     :returns: A key.
     """
    return 'add-interface:%s' % params['dev_id']<|MERGE_RESOLUTION|>--- conflicted
+++ resolved
@@ -120,7 +120,6 @@
         }
         cmd_list.append(cmd)
 
-<<<<<<< HEAD
     if fwutils.is_non_dpdk_interface(iface_name, iface_pci):
         # create tap for this interface in vpp and linux
         cmd = {}
@@ -132,111 +131,12 @@
                     'args': { 'linux_if_name': iface_name }
         }
         cmd['cmd']['descr'] = "create tap interface in linux and vpp"
-=======
-    # add interface into netplan configuration
-    cmd = {}
-    cmd['cmd'] = {}
-    cmd['cmd']['name']   = "python"
-    cmd['cmd']['params'] = {
-                'module': 'fwnetplan',
-                'func': 'add_remove_netplan_interface',
-                'args': { 'is_add'   : 1,
-                          'dev_id'  : dev_id,
-                          'ip'       : iface_addr,
-                          'gw'       : gw,
-                          'metric'   : metric,
-                          'dhcp'     : dhcp,
-                          'type'  : int_type
-                         }
-    }
-    cmd['cmd']['descr'] = "add interface into netplan config file"
-    cmd['revert'] = {}
-    cmd['revert']['name']   = "python"
-    cmd['revert']['params'] = {
-                'module': 'fwnetplan',
-                'func': 'add_remove_netplan_interface',
-                'args': {
-                          'is_add'  : 0,
-                          'dev_id' : dev_id,
-                          'ip'      : iface_addr,
-                          'gw'      : gw,
-                          'metric'  : metric,
-                          'dhcp'    : dhcp,
-                          'type'  : int_type
-                }
-    }
-    cmd['revert']['descr'] = "remove interface from netplan config file"
-    cmd_list.append(cmd)
-
-    cmd = {}
-    cmd['cmd'] = {}
-    cmd['cmd']['name']      = "exec"
-    cmd['cmd']['descr']     = "UP interface %s %s in Linux" % (iface_addr, dev_id)
-    cmd['cmd']['params']    = [ {'substs': [ {'replace':'DEV-STUB', 'val_by_func':'dev_id_to_tap', 'arg':dev_id } ]},
-                                "sudo ip link set dev DEV-STUB up" ]
-    cmd['revert'] = {}
-    cmd['revert']['name']   = "exec"
-    cmd['revert']['descr']  = "DOWN interface %s %s in Linux" % (iface_addr, dev_id)
-    cmd['revert']['params'] = [ {'substs': [ {'replace':'DEV-STUB', 'val_by_func':'dev_id_to_tap', 'arg':dev_id } ]},
-                                "sudo ip link set dev DEV-STUB down" ]
-    cmd_list.append(cmd)
-
-    # interface.api.json: sw_interface_flexiwan_label_add_del (..., sw_if_index, n_labels, labels, ...)
-    if 'multilink' in params and 'labels' in params['multilink'] and gw is not None and gw:
-        labels = params['multilink']['labels']
-        if len(labels) > 0:
-            cmd = {}
-            cmd['cmd'] = {}
-            cmd['cmd']['name']    = "python"
-            cmd['cmd']['descr']   = "add multilink labels into interface %s %s: %s" % (iface_addr, dev_id, labels)
-            cmd['cmd']['params']  = {
-                            'module': 'fwutils',
-                            'func'  : 'vpp_multilink_update_labels',
-                            'args'  : { 'labels':   labels,
-                                        'next_hop': gw,
-                                        'dev':      dev_id,
-                                        'remove':   False
-                                      }
-            }
-            cmd['revert'] = {}
-            cmd['revert']['name']   = "python"
-            cmd['revert']['descr']  = "remove multilink labels from interface %s %s: %s" % (iface_addr, dev_id, labels)
-            cmd['revert']['params'] = {
-                            'module': 'fwutils',
-                            'func'  : 'vpp_multilink_update_labels',
-                            'args'  : { 'labels':   labels,
-                                        'next_hop': gw,
-                                        'dev':      dev_id,
-                                        'remove':   True
-                                      }
-            }
-            cmd_list.append(cmd)
-
-    # Enable NAT.
-    # On WAN interfaces run
-    #   'nat44 add interface address GigabitEthernet0/9/0'
-    #   'set interface nat44 out GigabitEthernet0/9/0 output-feature'
-    # nat.api.json: nat44_add_del_interface_addr() & nat44_interface_add_del_output_feature(inside=0)
-    if 'type' not in params or params['type'].lower() == 'wan':
-        cmd = {}
-        cmd['cmd'] = {}
-        cmd['cmd']['name']    = "nat44_add_del_interface_addr"
-        cmd['cmd']['descr']   = "enable NAT for interface %s (%s)" % (dev_id, iface_addr)
-        cmd['cmd']['params']  = { 'substs': [ { 'add_param':'sw_if_index', 'val_by_func':'dev_id_to_vpp_sw_if_index', 'arg':dev_id } ],
-                                    'is_add':1, 'twice_nat':0 }
-        cmd['revert'] = {}
-        cmd['revert']['name']   = "nat44_add_del_interface_addr"
-        cmd['revert']['descr']  = "disable NAT for interface %s (%s)" % (dev_id, iface_addr)
-        cmd['revert']['params'] = { 'substs': [ { 'add_param':'sw_if_index', 'val_by_func':'dev_id_to_vpp_sw_if_index', 'arg':dev_id } ],
-                                    'is_add':0, 'twice_nat':0 }
->>>>>>> 962d5678
         cmd_list.append(cmd)
 
         # add tap into a bridge.
         # Note: the bridge is created on start_router translator
         cmd = {}
         cmd['cmd'] = {}
-<<<<<<< HEAD
         cmd['cmd']['name']   = "exec"
         cmd['cmd']['params'] =  [ {'substs': [ {'replace':'DEV-TAP', 'val_by_func':'linux_tap_by_interface_name', 'arg':iface_name } ]},
                                     "sudo brctl addif br_%s DEV-TAP" %  iface_name ]
@@ -247,17 +147,6 @@
         cmd['revert']['params'] = [ {'substs': [ {'replace':'DEV-TAP', 'val_by_func':'linux_tap_by_interface_name', 'arg':iface_name } ]},
                                     "sudo brctl delif br_%s DEV-TAP" %  iface_name ]
         cmd['revert']['descr']  = "remove tap from a bridge"
-=======
-        cmd['cmd']['name']    = "nat44_interface_add_del_output_feature"
-        cmd['cmd']['descr']   = "add interface %s (%s) to output path" % (dev_id, iface_addr)
-        cmd['cmd']['params']  = { 'substs': [ { 'add_param':'sw_if_index', 'val_by_func':'dev_id_to_vpp_sw_if_index', 'arg':dev_id } ],
-                                    'is_add':1, 'is_inside':0 }
-        cmd['revert'] = {}
-        cmd['revert']['name']   = "nat44_interface_add_del_output_feature"
-        cmd['revert']['descr']  = "remove interface %s (%s) from output path" % (dev_id, iface_addr)
-        cmd['revert']['params'] = { 'substs': [ { 'add_param':'sw_if_index', 'val_by_func':'dev_id_to_vpp_sw_if_index', 'arg':dev_id } ],
-                                    'is_add':0, 'is_inside':0 }
->>>>>>> 962d5678
         cmd_list.append(cmd)
 
         cmd = {}
@@ -266,26 +155,11 @@
         cmd['cmd']['params'] =  [ "sudo brctl addif br_%s %s" %  (iface_name, iface_name) ]
         cmd['cmd']['descr']  = "add linux interface into a bridge"
 
-<<<<<<< HEAD
         cmd['revert'] = {}
         cmd['revert']['name']   = "exec"
         cmd['revert']['params'] = [ "sudo brctl delif br_%s %s" %  (iface_name, iface_name) ]
         cmd['revert']['descr']  = "remove linux interface from a bridge"
         cmd_list.append(cmd)
-=======
-        if iface_addr_bytes:
-            cmd = {}
-            cmd['cmd'] = {}
-            cmd['cmd']['name']          = "nat44_add_del_identity_mapping"
-            cmd['cmd']['params']        = { 'substs': [ { 'add_param':'sw_if_index', 'val_by_func':'dev_id_to_vpp_sw_if_index', 'arg':dev_id } ],
-                                            'ip_address':iface_addr_bytes, 'port':vxlan_port, 'protocol':udp_proto, 'is_add':1, 'addr_only':0 }
-            cmd['cmd']['descr']         = "create nat identity mapping %s -> %s" % (params['addr'], vxlan_port)
-            cmd['revert'] = {}
-            cmd['revert']['name']       = 'nat44_add_del_identity_mapping'
-            cmd['revert']['params']     = { 'substs': [ { 'add_param':'sw_if_index', 'val_by_func':'dev_id_to_vpp_sw_if_index', 'arg':dev_id } ],
-                                            'ip_address':iface_addr_bytes, 'port':vxlan_port, 'protocol':udp_proto, 'is_add':0, 'addr_only':0 }
-            cmd['revert']['descr']      = "delete nat identity mapping %s -> %s" % (params['addr'], vxlan_port)
->>>>>>> 962d5678
 
         cmd = {}
         cmd['cmd'] = {}
@@ -296,7 +170,6 @@
 
         cmd = {}
         cmd['cmd'] = {}
-<<<<<<< HEAD
         cmd['cmd']['name']      = "exec"
         cmd['cmd']['descr']     = "UP interface create by tap-inject in Linux" 
         cmd['cmd']['params']    = [ {'substs': [ {'replace':'DEV-STUB', 'val_by_func':'vpp_tap_by_linux_interface_name', 'arg': iface_name } ]},
@@ -306,17 +179,6 @@
         cmd['revert']['descr']  = "DOWN interface created by tap-inject in Linux"
         cmd['revert']['params'] = [ {'substs': [ {'replace':'DEV-STUB', 'val_by_func':'vpp_tap_by_linux_interface_name', 'arg': iface_name } ]},
                                     "sudo ip link set dev DEV-STUB down" ]
-=======
-        cmd['cmd']['name']    = "nat44_interface_add_del_output_feature"
-        cmd['cmd']['descr']   = "add interface %s (%s) to output path" % (dev_id, iface_addr)
-        cmd['cmd']['params']  = { 'substs': [ { 'add_param':'sw_if_index', 'val_by_func':'dev_id_to_vpp_sw_if_index', 'arg':dev_id } ],
-                                    'is_add':1, 'is_inside':1 }
-        cmd['revert'] = {}
-        cmd['revert']['name']   = "nat44_interface_add_del_output_feature"
-        cmd['revert']['descr']  = "remove interface %s (%s) from output path" % (dev_id, iface_addr)
-        cmd['revert']['params'] = { 'substs': [ { 'add_param':'sw_if_index', 'val_by_func':'dev_id_to_vpp_sw_if_index', 'arg':dev_id } ],
-                                    'is_add':0, 'is_inside':1 }
->>>>>>> 962d5678
         cmd_list.append(cmd)
 
         cmd = {}
@@ -338,13 +200,13 @@
         cmd['cmd']['params'] = {
                     'module': 'fwnetplan',
                     'func': 'add_remove_netplan_interface',
-                    'args': { 'is_add': 1,
-                            'pci'   : iface_pci,
-                            'ip'    : iface_addr,
-                            'gw'    : gw,
-                            'metric': metric,
-                            'dhcp'  : dhcp,
-                            'type'  : int_type
+                    'args': { 'is_add'  : 1,
+                            'dev_id'    : dev_id,
+                            'ip'        : iface_addr,
+                            'gw'        : gw,
+                            'metric'    : metric,
+                            'dhcp'      : dhcp,
+                            'type'      : int_type
                             }
         }
         cmd['cmd']['descr'] = "add interface into netplan config file"
@@ -354,13 +216,13 @@
                     'module': 'fwnetplan',
                     'func': 'add_remove_netplan_interface',
                     'args': {
-                            'is_add': 0,
-                            'pci'   : iface_pci,
-                            'ip'    : iface_addr,
-                            'gw'    : gw,
-                            'metric': metric,
-                            'dhcp'  : dhcp,
-                            'type'  : int_type
+                            'is_add'  : 0,
+                            'dev_id'  : dev_id,
+                            'ip'      : iface_addr,
+                            'gw'      : gw,
+                            'metric'  : metric,
+                            'dhcp'    : dhcp,
+                            'type'    : int_type
                     }
         }
         cmd['revert']['descr'] = "remove interface from netplan config file"
@@ -369,13 +231,13 @@
         cmd = {}
         cmd['cmd'] = {}
         cmd['cmd']['name']      = "exec"
-        cmd['cmd']['descr']     = "UP interface %s %s in Linux" % (iface_addr, iface_pci)
-        cmd['cmd']['params']    = [ {'substs': [ {'replace':'DEV-STUB', 'val_by_func':'pci_to_tap', 'arg':iface_pci } ]},
+        cmd['cmd']['descr']     = "UP interface %s %s in Linux" % (iface_addr, dev_id)
+        cmd['cmd']['params']    = [ {'substs': [ {'replace':'DEV-STUB', 'val_by_func':'dev_id_to_tap', 'arg':dev_id } ]},
                                     "sudo ip link set dev DEV-STUB up" ]
         cmd['revert'] = {}
         cmd['revert']['name']   = "exec"
-        cmd['revert']['descr']  = "DOWN interface %s %s in Linux" % (iface_addr, iface_pci)
-        cmd['revert']['params'] = [ {'substs': [ {'replace':'DEV-STUB', 'val_by_func':'pci_to_tap', 'arg':iface_pci } ]},
+        cmd['revert']['descr']  = "DOWN interface %s %s in Linux" % (iface_addr, dev_id)
+        cmd['revert']['params'] = [ {'substs': [ {'replace':'DEV-STUB', 'val_by_func':'dev_id_to_tap', 'arg':dev_id } ]},
                                     "sudo ip link set dev DEV-STUB down" ]
         cmd_list.append(cmd)
 
@@ -386,25 +248,25 @@
                 cmd = {}
                 cmd['cmd'] = {}
                 cmd['cmd']['name']    = "python"
-                cmd['cmd']['descr']   = "add multilink labels into interface %s %s: %s" % (iface_addr, iface_pci, labels)
+                cmd['cmd']['descr']   = "add multilink labels into interface %s %s: %s" % (iface_addr, dev_id, labels)
                 cmd['cmd']['params']  = {
                                 'module': 'fwutils',
                                 'func'  : 'vpp_multilink_update_labels',
                                 'args'  : { 'labels':   labels,
                                             'next_hop': gw,
-                                            'dev':      iface_pci,
+                                            'dev':      dev_id,
                                             'remove':   False
                                         }
                 }
                 cmd['revert'] = {}
                 cmd['revert']['name']   = "python"
-                cmd['revert']['descr']  = "remove multilink labels from interface %s %s: %s" % (iface_addr, iface_pci, labels)
+                cmd['revert']['descr']  = "remove multilink labels from interface %s %s: %s" % (iface_addr, dev_id, labels)
                 cmd['revert']['params'] = {
                                 'module': 'fwutils',
                                 'func'  : 'vpp_multilink_update_labels',
                                 'args'  : { 'labels':   labels,
                                             'next_hop': gw,
-                                            'dev':      iface_pci,
+                                            'dev':      dev_id,
                                             'remove':   True
                                         }
                 }
@@ -419,13 +281,13 @@
             cmd = {}
             cmd['cmd'] = {}
             cmd['cmd']['name']    = "nat44_add_del_interface_addr"
-            cmd['cmd']['descr']   = "enable NAT for interface %s (%s)" % (iface_pci, iface_addr)
-            cmd['cmd']['params']  = { 'substs': [ { 'add_param':'sw_if_index', 'val_by_func':'pci_to_vpp_sw_if_index', 'arg':iface_pci } ],
+            cmd['cmd']['descr']   = "enable NAT for interface %s (%s)" % (dev_id, iface_addr)
+            cmd['cmd']['params']  = { 'substs': [ { 'add_param':'sw_if_index', 'val_by_func':'dev_id_to_vpp_sw_if_index', 'arg':dev_id } ],
                                         'is_add':1, 'twice_nat':0 }
             cmd['revert'] = {}
             cmd['revert']['name']   = "nat44_add_del_interface_addr"
-            cmd['revert']['descr']  = "disable NAT for interface %s (%s)" % (iface_pci, iface_addr)
-            cmd['revert']['params'] = { 'substs': [ { 'add_param':'sw_if_index', 'val_by_func':'pci_to_vpp_sw_if_index', 'arg':iface_pci } ],
+            cmd['revert']['descr']  = "disable NAT for interface %s (%s)" % (dev_id, iface_addr)
+            cmd['revert']['params'] = { 'substs': [ { 'add_param':'sw_if_index', 'val_by_func':'dev_id_to_vpp_sw_if_index', 'arg':dev_id } ],
                                         'is_add':0, 'twice_nat':0 }
             cmd_list.append(cmd)
 
