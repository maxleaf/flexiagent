--- conflicted
+++ resolved
@@ -126,22 +126,13 @@
     cmd['cmd']['params'] = {
                 'module': 'fwnetplan',
                 'func': 'add_remove_netplan_interface',
-<<<<<<< HEAD
                 'args': { 'is_add'   : 1,
                           'dev_id'  : dev_id,
                           'ip'       : iface_addr,
                           'gw'       : gw,
                           'metric'   : metric,
-                          'dhcp'     : dhcp
-=======
-                'args': { 'is_add': 1,
-                          'pci'   : iface_pci,
-                          'ip'    : iface_addr,
-                          'gw'    : gw,
-                          'metric': metric,
-                          'dhcp'  : dhcp,
+                          'dhcp'     : dhcp,
                           'type'  : int_type
->>>>>>> dd65e52d
                          }
     }
     cmd['cmd']['descr'] = "add interface into netplan config file"
@@ -151,22 +142,13 @@
                 'module': 'fwnetplan',
                 'func': 'add_remove_netplan_interface',
                 'args': {
-<<<<<<< HEAD
                           'is_add'  : 0,
                           'dev_id' : dev_id,
                           'ip'      : iface_addr,
                           'gw'      : gw,
                           'metric'  : metric,
-                          'dhcp'    : dhcp
-=======
-                          'is_add': 0,
-                          'pci'   : iface_pci,
-                          'ip'    : iface_addr,
-                          'gw'    : gw,
-                          'metric': metric,
-                          'dhcp'  : dhcp,
+                          'dhcp'    : dhcp,
                           'type'  : int_type
->>>>>>> dd65e52d
                 }
     }
     cmd['revert']['descr'] = "remove interface from netplan config file"
