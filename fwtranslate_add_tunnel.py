--- conflicted
+++ resolved
@@ -1155,28 +1155,11 @@
     #           network <loopback ip> area 0.0.0.0
     # Restart frr
     # --------------------------------------------------------------------------
-<<<<<<< HEAD
     if 'loopback-iface' in params and 'routing' in params['loopback-iface'] and params['loopback-iface']['routing'] == 'ospf':
-=======
-    if 'routing' in params['loopback-iface'] and params['loopback-iface']['routing'] == 'ospf':
-        addr = params['loopback-iface']['addr']
->>>>>>> 029875f6
 
         # Add point-to-point type of interface for the tunnel address
         cmd = {}
         cmd['cmd'] = {}
-<<<<<<< HEAD
-        cmd['cmd']['name']    = "exec"
-        cmd['cmd']['descr']   = "add loopback interface %s to ospf as point-to-point" % loop0_ip
-        cmd['cmd']['params']  = [ {'substs': [ {'replace':'DEV-STUB', 'val_by_func':'vpp_sw_if_index_to_tap', 'arg_by_key':'loop0_sw_if_index'} ]},
-            'sudo /usr/bin/vtysh -c "configure" -c "interface DEV-STUB" -c "ip ospf network point-to-point"; sudo /usr/bin/vtysh -c "write"']
-
-        cmd['revert'] = {}
-        cmd['revert']['name']    = "exec"
-        cmd['revert']['descr']   = "remove loopback interface %s from ospf as point-to-point" % loop0_ip
-        cmd['revert']['params']  = [ {'substs': [ {'replace':'DEV-STUB', 'val_by_func':'vpp_sw_if_index_to_tap', 'arg_by_key':'loop0_sw_if_index'} ]},
-            'sudo /usr/bin/vtysh -c "configure" -c "interface DEV-STUB" -c "no ip ospf network point-to-point"; sudo /usr/bin/vtysh -c "write"']
-=======
         cmd['cmd']['name']   = "python"
         cmd['cmd']['params'] = {
                 'module': 'fwutils',
@@ -1186,7 +1169,7 @@
                 },
                 'substs': [ {'replace':'DEV-STUB', 'key': 'commands', 'val_by_func':'vpp_sw_if_index_to_tap', 'arg_by_key':'loop0_sw_if_index'} ]
         }
-        cmd['cmd']['descr']   = "add loopback interface %s to ospf as point-to-point" % addr
+        cmd['cmd']['descr']   = "add loopback interface %s to ospf as point-to-point" % loop0_ip
         cmd['revert'] = {}
         cmd['revert']['name']   = "python"
         cmd['revert']['params'] = {
@@ -1197,44 +1180,31 @@
                 },
                 'substs': [ {'replace':'DEV-STUB', 'key': 'commands', 'val_by_func':'vpp_sw_if_index_to_tap', 'arg_by_key':'loop0_sw_if_index'} ]
         }
-        cmd['revert']['descr']   = "remove loopback interface %s from ospf as point-to-point" % addr
->>>>>>> 029875f6
+        cmd['revert']['descr']   = "remove loopback interface %s from ospf as point-to-point" % loop0_ip
         cmd_list.append(cmd)
 
         # Add network for the tunnel interface.
         cmd = {}
         cmd['cmd'] = {}
-<<<<<<< HEAD
-        cmd['cmd']['name']    = "exec"
-        cmd['cmd']['descr']   = "add loopback interface %s to ospf" % loop0_ip
-        cmd['cmd']['params']  = [ 
-            'sudo /usr/bin/vtysh -c "configure" -c "router ospf" -c "network %s area 0.0.0.0"; sudo /usr/bin/vtysh -c "write"' % (addr) ]
-        cmd['revert'] = {}
-        cmd['revert']['name']    = "exec"
-        cmd['revert']['descr']   = "remove loopback interface %s from ospf" % loop0_ip
-        cmd['revert']['params']  = [
-            'sudo /usr/bin/vtysh -c "configure" -c "router ospf" -c "no network %s area 0.0.0.0"; sudo /usr/bin/vtysh -c "write"' % (addr) ]
-=======
         cmd['cmd']['name']   = "python"
         cmd['cmd']['params'] = {
                 'module': 'fwutils',
                 'func': 'frr_vtysh_run',
                 'args': {
-                    'commands': ["router ospf", "network %s area 0.0.0.0" % addr]
+                    'commands': ["router ospf", "network %s area 0.0.0.0" % loop0_ip]
                 }
         }
-        cmd['cmd']['descr']   = "add loopback interface %s to ospf" % addr
+        cmd['cmd']['descr']   = "add loopback interface %s to ospf" % loop0_ip
         cmd['revert'] = {}
         cmd['revert']['name']   = "python"
         cmd['revert']['params'] = {
                 'module': 'fwutils',
                 'func': 'frr_vtysh_run',
                 'args': {
-                    'commands': ["router ospf", "no network %s area 0.0.0.0" % addr]
+                    'commands': ["router ospf", "no network %s area 0.0.0.0" % loop0_ip]
                 }
         }
-        cmd['revert']['descr']   = "remove loopback interface %s from ospf" % addr
->>>>>>> 029875f6
+        cmd['revert']['descr']   = "remove loopback interface %s from ospf" % loop0_ip
         cmd_list.append(cmd)
 
     cmd = {}
