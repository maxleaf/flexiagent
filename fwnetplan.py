--- conflicted
+++ resolved
@@ -146,14 +146,6 @@
         stream.flush()
         os.fsync(stream.fileno())
 
-<<<<<<< HEAD
-# need to change after i will change  the add_remove_netplan_interface function
-def add_remove_inf_from_netplan(is_add, linux_interface):
-    config = {}
-    fname_run = '/etc/netplan/01-netcfg.fwrun.yaml'
-    with open(fname_run, 'r+') as stream:
-        config = yaml.safe_load(stream)
-=======
 def _dump_netplan_file(fname):
     if fname:
         try:
@@ -163,7 +155,13 @@
             err_str = "_dump_netplan_file failed: file: %s, error: %s"\
               % (fname, str(e))
             fwglobals.log.error(err_str)
->>>>>>> 1ad933f0
+
+# need to change after i will change  the add_remove_netplan_interface function
+def add_remove_inf_from_netplan(is_add, linux_interface):
+    config = {}
+    fname_run = '/etc/netplan/01-netcfg.fwrun.yaml'
+    with open(fname_run, 'r+') as stream:
+        config = yaml.safe_load(stream)
 
     if 'network' in config:
         network = config['network']
@@ -171,7 +169,7 @@
 
         if linux_interface in ethernets:
             del ethernets[linux_interface]
-            
+
             with open(fname_run, 'w') as stream:
                 yaml.safe_dump(config, stream)
 
