--- conflicted
+++ resolved
@@ -260,7 +260,6 @@
                 if 'gateway4' in config_section:
                     del config_section['gateway4']
 
-<<<<<<< HEAD
                 if dnsServers:
                     nameservers = config_section.get('nameservers', {})
                     nameservers['addresses'] = dnsServers
@@ -270,9 +269,7 @@
                     nameservers['search'] = dnsDomains
                     config_section['nameservers'] = nameservers
 
-=======
         is_lte = fwutils.is_lte_interface_by_dev_id(dev_id)
->>>>>>> 9b1a9671
         if is_add == 1:
             if old_ifname in ethernets:
                 del ethernets[old_ifname]
