--- conflicted
+++ resolved
@@ -266,42 +266,16 @@
 
         # If needed, remove dev-id-to-tap cached value for this dev id, as netplan might change
         # interface name.
-<<<<<<< HEAD
-        cache = fwglobals.g.get_cache_data('DEV_ID_TO_VPP_TAP_NAME_MAP')
-        dev_id = fwutils.dev_id_to_full(dev_id)
-        if dev_id in cache:
-            del cache[dev_id]
-
-        # make sure IP address is applied in Linux
-        if is_add == 1:
-            ip_address_is_found = False
-            for i in range(50):
-                ifname = fwutils.dev_id_to_tap(dev_id)
-                if fwutils.get_interface_address(ifname):
-                    ip_address_is_found = True
-                    break
-                if i % 10 == 0:   # Every 10 seconds try whatever might help, e.g. restart networkd
-                    cmd = "systemctl restart systemd-networkd"
-                    fwglobals.log.debug("add_remove_netplan_interface: " + cmd)
-                    os.system(cmd)
-                time.sleep(1)
-            if not ip_address_is_found:
-                err_str = "add_remove_netplan_interface: %s has no ip address" % ifname
-                fwglobals.log.error(err_str)
-                _dump_netplan_file(fname_run)
-                return (False, err_str)
-=======
         #
-        cache = fwglobals.g.cache.pci_to_vpp_tap_name
-        pci_full = fwutils.pci_to_full(pci)
-        if pci_full in cache:
-            del cache[pci_full]
+        cache = fwglobals.g.cache.dev_id_to_vpp_tap_name
+        dev_id_full = fwutils.dev_id_to_full(dev_id)
+        if dev_id_full in cache:
+            del cache[dev_id_full]
 
         # make sure IP address is applied in Linux
         #
         if is_add and not _has_ip(ifname, dhcp=(dhcp=='yes')):
             raise Exception("ip was not assigned")
->>>>>>> 1e1520d5
 
     except Exception as e:
         err_str = "add_remove_netplan_interface failed: dev_id: %s, file: %s, error: %s"\
