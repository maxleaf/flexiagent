#! /usr/bin/python3

################################################################################
# flexiWAN SD-WAN software - flexiEdge, flexiManage.
# For more information go to https://flexiwan.com
#
# Copyright (C) 2019  flexiWAN Ltd.
#
# This program is free software: you can redistribute it and/or modify it under
# the terms of the GNU Affero General Public License as published by the Free
# Software Foundation, either version 3 of the License, or (at your option) any
# later version.
#
# This program is distributed in the hope that it will be useful,
# but WITHOUT ANY WARRANTY; without even the implied warranty of MERCHANTABILITY
# or FITNESS FOR A PARTICULAR PURPOSE.
# See the GNU Affero General Public License for more details.
#
# You should have received a copy of the GNU Affero General Public License
# along with this program. If not, see <https://www.gnu.org/licenses/>.
################################################################################

import glob
import os
import time
import subprocess
import re
import fwglobals
import fwutils
import shutil
import yaml

from fwwan_monitor import get_wan_failover_metric

def _copyfile(source_name, dest_name, buffer_size=1024*1024):
    with open(source_name, 'r') as source, open(dest_name, 'w') as dest:
        while True:
            copy_buffer = source.read(buffer_size)
            if not copy_buffer:
                break
            fwutils.file_write_and_flush(dest, copy_buffer)

def backup_linux_netplan_files():
    for values in list(fwglobals.g.NETPLAN_FILES.values()):
        fname = values.get('fname')
        fname_backup = fname + '.fw_run_orig'
        fname_run = fname.replace('yaml', 'fwrun.yaml')

        fwglobals.log.debug('_backup_netplan_files: doing backup of %s' % fname)
        if not os.path.exists(fname_backup):
            _copyfile(fname, fname_backup)
        if not os.path.exists(fname_run):
            _copyfile(fname, fname_run)
        if os.path.exists(fname):
            os.remove(fname)

def restore_linux_netplan_files():
    files = glob.glob("/etc/netplan/*.fwrun.yaml") + \
            glob.glob("/lib/netplan/*.fwrun.yaml") + \
            glob.glob("/run/netplan/*.fwrun.yaml")

    for fname in files:
        fname_run = fname
        fname = fname_run.replace('fwrun.yaml', 'yaml')
        fname_backup = fname + '.fw_run_orig'

        if os.path.exists(fname_run):
            os.remove(fname_run)

        if os.path.exists(fname_backup):
            _copyfile(fname_backup, fname)
            os.remove(fname_backup)

    if files:
        fwutils.netplan_apply('restore_linux_netplan_files')

def load_netplan_filenames(read_from_disk=False, get_only=False):
    '''Parses currently active netplan yaml files into dict of device info by
    interface name, where device info is represented by tuple:
    (<netplan filename>, <interface name>, <gw>, <dev_id>, <set-name name>).
    Than the parsed info is loaded into fwglobals.g.NETPLAN_FILES cache.

    :param read_from_disk: if True it means that we need to fill the cache with the data that stored on the disk.
    :param get_only: if True the parsed info is not loaded into cache.
    '''

    if read_from_disk:
        netplan_filenames = fwglobals.g.db.get('netplan', {}).get('filenames')
        if netplan_filenames:
            fwglobals.log.debug("load_netplan_filenames: loading from disk. %s" % str(netplan_filenames))
            fwglobals.g.NETPLAN_FILES = dict(netplan_filenames)
            return fwglobals.g.NETPLAN_FILES

    output = subprocess.check_output('ip route show default', shell=True).decode().strip()
    routes = output.splitlines()

    devices = {}
    for route in routes:
        rip = route.split('via ')[1].split(' ')[0]
        dev = route.split('dev ')[1].split(' ')[0]
        devices[dev] = rip

    files = glob.glob("/etc/netplan/*.fw_run_orig") + \
            glob.glob("/lib/netplan/*.fw_run_orig") + \
            glob.glob("/run/netplan/*.fw_run_orig")

    if not files:
        files = glob.glob("/etc/netplan/*.yaml") + \
                glob.glob("/lib/netplan/*.yaml") + \
                glob.glob("/run/netplan/*.yaml")

    fwglobals.log.debug("load_netplan_filenames: %s" % files)

    our_files = {}
    for fname in files:
        with open(fname, 'r') as stream:
            if re.search('fw_run_orig', fname):
                fname = fname.replace('yaml.fw_run_orig', 'yaml')
            config = yaml.safe_load(stream)
            if config is None:
                continue
            if 'network' in config:
                network = config['network']
                if 'ethernets' in network:
                    ethernets = network['ethernets']
                    for dev in ethernets:
                        name = ethernets[dev].get('set-name', '')
                        if name:
                            gateway = devices.get(name)
                            dev_id = fwutils.get_interface_dev_id(name)
                        else:
                            gateway = devices.get(dev)
                            dev_id = fwutils.get_interface_dev_id(dev)
                        if fname in our_files:
                            our_files[fname].append({'ifname': dev, 'gateway': gateway, 'dev_id': dev_id, 'set-name': name})
                        else:
                            our_files[fname] = [{'ifname': dev, 'gateway': gateway, 'dev_id': dev_id, 'set-name': name}]

    if get_only:
        return our_files

    for fname, devices in list(our_files.items()):
        for dev in devices:
            dev_id = dev.get('dev_id')
            ifname = dev.get('ifname')
            set_name = dev.get('set-name')
            if dev_id:
                fwglobals.g.NETPLAN_FILES[dev_id] = {'fname': fname, 'ifname': ifname, 'set-name': set_name}
                fwglobals.log.debug('load_netplan_filenames: %s(%s) uses %s' % (ifname, dev_id, fname))

    # Save the disk cache for use when needed
    netplan = fwglobals.g.db.get('netplan')
    if not netplan:
        fwglobals.g.db['netplan'] = {}
    netplan_db = fwglobals.g.db['netplan']  # SqlDict can't handle in-memory modifications, so we have to replace whole top level dict
    netplan_db['filenames'] = fwglobals.g.NETPLAN_FILES
    fwglobals.g.db['netplan'] = netplan_db


def _add_netplan_file(fname):
    if os.path.exists(fname):
        return

    config = dict()
    config['network'] = {'version': 2, 'renderer': 'networkd'}
    with open(fname, 'w+') as stream:
        yaml.safe_dump(config, stream, default_flow_style=False)
        stream.flush()
        os.fsync(stream.fileno())

def _dump_netplan_file(fname):
    if fname:
        try:
            with open(fname, 'r') as f:
                fwglobals.log.error("NETPLAN file contents: " + f.read())
        except Exception as e:
            err_str = "_dump_netplan_file failed: file: %s, error: %s"\
              % (fname, str(e))
            fwglobals.log.error(err_str)

<<<<<<< HEAD
def add_remove_netplan_interface(is_add, dev_id, ip, gw, metric, dhcp, type, dnsServers, dnsDomains, mtu=None, if_name=None, validate_ip=True):
=======
def _set_netplan_section_dhcp(config_section, dhcp, type, metric, ip, gw, dnsServers, dnsDomains):
    if 'dhcp6' in config_section:
        del config_section['dhcp6']

    nameservers = config_section.get('nameservers', {})
    if dnsServers:
        nameservers['addresses'] = dnsServers
        config_section['nameservers'] = nameservers

    if dnsDomains:
        nameservers['search'] = dnsDomains
        config_section['nameservers'] = nameservers

    if re.match('yes', dhcp):
        if 'addresses' in config_section:
            del config_section['addresses']
        if 'routes' in config_section:
            del config_section['routes']
        if 'gateway4' in config_section:
            del config_section['gateway4']

        config_section['dhcp4'] = True
        config_section['dhcp4-overrides'] = {'route-metric': metric}

        # If a user doesn't specify static DNS servers and domains, use DNS that received from DHCP
        if not dnsServers and not dnsDomains and 'nameservers' in config_section:
            del config_section['nameservers']

        # Override DNS info received from DHCP server with those configured by the user
        if dnsServers:
            config_section['dhcp4-overrides']['use-dns'] = False
        elif config_section.get('nameservers', {}).get('addresses'):
            del config_section['nameservers']['addresses']

        if dnsDomains:
            config_section['dhcp4-overrides']['use-domains'] = False
        elif config_section.get('nameservers', {}).get('search'):
            del config_section['nameservers']['search']

        return config_section

    # Static IP
    config_section['dhcp4'] = False
    if 'dhcp4-overrides' in config_section:
        del config_section['dhcp4-overrides']
    config_section['addresses'] = [ip]

    if not gw or type != 'WAN':
        return config_section

    # WAN interface configuration
    default_route_found = False
    routes = config_section.get('routes', [])
    for route in routes:
        if route['to'] == '0.0.0.0/0':
            default_route_found = True
            route['metric']     = metric
            route['via']        = gw
            break
    if not default_route_found:
        routes.append({'to': '0.0.0.0/0', 'via': gw, 'metric': metric})
        config_section['routes'] = routes   # Handle case where there is no 'routes' section
    if 'gateway4' in config_section:
        del config_section['gateway4']

    return config_section

def add_remove_netplan_interface(is_add, dev_id, ip, gw, metric, dhcp, type, dnsServers, dnsDomains, mtu=None, if_name=None, wan_failover=False):
>>>>>>> 30c73c51
    '''
    :param metric:  integer (whole number)
    '''

    old_ethernets = {}

    fwglobals.log.debug(
        "add_remove_netplan_interface: is_add=%d, dev_id=%s, ip=%s, gw=%s, metric=%d, dhcp=%s, type=%s, \
         dnsServers=%s, dnsDomains=%s, mtu=%s, if_name=%s, validate_ip=%s" %
        (is_add, dev_id, ip, gw, metric, dhcp, type, dnsServers, dnsDomains, str(mtu), if_name, str(validate_ip)))

    fo_metric = get_wan_failover_metric(dev_id, metric)
    if fo_metric != metric:
        fwglobals.log.debug(
            "add_remove_netplan_interface: dev_id=%s, use wan failover metric %d" % (dev_id, fo_metric))
        metric = fo_metric

    set_name = ''
    old_ifname = ''
    ifname = if_name if if_name else fwutils.dev_id_to_tap(dev_id)
    if not ifname:
        err_str = "add_remove_netplan_interface: %s was not found" % dev_id
        fwglobals.log.error(err_str)
        return (False, err_str)

    dev_id = fwutils.dev_id_to_full(dev_id)
    if dev_id in fwglobals.g.NETPLAN_FILES:
        fname = fwglobals.g.NETPLAN_FILES[dev_id].get('fname')
        fname_run = fname.replace('yaml', 'fwrun.yaml')
        _add_netplan_file(fname_run)

        fname_backup = fname + '.fw_run_orig'

        old_ifname = fwglobals.g.NETPLAN_FILES[dev_id].get('ifname')
        set_name   = fwglobals.g.NETPLAN_FILES[dev_id].get('set-name', '')

        with open(fname_backup, 'r') as stream:
            old_config = yaml.safe_load(stream)
            old_network = old_config['network']
            old_ethernets = old_network['ethernets']
    else:
        fname_run = fwglobals.g.NETPLAN_FILE
        _add_netplan_file(fname_run)

    try:
        with open(fname_run, 'r') as stream:
            config = yaml.safe_load(stream)
            network = config['network']
            network['renderer'] = 'networkd'

        if 'ethernets' not in network:
            network['ethernets'] = {}

        ethernets = network['ethernets']

        config_section = {}
        if old_ethernets:
            if old_ifname in old_ethernets:
                config_section = dict(old_ethernets[old_ifname])

        if mtu:
            config_section['mtu'] = mtu

<<<<<<< HEAD
        if re.match('yes', dhcp):
            if 'addresses' in config_section:
                del config_section['addresses']
            if 'routes' in config_section:
                del config_section['routes']
            if 'gateway4' in config_section:
                del config_section['gateway4']
            if 'nameservers' in config_section:
                del config_section['nameservers']

            config_section['dhcp4'] = True
            config_section['dhcp4-overrides'] = {'route-metric': metric}
        else:
            config_section['dhcp4'] = False
            if 'dhcp4-overrides' in config_section:
                del config_section['dhcp4-overrides']
            if ip:
                config_section['addresses'] = [ip]

            if gw and type == 'WAN':
                default_route_found = False
                routes = config_section.get('routes', [])
                for route in routes:
                    if route['to'] == '0.0.0.0/0':
                        default_route_found = True
                        route['metric']     = metric
                        route['via']        = gw
                        break
                if not default_route_found:
                    routes.append({'to': '0.0.0.0/0', 'via': gw, 'metric': metric})
                    config_section['routes'] = routes   # Handle case where there is no 'routes' section
                if 'gateway4' in config_section:
                    del config_section['gateway4']

                if dnsServers:
                    nameservers = config_section.get('nameservers', {})
                    nameservers['addresses'] = dnsServers
                    config_section['nameservers'] = nameservers
                if dnsDomains:
                    nameservers = config_section.get('nameservers', {})
                    nameservers['search'] = dnsDomains
                    config_section['nameservers'] = nameservers
=======
        # Configure DHCP related logic
        config_section = _set_netplan_section_dhcp(config_section, dhcp, type, metric, ip, gw, dnsServers, dnsDomains)
>>>>>>> 30c73c51

        # Note, for the LTE interface we have two interfaces.
        # The physical interface (wwan0) and the vppsb(vppX) interface.
        # Both of them have the same dev_id, so we return True from `is_lte_interface()` for both of them.
        # We set the IP configuration only on the vppsb.
        # But if the user has configured in the netplan file also the LTE with set-name option,
        # we need to make sure that in any action, of any kind, that set-name will apply to the physical interface.
        # Note the comments below in the appropriate places.
        is_lte = fwutils.is_lte_interface_by_dev_id(dev_id)

        if is_add == 1:
            if old_ifname in ethernets:
                del ethernets[old_ifname]
            if set_name in ethernets:
                del ethernets[set_name]

            # For LTE interface with set-name we need to keep the `set-name` on the physical interface and not for the vppsb (see explanation above)
            if set_name:
                if not is_lte:
                    ethernets[set_name] = config_section
                else:
                    del config_section['set-name']
                    del config_section['match'] # set-name requires 'match' property
                    ethernets[ifname] = config_section

                    # Keep the old_ifname for LTE (wwan0 e.g) in order to apply the set-name for this interface.
                    # So for lte with set-name both interfaces should be listed in netplan files.
                    # The physical interface with set-name, and the vppsb (vppX) with IP configuration.
                    if old_ethernets and old_ifname in old_ethernets:
                        ethernets[old_ifname] = old_ethernets[old_ifname]

                        # When vpp runs, we don't need the nameservers on the physical interface but the vppsb
                        if 'nameservers' in ethernets[old_ifname]:
                            del ethernets[old_ifname]['nameservers']
            else:
                ethernets[ifname] = config_section
        else:
<<<<<<< HEAD
            # This function is called when the VPP is running and we do not need to stop it.
            # Hence, if we want to remove an interface (is_add=0), it doesn't mean that we release if from vpp to Linux control
            # But it stays under vpp control, and tap-inject is enable, and we only need to clean up the interface configuration
            if set_name:
                if set_name in ethernets:
                    ethernets[set_name] = {}
                    ethernets[set_name]['dhcp4'] = False
            else:
                if ifname in ethernets:
                    ethernets[ifname] = {}
                    ethernets[ifname]['dhcp4'] = False

=======
            # remove interface
            if set_name:
                # For the LTE interface with set-name,
                # when we want to remove it from netplan, we have here three variables:
                #    'set_name' which is the new name for the physical interface(WANLTE)
                #    'ifname' which is the vppsb interface name (vpp1).
                #    'old_ifname' which is the original lte interface name (wwan0)
                #
                # 'ethernets' at this point looks:
                # {
                #   'eno1': ...,
                #   'eno2': ...,
                #   'vpp1': {
                #       'addresses': ['10.95.246.39/28'],
                #       'dhcp4': False,
                #       'mtu': 1500,
                #       'nameservers': {'addresses': ['91.135.104.8', '91.135.102.8']},
                #       'routes': [{'metric': 150, 'to': '0.0.0.0/0', 'via': '10.95.246.40'}]},
                #    'wwan0': {'match': {'macaddress': 'ba:2a:be:44:38:e8'}, 'set-name': 'WANLTE'}
                # }
                # So we need to clear the ip configuration for vpp1, and keep the the set-name on the wwan0
                if is_lte:
                    if ifname in ethernets:
                        del ethernets[ifname]
                else:
                    if set_name in ethernets:
                        del ethernets[set_name]
            else:
                if ifname in ethernets:
                    del ethernets[ifname]

            if old_ethernets:
                if old_ifname in old_ethernets:
                    ethernets[old_ifname] = old_ethernets[old_ifname]
>>>>>>> 30c73c51

        with open(fname_run, 'w') as stream:
            yaml.safe_dump(config, stream)
            stream.flush()
            os.fsync(stream.fileno())

        # Remove default route from ip table because Netplan is not doing it.
        if not is_add and type == 'WAN':
            fwutils.remove_linux_default_route(ifname)

        fwutils.netplan_apply('add_remove_netplan_interface')

        # make sure IP address is applied in Linux.
        if is_add and set_name:
            if set_name != ifname and not is_lte:
                cmd = 'ip link set %s name %s' % (ifname, set_name)
                fwglobals.log.debug(cmd)
                os.system(cmd)
                fwutils.netplan_apply('add_remove_netplan_interface')
                ifname = set_name

        # On interface adding or removal update caches interface related caches.
        #
        if dev_id:
            dev_id_full = fwutils.dev_id_to_full(dev_id)

            # Remove dev-id-to-vpp-if-name and vpp-if-name-to-dev-id cached
            # values for this dev id if the interface is removed from system.
            #
            if is_add == False:
                vpp_if_name = fwglobals.g.cache.dev_id_to_vpp_if_name.get(dev_id_full)
                if vpp_if_name:
                    del fwglobals.g.cache.dev_id_to_vpp_if_name[dev_id_full]
                    del fwglobals.g.cache.vpp_if_name_to_dev_id[vpp_if_name]

            # Remove dev-id-to-tap cached value for this dev id, as netplan might change
            # interface name (see 'set-name' netplan option).
            # As well re-initialize the interface name by dev id.
            # Note 'dev_id' is None for tap-inject (vppX) of tapcli-X interfaces used for LTE/WiFi devices.
            #
            cache = fwglobals.g.cache.dev_id_to_vpp_tap_name
            if dev_id_full in cache:
                del cache[dev_id_full]
            ifname = fwutils.dev_id_to_tap(dev_id)
            fwglobals.log.debug("Interface name in cache is %s, dev_id %s" % (ifname, dev_id_full))

        if validate_ip: # Failover might be easily caused by interface down so no need to validate IP
            if is_add and not _has_ip(ifname, (dhcp=='yes')):
                raise Exception("ip was not assigned")

    except Exception as e:
        err_str = "add_remove_netplan_interface failed: dev_id: %s, file: %s, error: %s"\
              % (dev_id, fname_run, str(e))
        fwglobals.log.error(err_str)
        _dump_netplan_file(fname_run)
        return (False, err_str)

    return (True, None)

def get_dhcp_netplan_interface(if_name):
    files = glob.glob("/etc/netplan/*.yaml") + \
            glob.glob("/lib/netplan/*.yaml") + \
            glob.glob("/run/netplan/*.yaml")

    for fname in files:
        with open(fname, 'r') as stream:
            config = yaml.safe_load(stream)

        if config is None:
            continue

        if 'network' in config:
            network = config['network']

            if 'ethernets' in network:
                ethernets = network['ethernets']

                if if_name in ethernets:
                    interface = ethernets[if_name]
                    if 'dhcp4' in interface:
                        if interface['dhcp4'] == True:
                            return 'yes'
    return 'no'

def _has_ip(if_name, dhcp):

    for i in range(50):
        log = (i == 49) # Log only the last trial to avoid log spamming
        if fwutils.get_interface_address(if_name, log_on_failure=log):
            return True
        time.sleep(1)

    # At this point no IP was found on the interface.
    # If IP was not assigned to the interface, we still return OK if:
    # - DHCP was configured on secondary interface (not default route),
    #   hopefully it will get IP at some time later. Right now we don't
    #   want to fail router-start or router restore on reboot/watchdog.
    #   The fwagent will take care of dhcp interfaces with no IP, while
    #   handling tunnels, static routes, etc.
    #
    # We return error if:
    # - IP was configured statically
    # - DHCP was configured on primary (default route) interface,
    #   as connection to flexiManage will be lost, so we prefer to revert
    #   to the previous configuration
    #
    if dhcp:
        (_, dev, _, _) = fwutils.get_default_route()
        if if_name != dev:
            return True

    return False<|MERGE_RESOLUTION|>--- conflicted
+++ resolved
@@ -178,9 +178,6 @@
               % (fname, str(e))
             fwglobals.log.error(err_str)
 
-<<<<<<< HEAD
-def add_remove_netplan_interface(is_add, dev_id, ip, gw, metric, dhcp, type, dnsServers, dnsDomains, mtu=None, if_name=None, validate_ip=True):
-=======
 def _set_netplan_section_dhcp(config_section, dhcp, type, metric, ip, gw, dnsServers, dnsDomains):
     if 'dhcp6' in config_section:
         del config_section['dhcp6']
@@ -249,7 +246,6 @@
     return config_section
 
 def add_remove_netplan_interface(is_add, dev_id, ip, gw, metric, dhcp, type, dnsServers, dnsDomains, mtu=None, if_name=None, wan_failover=False):
->>>>>>> 30c73c51
     '''
     :param metric:  integer (whole number)
     '''
@@ -313,53 +309,8 @@
         if mtu:
             config_section['mtu'] = mtu
 
-<<<<<<< HEAD
-        if re.match('yes', dhcp):
-            if 'addresses' in config_section:
-                del config_section['addresses']
-            if 'routes' in config_section:
-                del config_section['routes']
-            if 'gateway4' in config_section:
-                del config_section['gateway4']
-            if 'nameservers' in config_section:
-                del config_section['nameservers']
-
-            config_section['dhcp4'] = True
-            config_section['dhcp4-overrides'] = {'route-metric': metric}
-        else:
-            config_section['dhcp4'] = False
-            if 'dhcp4-overrides' in config_section:
-                del config_section['dhcp4-overrides']
-            if ip:
-                config_section['addresses'] = [ip]
-
-            if gw and type == 'WAN':
-                default_route_found = False
-                routes = config_section.get('routes', [])
-                for route in routes:
-                    if route['to'] == '0.0.0.0/0':
-                        default_route_found = True
-                        route['metric']     = metric
-                        route['via']        = gw
-                        break
-                if not default_route_found:
-                    routes.append({'to': '0.0.0.0/0', 'via': gw, 'metric': metric})
-                    config_section['routes'] = routes   # Handle case where there is no 'routes' section
-                if 'gateway4' in config_section:
-                    del config_section['gateway4']
-
-                if dnsServers:
-                    nameservers = config_section.get('nameservers', {})
-                    nameservers['addresses'] = dnsServers
-                    config_section['nameservers'] = nameservers
-                if dnsDomains:
-                    nameservers = config_section.get('nameservers', {})
-                    nameservers['search'] = dnsDomains
-                    config_section['nameservers'] = nameservers
-=======
         # Configure DHCP related logic
         config_section = _set_netplan_section_dhcp(config_section, dhcp, type, metric, ip, gw, dnsServers, dnsDomains)
->>>>>>> 30c73c51
 
         # Note, for the LTE interface we have two interfaces.
         # The physical interface (wwan0) and the vppsb(vppX) interface.
@@ -397,21 +348,9 @@
             else:
                 ethernets[ifname] = config_section
         else:
-<<<<<<< HEAD
-            # This function is called when the VPP is running and we do not need to stop it.
-            # Hence, if we want to remove an interface (is_add=0), it doesn't mean that we release if from vpp to Linux control
-            # But it stays under vpp control, and tap-inject is enable, and we only need to clean up the interface configuration
-            if set_name:
-                if set_name in ethernets:
-                    ethernets[set_name] = {}
-                    ethernets[set_name]['dhcp4'] = False
-            else:
-                if ifname in ethernets:
-                    ethernets[ifname] = {}
-                    ethernets[ifname]['dhcp4'] = False
-
-=======
-            # remove interface
+            # This part of the function is executed when the VPP is running, and we will not stop it.
+            # This means that the interface will remain under VPP control and will not be released to Linux control.
+            # Hence, when we come to remove an interface, the intention is only to clear its configuration.
             if set_name:
                 # For the LTE interface with set-name,
                 # when we want to remove it from netplan, we have here three variables:
@@ -434,18 +373,20 @@
                 # So we need to clear the ip configuration for vpp1, and keep the the set-name on the wwan0
                 if is_lte:
                     if ifname in ethernets:
-                        del ethernets[ifname]
+                        ethernets[ifname] = {}
+                        ethernets[ifname]['dhcp4'] = False
                 else:
                     if set_name in ethernets:
-                        del ethernets[set_name]
+                        ethernets[set_name] = {}
+                        ethernets[set_name]['dhcp4'] = False
             else:
                 if ifname in ethernets:
-                    del ethernets[ifname]
-
-            if old_ethernets:
+                    ethernets[ifname] = {}
+                    ethernets[ifname]['dhcp4'] = False
+
+            if old_ethernets: # CHECK IF NEEDED!!!!!!!!!!!!!!!!!!!!!!!!!!!!!!!!
                 if old_ifname in old_ethernets:
                     ethernets[old_ifname] = old_ethernets[old_ifname]
->>>>>>> 30c73c51
 
         with open(fname_run, 'w') as stream:
             yaml.safe_dump(config, stream)
