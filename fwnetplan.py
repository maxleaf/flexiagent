#! /usr/bin/python3

################################################################################
# flexiWAN SD-WAN software - flexiEdge, flexiManage.
# For more information go to https://flexiwan.com
#
# Copyright (C) 2019  flexiWAN Ltd.
#
# This program is free software: you can redistribute it and/or modify it under
# the terms of the GNU Affero General Public License as published by the Free
# Software Foundation, either version 3 of the License, or (at your option) any
# later version.
#
# This program is distributed in the hope that it will be useful,
# but WITHOUT ANY WARRANTY; without even the implied warranty of MERCHANTABILITY
# or FITNESS FOR A PARTICULAR PURPOSE.
# See the GNU Affero General Public License for more details.
#
# You should have received a copy of the GNU Affero General Public License
# along with this program. If not, see <https://www.gnu.org/licenses/>.
################################################################################

import glob
import os
import time
import subprocess
import re
import fwglobals
import fwutils
import shutil
import yaml

from fwwan_monitor import get_wan_failover_metric

def _copyfile(source_name, dest_name, buffer_size=1024*1024):
    with open(source_name, 'r') as source, open(dest_name, 'w') as dest:
        while True:
            copy_buffer = source.read(buffer_size)
            if not copy_buffer:
                break
            fwutils.file_write_and_flush(dest, copy_buffer)

def backup_linux_netplan_files():
    for values in list(fwglobals.g.NETPLAN_FILES.values()):
        fname = values.get('fname')
        fname_backup = fname + '.fw_run_orig'
        fname_run = fname.replace('yaml', 'fwrun.yaml')

        fwglobals.log.debug('_backup_netplan_files: doing backup of %s' % fname)
        if not os.path.exists(fname_backup):
            _copyfile(fname, fname_backup)
        if not os.path.exists(fname_run):
            _copyfile(fname, fname_run)
        if os.path.exists(fname):
            os.remove(fname)

def restore_linux_netplan_files():
    files = glob.glob("/etc/netplan/*.fwrun.yaml") + \
            glob.glob("/lib/netplan/*.fwrun.yaml") + \
            glob.glob("/run/netplan/*.fwrun.yaml")

    for fname in files:
        fname_run = fname
        fname = fname_run.replace('fwrun.yaml', 'yaml')
        fname_backup = fname + '.fw_run_orig'

        if os.path.exists(fname_run):
            os.remove(fname_run)

        if os.path.exists(fname_backup):
            _copyfile(fname_backup, fname)
            os.remove(fname_backup)

    if files:
        fwutils.netplan_apply('restore_linux_netplan_files')

def load_netplan_filenames(get_only=False):
    '''Parses currently active netplan yaml files into dict of device info by
    interface name, where device info is represented by tuple:
    (<netplan filename>, <interface name>, <gw>, <dev_id>, <set-name name>).
    Than the parsed info is loaded into fwglobals.g.NETPLAN_FILES cache.

    :param get_only: if True the parsed info is not loaded into cache.
    '''
    output = subprocess.check_output('ip route show default', shell=True).decode().strip()
    routes = output.splitlines()

    devices = {}
    for route in routes:
        rip = route.split('via ')[1].split(' ')[0]
        dev = route.split('dev ')[1].split(' ')[0]
        devices[dev] = rip

    files = glob.glob("/etc/netplan/*.fw_run_orig") + \
            glob.glob("/lib/netplan/*.fw_run_orig") + \
            glob.glob("/run/netplan/*.fw_run_orig")

    if not files:
        files = glob.glob("/etc/netplan/*.yaml") + \
                glob.glob("/lib/netplan/*.yaml") + \
                glob.glob("/run/netplan/*.yaml")

    fwglobals.log.debug("load_netplan_filenames: %s" % files)

    our_files = {}
    for fname in files:
        with open(fname, 'r') as stream:
            if re.search('fw_run_orig', fname):
                fname = fname.replace('yaml.fw_run_orig', 'yaml')
            config = yaml.safe_load(stream)
            if config is None:
                continue
            if 'network' in config:
                network = config['network']
                if 'ethernets' in network:
                    ethernets = network['ethernets']
                    for dev in ethernets:
                        name = ethernets[dev].get('set-name', '')
                        if name:
                            gateway = devices.get(name)
                            dev_id = fwutils.get_interface_dev_id(name)
                        else:
                            gateway = devices.get(dev)
                            dev_id = fwutils.get_interface_dev_id(dev)
                        if fname in our_files:
                            our_files[fname].append({'ifname': dev, 'gateway': gateway, 'dev_id': dev_id, 'set-name': name})
                        else:
                            our_files[fname] = [{'ifname': dev, 'gateway': gateway, 'dev_id': dev_id, 'set-name': name}]

    if get_only:
        return our_files

    for fname, devices in list(our_files.items()):
        for dev in devices:
            dev_id = dev.get('dev_id')
            ifname = dev.get('ifname')
            set_name = dev.get('set-name')
            if dev_id:
                fwglobals.g.NETPLAN_FILES[dev_id] = {'fname': fname, 'ifname': ifname, 'set-name': set_name}
                fwglobals.log.debug('load_netplan_filenames: %s(%s) uses %s' % (ifname, dev_id, fname))


def _add_netplan_file(fname):
    if os.path.exists(fname):
        return

    config = dict()
    config['network'] = {'version': 2, 'renderer': 'networkd'}
    with open(fname, 'w+') as stream:
        yaml.safe_dump(config, stream, default_flow_style=False)
        stream.flush()
        os.fsync(stream.fileno())

def _dump_netplan_file(fname):
    if fname:
        try:
            with open(fname, 'r') as f:
                fwglobals.log.error("NETPLAN file contents: " + f.read())
        except Exception as e:
            err_str = "_dump_netplan_file failed: file: %s, error: %s"\
              % (fname, str(e))
            fwglobals.log.error(err_str)

<<<<<<< HEAD
def add_remove_netplan_interface(is_add, dev_id, ip, gw, metric, dhcp, type, mtu=None, if_name=None, dont_check_ip=False):
=======
def add_remove_netplan_interface(is_add, dev_id, ip, gw, metric, dhcp, type, dnsServers, dnsDomains, mtu=None, if_name=None, wan_failover=False):
>>>>>>> ee637860
    '''
    :param metric:  integer (whole number)
    '''
    config_section = {}
    old_ethernets = {}

    fwglobals.log.debug(
<<<<<<< HEAD
        "add_remove_netplan_interface: is_add=%d, dev_id=%s, ip=%s, gw=%s, metric=%d, dhcp=%s, type=%s, mtu=%s, if_name=%s, dont_check_ip=%s" % \
        (is_add, dev_id, ip, gw, metric, dhcp, type, str(mtu), if_name, str(dont_check_ip)))
=======
        "add_remove_netplan_interface: is_add=%d, dev_id=%s, ip=%s, gw=%s, metric=%d, dhcp=%s, type=%s, \
         dnsServers=%s, dnsDomains=%s, mtu=%s, if_name=%s, wan_failover=%s" %
        (is_add, dev_id, ip, gw, metric, dhcp, type, dnsServers, dnsDomains, str(mtu), if_name, str(wan_failover)))
>>>>>>> ee637860

    fo_metric = get_wan_failover_metric(dev_id, metric)
    if fo_metric != metric:
        fwglobals.log.debug(
            "add_remove_netplan_interface: dev_id=%s, use wan failover metric %d" % (dev_id, fo_metric))
        metric = fo_metric

    set_name = ''
    old_ifname = ''
    ifname = if_name if if_name else fwutils.dev_id_to_tap(dev_id)
    if not ifname:
        err_str = "add_remove_netplan_interface: %s was not found" % dev_id
        fwglobals.log.error(err_str)
        return (False, err_str)

    dev_id = fwutils.dev_id_to_full(dev_id)
    if dev_id in fwglobals.g.NETPLAN_FILES:
        fname = fwglobals.g.NETPLAN_FILES[dev_id].get('fname')
        fname_run = fname.replace('yaml', 'fwrun.yaml')
        _add_netplan_file(fname_run)

        fname_backup = fname + '.fw_run_orig'

        old_ifname = fwglobals.g.NETPLAN_FILES[dev_id].get('ifname')
        set_name   = fwglobals.g.NETPLAN_FILES[dev_id].get('set-name', '')

        with open(fname_backup, 'r') as stream:
            old_config = yaml.safe_load(stream)
            old_network = old_config['network']
            old_ethernets = old_network['ethernets']
    else:
        fname_run = fwglobals.g.NETPLAN_FILE
        _add_netplan_file(fname_run)

    try:
        with open(fname_run, 'r') as stream:
            config = yaml.safe_load(stream)
            network = config['network']
            network['renderer'] = 'networkd'

        if 'ethernets' not in network:
            network['ethernets'] = {}

        ethernets = network['ethernets']

        if old_ethernets:
            if old_ifname in old_ethernets:
                config_section = old_ethernets[old_ifname]

        if 'dhcp6' in config_section:
            del config_section['dhcp6']

        if mtu:
            config_section['mtu'] = mtu

        if re.match('yes', dhcp):
            if 'addresses' in config_section:
                del config_section['addresses']
            if 'routes' in config_section:
                del config_section['routes']
            if 'gateway4' in config_section:
                del config_section['gateway4']
            if 'nameservers' in config_section:
                del config_section['nameservers']

            config_section['dhcp4'] = True
            config_section['dhcp4-overrides'] = {'route-metric': metric}
        else:
            config_section['dhcp4'] = False
            if 'dhcp4-overrides' in config_section:
                del config_section['dhcp4-overrides']
            if ip:
                config_section['addresses'] = [ip]

            if gw and type == 'WAN':
                default_route_found = False
                routes = config_section.get('routes', [])
                for route in routes:
                    if route['to'] == '0.0.0.0/0':
                        default_route_found = True
                        route['metric']     = metric
                        route['via']        = gw
                        break
                if not default_route_found:
                    routes.append({'to': '0.0.0.0/0', 'via': gw, 'metric': metric})
                    config_section['routes'] = routes   # Handle case where there is no 'routes' section
                if 'gateway4' in config_section:
                    del config_section['gateway4']

                if dnsServers:
                    nameservers = config_section.get('nameservers', {})
                    nameservers['addresses'] = dnsServers
                    config_section['nameservers'] = nameservers
                if dnsDomains:
                    nameservers = config_section.get('nameservers', {})
                    nameservers['search'] = dnsDomains
                    config_section['nameservers'] = nameservers

        is_lte = fwutils.is_lte_interface_by_dev_id(dev_id)
        if is_add == 1:
            if old_ifname in ethernets:
                del ethernets[old_ifname]
            if set_name in ethernets:
                del ethernets[set_name]

            # set-name with LTE causes issue since the Linux LTE interface is not controlled by dpdk
            # and stay in Linux with the vppsb interface. Our LTE solution is to set the IP on the vppsb, and if we use set-name, it stays down.
            # We need to set the IP on the vppsb interface and remove the set-name and match sections. 
            if set_name and not is_lte:
                ethernets[set_name] = config_section
            elif set_name and is_lte:
                del config_section['set-name']
                if 'match' in config_section:
                    del config_section['match']
                ethernets[ifname] = config_section
            else:
                ethernets[ifname] = config_section
        else:
            if set_name:
                if set_name in ethernets:
                    del ethernets[set_name]
            else:
                if ifname in ethernets:
                    del ethernets[ifname]
            if old_ethernets:
                if old_ifname in old_ethernets:
                    ethernets[old_ifname] = old_ethernets[old_ifname]

        with open(fname_run, 'w') as stream:
            yaml.safe_dump(config, stream)
            stream.flush()
            os.fsync(stream.fileno())

        # Remove default route from ip table because Netplan is not doing it.
        if not is_add and type == 'WAN':
            fwutils.remove_linux_default_route(ifname)

        fwutils.netplan_apply('add_remove_netplan_interface')

        # make sure IP address is applied in Linux.
        if is_add and set_name:
            if set_name != ifname and not is_lte:
                cmd = 'ip link set %s name %s' % (ifname, set_name)
                fwglobals.log.debug(cmd)
                os.system(cmd)
                fwutils.netplan_apply('add_remove_netplan_interface')
                ifname = set_name

        # On interface adding or removal update caches interface related caches.
        #
        if dev_id:
            dev_id_full = fwutils.dev_id_to_full(dev_id)

            # Remove dev-id-to-vpp-if-name and vpp-if-name-to-dev-id cached
            # values for this dev id if the interface is removed from system.
            #
            if is_add == False:
                vpp_if_name = fwglobals.g.cache.dev_id_to_vpp_if_name.get(dev_id_full)
                if vpp_if_name:
                    del fwglobals.g.cache.dev_id_to_vpp_if_name[dev_id_full]
                    del fwglobals.g.cache.vpp_if_name_to_dev_id[vpp_if_name]

            # Remove dev-id-to-tap cached value for this dev id, as netplan might change
            # interface name (see 'set-name' netplan option).
            # As well re-initialize the interface name by dev id.
            # Note 'dev_id' is None for tap-inject (vppX) of tapcli-X interfaces used for LTE/WiFi devices.
            #
            cache = fwglobals.g.cache.dev_id_to_vpp_tap_name
            if dev_id_full in cache:
                del cache[dev_id_full]
            ifname = fwutils.dev_id_to_tap(dev_id)
            fwglobals.log.debug("Interface name in cache is %s, dev_id %s" % (ifname, dev_id_full))

        if not dont_check_ip: # Failover might be easily caused by interface down so no need to validate IP
            if is_add and not _has_ip(ifname, (dhcp=='yes')):
                raise Exception("ip was not assigned")

    except Exception as e:
        err_str = "add_remove_netplan_interface failed: dev_id: %s, file: %s, error: %s"\
              % (dev_id, fname_run, str(e))
        fwglobals.log.error(err_str)
        _dump_netplan_file(fname_run)
        return (False, err_str)

    return (True, None)

def get_dhcp_netplan_interface(if_name):
    files = glob.glob("/etc/netplan/*.yaml") + \
            glob.glob("/lib/netplan/*.yaml") + \
            glob.glob("/run/netplan/*.yaml")

    for fname in files:
        with open(fname, 'r') as stream:
            config = yaml.safe_load(stream)

        if config is None:
            continue

        if 'network' in config:
            network = config['network']

            if 'ethernets' in network:
                ethernets = network['ethernets']

                if if_name in ethernets:
                    interface = ethernets[if_name]
                    if 'dhcp4' in interface:
                        if interface['dhcp4'] == True:
                            return 'yes'
    return 'no'

def _has_ip(if_name, dhcp):

    for i in range(50):
        log = (i == 49) # Log only the last trial to avoid log spamming
        if fwutils.get_interface_address(if_name, log_on_failure=log):
            return True
        time.sleep(1)

    # At this point no IP was found on the interface.
    # If IP was not assigned to the interface, we still return OK if:
    # - DHCP was configured on secondary interface (not default route),
    #   hopefully it will get IP at some time later. Right now we don't
    #   want to fail router-start or router restore on reboot/watchdog.
    #   The fwagent will take care of dhcp interfaces with no IP, while
    #   handling tunnels, static routes, etc.
    #
    # We return error if:
    # - IP was configured statically
    # - DHCP was configured on primary (default route) interface,
    #   as connection to flexiManage will be lost, so we prefer to revert
    #   to the previous configuration
    #
    if dhcp:
        (_, dev, _) = fwutils.get_default_route()
        if if_name != dev:
            return True

    return False<|MERGE_RESOLUTION|>--- conflicted
+++ resolved
@@ -161,11 +161,7 @@
               % (fname, str(e))
             fwglobals.log.error(err_str)
 
-<<<<<<< HEAD
-def add_remove_netplan_interface(is_add, dev_id, ip, gw, metric, dhcp, type, mtu=None, if_name=None, dont_check_ip=False):
-=======
-def add_remove_netplan_interface(is_add, dev_id, ip, gw, metric, dhcp, type, dnsServers, dnsDomains, mtu=None, if_name=None, wan_failover=False):
->>>>>>> ee637860
+def add_remove_netplan_interface(is_add, dev_id, ip, gw, metric, dhcp, type, dnsServers, dnsDomains, mtu=None, if_name=None, dont_check_ip=False):
     '''
     :param metric:  integer (whole number)
     '''
@@ -173,14 +169,9 @@
     old_ethernets = {}
 
     fwglobals.log.debug(
-<<<<<<< HEAD
-        "add_remove_netplan_interface: is_add=%d, dev_id=%s, ip=%s, gw=%s, metric=%d, dhcp=%s, type=%s, mtu=%s, if_name=%s, dont_check_ip=%s" % \
-        (is_add, dev_id, ip, gw, metric, dhcp, type, str(mtu), if_name, str(dont_check_ip)))
-=======
         "add_remove_netplan_interface: is_add=%d, dev_id=%s, ip=%s, gw=%s, metric=%d, dhcp=%s, type=%s, \
-         dnsServers=%s, dnsDomains=%s, mtu=%s, if_name=%s, wan_failover=%s" %
-        (is_add, dev_id, ip, gw, metric, dhcp, type, dnsServers, dnsDomains, str(mtu), if_name, str(wan_failover)))
->>>>>>> ee637860
+         dnsServers=%s, dnsDomains=%s, mtu=%s, if_name=%s, dont_check_ip=%s" %
+        (is_add, dev_id, ip, gw, metric, dhcp, type, dnsServers, dnsDomains, str(mtu), if_name, str(dont_check_ip)))
 
     fo_metric = get_wan_failover_metric(dev_id, metric)
     if fo_metric != metric:
