#! /usr/bin/python

################################################################################
# flexiWAN SD-WAN software - flexiEdge, flexiManage.
# For more information go to https://flexiwan.com
#
# Copyright (C) 2019  flexiWAN Ltd.
#
# This program is free software: you can redistribute it and/or modify it under
# the terms of the GNU Affero General Public License as published by the Free
# Software Foundation, either version 3 of the License, or (at your option) any
# later version.
#
# This program is distributed in the hope that it will be useful,
# but WITHOUT ANY WARRANTY; without even the implied warranty of MERCHANTABILITY
# or FITNESS FOR A PARTICULAR PURPOSE.
# See the GNU Affero General Public License for more details.
#
# You should have received a copy of the GNU Affero General Public License
# along with this program. If not, see <https://www.gnu.org/licenses/>.
################################################################################

import glob
import os
import time
import subprocess
import re
import fwglobals
import fwutils
import shutil
import yaml

def _copyfile(source_name, dest_name, buffer_size=1024*1024):
    with open(source_name, 'r') as source, open(dest_name, 'w') as dest:
        while True:
            copy_buffer = source.read(buffer_size)
            if not copy_buffer:
                break
            fwutils.file_write_and_flush(dest, copy_buffer)

def backup_linux_netplan_files():
    for values in fwglobals.g.NETPLAN_FILES.values():
        fname = values.get('fname')
        fname_backup = fname + '.fw_run_orig'
        fname_run = fname.replace('yaml', 'fwrun.yaml')

        fwglobals.log.debug('_backup_netplan_files: doing backup of %s' % fname)
        if not os.path.exists(fname_backup):
            _copyfile(fname, fname_backup)
        if not os.path.exists(fname_run):
            _copyfile(fname, fname_run)
        if os.path.exists(fname):
            os.remove(fname)

def restore_linux_netplan_files():
    files = glob.glob("/etc/netplan/*.fwrun.yaml") + \
            glob.glob("/lib/netplan/*.fwrun.yaml") + \
            glob.glob("/run/netplan/*.fwrun.yaml")

    for fname in files:
        fname_run = fname
        fname = fname_run.replace('fwrun.yaml', 'yaml')
        fname_backup = fname + '.fw_run_orig'

        if os.path.exists(fname_run):
            os.remove(fname_run)

        if os.path.exists(fname_backup):
            _copyfile(fname_backup, fname)
            os.remove(fname_backup)

    if files:
        fwutils.netplan_apply('restore_linux_netplan_files')

def _get_netplan_interface_name(name, section):
    if 'set-name' in section:
        return section['set-name']
    return ''

def get_netplan_filenames():
    output = subprocess.check_output('ip route show default', shell=True).strip()
    routes = output.splitlines()

    devices = {}
    for route in routes:
        rip = route.split('via ')[1].split(' ')[0]
        dev = route.split('dev ')[1].split(' ')[0]

        devices[dev] = rip

    files = glob.glob("/etc/netplan/*.fw_run_orig") + \
            glob.glob("/lib/netplan/*.fw_run_orig") + \
            glob.glob("/run/netplan/*.fw_run_orig")

    if not files:
        files = glob.glob("/etc/netplan/*.yaml") + \
                glob.glob("/lib/netplan/*.yaml") + \
                glob.glob("/run/netplan/*.yaml")

    fwglobals.log.debug("get_netplan_filenames: %s" % files)

    our_files = {}
    for fname in files:
        with open(fname, 'r') as stream:
            if re.search('fw_run_orig', fname):
                fname = fname.replace('yaml.fw_run_orig', 'yaml')
            config = yaml.safe_load(stream)
            if config is None:
                continue
            if 'network' in config:
                network = config['network']
                if 'ethernets' in network:
                    ethernets = network['ethernets']
                    for dev in ethernets:
                        name = _get_netplan_interface_name(dev, ethernets[dev])
                        if name:
                            gateway = devices[name] if name in devices else None
                            dev_id = fwutils.get_interface_dev_id(name)
                        else:
                            gateway = devices[dev] if dev in devices else None
                            dev_id = fwutils.get_interface_dev_id(dev)
                        if fname in our_files:
                            our_files[fname].append({'ifname': dev, 'gateway': gateway, 'dev_id': dev_id, 'set-name': name})
                        else:
                            our_files[fname] = [{'ifname': dev, 'gateway': gateway, 'dev_id': dev_id, 'set-name': name}]
    return our_files

def _set_netplan_filename(files):
    for fname, devices in files.items():
        for dev in devices:
            dev_id = dev.get('dev_id')
            ifname = dev.get('ifname')
            set_name = dev.get('set-name')
            if dev_id:
                fwglobals.g.NETPLAN_FILES[dev_id] = {'fname': fname, 'ifname': ifname, 'set-name': set_name}
                fwglobals.log.debug('_set_netplan_filename: %s(%s) uses %s' % (ifname, dev_id, fname))

def _add_netplan_file(fname):
    if os.path.exists(fname):
        return

    config = dict()
    config['network'] = {'version': 2, 'renderer': 'networkd'}
    with open(fname, 'w+') as stream:
        yaml.safe_dump(config, stream, default_flow_style=False)
        stream.flush()
        os.fsync(stream.fileno())

def _dump_netplan_file(fname):
    if fname:
        try:
            with open(fname, 'r') as f:
                fwglobals.log.error("NETPLAN file contents: " + f.read())
        except Exception as e:
            err_str = "_dump_netplan_file failed: file: %s, error: %s"\
              % (fname, str(e))
            fwglobals.log.error(err_str)

# # need to change after i will change  the add_remove_netplan_interface function
# def add_remove_inf_from_netplan(is_add, linux_interface):
#     config = {}
#     fname_run = '/etc/netplan/01-netcfg.fwrun.yaml'
#     with open(fname_run, 'r+') as stream:
#         config = yaml.safe_load(stream)

#     if 'network' in config:
#         network = config['network']
#         ethernets = network['ethernets']

#         if linux_interface in ethernets:
#             del ethernets[linux_interface]

#             with open(fname_run, 'w') as stream:
#                 yaml.safe_dump(config, stream)

def add_remove_netplan_interface(is_add, dev_id, ip, gw, metric, dhcp, type):
    config_section = {}
    old_ethernets = {}

    fwglobals.log.debug(
        "add_remove_netplan_interface: is_add=%d, dev_id=%s, ip=%s, gw=%s, metric=%s, dhcp=%s, type=%s" % \
        (is_add, dev_id, ip, gw, metric, dhcp, type))

    set_name = ''
    old_ifname = ''

    ifname = fwutils.dev_id_to_tap(dev_id)
    if not ifname:
        err_str = "add_remove_netplan_interface: %s was not found" % dev_id
        fwglobals.log.error(err_str)
        return (False, err_str)

    if dev_id in fwglobals.g.NETPLAN_FILES:
        fname = fwglobals.g.NETPLAN_FILES[dev_id].get('fname')
        fname_run = fname.replace('yaml', 'fwrun.yaml')
        if (not os.path.exists(fname_run)):
            _add_netplan_file(fname_run)

        fname_backup = fname + '.fw_run_orig'

        old_ifname = fwglobals.g.NETPLAN_FILES[dev_id].get('ifname')
        if fwglobals.g.NETPLAN_FILES[dev_id].get('set-name'):
            set_name = fwglobals.g.NETPLAN_FILES[dev_id].get('set-name')

        with open(fname_backup, 'r') as stream:
            old_config = yaml.safe_load(stream)
            old_network = old_config['network']
            old_ethernets = old_network['ethernets']
    else:
        fname_run = fwglobals.g.NETPLAN_FILE
        _add_netplan_file(fname_run)

    try:
        with open(fname_run, 'r') as stream:
            config = yaml.safe_load(stream)
            network = config['network']
            network['renderer'] = 'networkd'

        if 'ethernets' not in network:
            network['ethernets'] = {}

        ethernets = network['ethernets']

        if old_ethernets:
            if old_ifname in old_ethernets:
                config_section = old_ethernets[old_ifname]

        if 'dhcp6' in config_section:
            del config_section['dhcp6']

        if re.match('yes', dhcp):
            if 'addresses' in config_section:
                del config_section['addresses']
            if 'routes' in config_section:
                del config_section['routes']
            if 'gateway4' in config_section:
                del config_section['gateway4']
            if 'nameservers' in config_section:
                del config_section['nameservers']

            config_section['dhcp4'] = True
            config_section['dhcp4-overrides'] = {'route-metric': metric}
<<<<<<< HEAD
            # config_section['critical'] = True   # Prevent lease release on networkd restart or no answer from DHCP server
=======
>>>>>>> 1bbe907b
        else:
            config_section['dhcp4'] = False
            if 'dhcp4-overrides' in config_section:
                del config_section['dhcp4-overrides']
            config_section['addresses'] = [ip]

            if gw and type == 'WAN':
                if 'routes' in config_section:
                    def_route_existed = False
                    routes = config_section['routes']
                    for route in routes:
                        if route['to'] == '0.0.0.0/0':
                            route['metric'] = metric
                            def_route_existed = True
                    if not def_route_existed:
                        routes.append({'to': '0.0.0.0/0',
                                       'via': gw,
                                       'metric': metric})
                else:
                    if 'gateway4' in config_section:
                        del config_section['gateway4']
                    config_section['routes'] = [{'to': '0.0.0.0/0', 'via': gw, 'metric': metric}]

        if is_add == 1:
            if old_ifname in ethernets:
                del ethernets[old_ifname]
            if set_name in ethernets:
                del ethernets[set_name]

            ethernets[ifname] = config_section
        else:
            if ifname in ethernets:
                del ethernets[ifname]
            if old_ethernets:
                if old_ifname in old_ethernets:
                    ethernets[old_ifname] = old_ethernets[old_ifname]

        with open(fname_run, 'w') as stream:
            yaml.safe_dump(config, stream)
            stream.flush()
            os.fsync(stream.fileno())

        fwutils.netplan_apply('add_remove_netplan_interface')

        # If needed, remove dev-id-to-tap cached value for this dev id, as netplan might change
        # interface name.
        #
        cache = fwglobals.g.cache.dev_id_to_vpp_tap_name
        dev_id_full = fwutils.dev_id_to_full(dev_id)
        if dev_id_full in cache:
            del cache[dev_id_full]

        # make sure IP address is applied in Linux
        #
        if is_add and not _has_ip(ifname, dhcp=(dhcp=='yes')):
            raise Exception("ip was not assigned")

    except Exception as e:
        err_str = "add_remove_netplan_interface failed: dev_id: %s, file: %s, error: %s"\
              % (dev_id, fname_run, str(e))
        fwglobals.log.error(err_str)
        _dump_netplan_file(fname_run)
        return (False, err_str)

    return (True, None)

def get_dhcp_netplan_interface(if_name):
    files = glob.glob("/etc/netplan/*.yaml") + \
            glob.glob("/lib/netplan/*.yaml") + \
            glob.glob("/run/netplan/*.yaml")

    for fname in files:
        with open(fname, 'r') as stream:
            config = yaml.safe_load(stream)

        if config is None:
            continue

        if 'network' in config:
            network = config['network']

            if 'ethernets' in network:
                ethernets = network['ethernets']

                if if_name in ethernets:
                    interface = ethernets[if_name]
                    if 'dhcp4' in interface:
                        if interface['dhcp4'] == True:
                            return 'yes'
    return 'no'

def _has_ip(if_name, dhcp=False):

    for i in range(50):
        if fwutils.get_interface_address(if_name):
            return True
        if i % 30 == 0:   # Every 10 seconds try whatever might help, e.g. restart networkd
            cmd = "systemctl restart systemd-networkd"
            fwglobals.log.debug("fwnetplan: _has_ip: " + cmd)
            os.system(cmd)
        time.sleep(1)

    # At this point no IP was found on the interface.
    # If IP was not assigned to the interface, we still return OK if:
    # - DHCP was configured on secondary interface (not default route),
    #   hopefully it will get IP at some time later. Right now we don't
    #   want to fail router-start or router restore on reboot/watchdog.
    #   The fwagent will take care of dhcp interfaces with no IP, while
    #   handling tunnels, static routes, etc.
    #
    # We return error if:
    # - IP was configured statically
    # - DHCP was configured on primary (default route) interface,
    #   as connection to flexiManage will be lost, so we prefer to revert
    #   to the previous configuration
    #
    if dhcp:
        (_, dev) = fwutils.get_default_route()
        if if_name != dev:
            return True

    return False<|MERGE_RESOLUTION|>--- conflicted
+++ resolved
@@ -240,10 +240,6 @@
 
             config_section['dhcp4'] = True
             config_section['dhcp4-overrides'] = {'route-metric': metric}
-<<<<<<< HEAD
-            # config_section['critical'] = True   # Prevent lease release on networkd restart or no answer from DHCP server
-=======
->>>>>>> 1bbe907b
         else:
             config_section['dhcp4'] = False
             if 'dhcp4-overrides' in config_section:
