--- conflicted
+++ resolved
@@ -57,13 +57,8 @@
         """
         out = []
         for nicname, addrs in inp.items():
-<<<<<<< HEAD
-            dev_id = fwutils.linux_to_dev_id(nicname)
+            dev_id = fwutils.get_interface_dev_id(nicname)
             if dev_id == '':
-=======
-            pci, driver = fwutils.get_interface_pci(nicname)
-            if not pci:
->>>>>>> dd65e52d
                 continue
 
             addr_type, addr = fwutils.dev_id_parse(dev_id)
@@ -72,7 +67,6 @@
                 continue
 
             daddr = {
-<<<<<<< HEAD
                 'name':nicname,
                 'devId':dev_id,
                 'driver':'',
@@ -87,20 +81,6 @@
             }
 
             daddr['driver'] = fwutils.get_interface_driver(nicname)
-=======
-                        'name':nicname,
-                        'pciaddr':pci,
-                        'driver':driver,
-                        'MAC':'',
-                        'IPv4':'',
-                        'IPv4Mask':'',
-                        'IPv6':'',
-                        'IPv6Mask':'',
-                        'dhcp':'',
-                        'gateway':'',
-                        'metric': '',
-                    }
->>>>>>> dd65e52d
             daddr['dhcp'] = fwnetplan.get_dhcp_netplan_interface(nicname)
             daddr['gateway'], daddr['metric'] = fwutils.get_interface_gateway(nicname)
             for addr in addrs:
