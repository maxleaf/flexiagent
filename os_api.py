--- conflicted
+++ resolved
@@ -57,47 +57,8 @@
         """
         out = []
         for nicname, addrs in inp.items():
-<<<<<<< HEAD
-            daddr = {
-                        'name':nicname,
-                        'pciaddr':'',
-                        'usbaddr':'',
-                        'driver':'',
-                        'MAC':'',
-                        'IPv4':'',
-                        'IPv4Mask':'',
-                        'IPv6':'',
-                        'IPv6Mask':'',
-                        'dhcp':'',
-                        'gateway':'',
-                        'metric': '',
-                        'connectivity_type': ''
-                    }
-
-            if fwutils.is_wifi_interface(nicname):
-                daddr['connectivity_type'] = 'wifi'
-
-            if fwutils.is_lte_interface(nicname):
-                daddr['connectivity_type'] = 'lte'
-
-            pciaddr = fwutils.get_interface_pci(nicname)
-            usbaddr = fwutils.linux_to_usb_addr(nicname)
-            if pciaddr == "" and usbaddr == "":
-                continue
-
-            daddr['pciaddr'] = pciaddr
-            daddr['usbaddr'] = usbaddr
-
-            daddr['driver'] = fwutils.get_interface_driver(nicname)
-
-=======
             dev_id = fwutils.get_interface_dev_id(nicname)
             if dev_id == '':
-                continue
-
-            addr_type, addr = fwutils.dev_id_parse(dev_id)
-
-            if addr_type != 'pci':
                 continue
 
             daddr = {
@@ -112,10 +73,18 @@
                 'dhcp':'',
                 'gateway':'',
                 'metric': '',
+                'deviceType': ''
             }
 
+            if fwutils.is_wifi_interface(nicname):
+                daddr['deviceType'] = 'wifi'
+
+            if fwutils.is_lte_interface(nicname):
+                daddr['deviceType'] = 'lte'
+
             daddr['driver'] = fwutils.get_interface_driver(nicname)
->>>>>>> 962d5678
+
+            daddr['driver'] = fwutils.get_interface_driver(nicname)
             daddr['dhcp'] = fwnetplan.get_dhcp_netplan_interface(nicname)
             daddr['gateway'], daddr['metric'] = fwutils.get_interface_gateway(nicname)
             for addr in addrs:
