--- conflicted
+++ resolved
@@ -45,10 +45,7 @@
         #
 
         req     = request['message']
-<<<<<<< HEAD
         req_key = None
-=======
->>>>>>> 98742222
         try:
             if re.match('start-router', req):
                 params  = request.get('params')
@@ -63,10 +60,6 @@
                         (req_key, str(e), str(traceback.format_exc())))
             raise Exception('failed to update request database')
 
-<<<<<<< HEAD
-
-=======
->>>>>>> 98742222
     def dump(self, types=None, escape=None, full=False, keys=False):
         """Dumps router configuration into list of requests
         """
