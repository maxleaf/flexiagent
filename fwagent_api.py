--- conflicted
+++ resolved
@@ -41,12 +41,7 @@
     'get-router-config':        '_get_router_config',
     'upgrade-device-sw':        '_upgrade_device_sw',
     'reset-device':             '_reset_device_soft',
-<<<<<<< HEAD
-    'sync-device':              '_sync_device',
-    'modify-device':            '_modify_device'
-=======
     'sync-device':              '_sync_device'
->>>>>>> 5166f016
 }
 
 class FWAGENT_API:
@@ -246,11 +241,7 @@
         :returns: Dictionary with status code.
         """
         if fwglobals.g.router_api.router_started:
-<<<<<<< HEAD
-            fwglobals.g.router_api.call('stop-router')   # Stop VPP if it runs
-=======
             fwglobals.g.router_api.call({'message':'stop-router'})   # Stop VPP if it runs
->>>>>>> 5166f016
         fwutils.reset_router_config()
         return {'ok': 1}
 
@@ -298,14 +289,11 @@
         # received with the sync-device.
         #
         sync_list = fwglobals.g.router_cfg.get_sync_list(params['requests'])
-<<<<<<< HEAD
-=======
         if not sync_list:
             fwglobals.log.info("FWAGENT_API: _sync_device: sync_list is empty, no need to sync")
             fwglobals.g.router_cfg.reset_signature()
             if params.get('type', '') != 'full-sync':
                 return {'ok': 1}   # Return if there is no full sync enforcement
->>>>>>> 5166f016
 
         # Find out if sync goes to remove or to add new interfaces.
         # In this case the vpp should be restarted in order to release/capture
@@ -331,14 +319,6 @@
 
         # Finally update configuration.
         # Firstly try smart sync - apply sync-list modifications only.
-<<<<<<< HEAD
-        # If that fails, go with brutal sync - reset configuration and apply sync-device list
-        #
-        try:
-            # Stop router if needed
-            if restart_router:
-                reply = fwglobals.g.router_api.call("stop-router")
-=======
         # If that fails, go with full sync - reset configuration and apply sync-device list
         #
         try:
@@ -349,251 +329,10 @@
             # Stop router if needed
             if restart_router:
                 reply = fwglobals.g.router_api.call({'message':'stop-router'})
->>>>>>> 5166f016
                 if reply['ok'] == 0:
                     raise Exception(" _sync_device: stop-router failed: " + str(reply.get('message')))
 
             # Update configuration.
-<<<<<<< HEAD
-            for request in sync_list:
-                reply = fwglobals.g.router_api.call(request['message'], request.get('params'))
-                if reply['ok'] == 0:
-                    raise Exception(" _sync_device: smart sync failed: " + str(reply.get('message')))
-
-            # Start router if needed
-            if restart_router:
-                reply = fwglobals.g.router_api.call("start-router")
-                if reply['ok'] == 0:
-                    raise Exception(" _sync_device: start-router failed: " + str(reply.get('message')))
-
-        except Exception as e:
-            fwglobals.log.error("FWAGENT_API: _sync_device: smart sync failed: %s" % str(e))
-            self._reset_device_soft()
-            for request in params['requests']:
-                reply = fwglobals.g.router_api.call(request['message'], request.get('params'))
-                if reply['ok'] == 0:
-                    error = request['message'] + ': ' + str(reply.get('message'))
-                    fwglobals.log.error("FWAGENT_API: _sync_device: brutal sync failed: %s" % error)
-                    raise Exception(error)
-            if restart_router_after_reset:
-                fwglobals.g.router_api.call('start-router')
-            fwglobals.log.debug("FWAGENT_API: _sync_device: brutal sync succeeded")
-
-        fwglobals.g.router_cfg.reset_signature()
-        fwglobals.log.info("FWAGENT_API: _sync_device FINISHED")
-        return {'ok': 1}
-
-
-    def _modify_device(self, params):
-        """Handles modify-device request: modifies interfaces, tunnels, routes
-        and other configuration entities received within 'modify-device' request.
-        To do that this function create pair of 'remove-X' and 'add-X' requests
-        for every entity found in the request. Than it forms list of these requests
-        where at the first place are located the 'remove-X' requests and after
-        them go the 'add-X' requests. The order of 'remove-X' and 'add-X' is
-        important, as some configurations entities depends on others. For example,
-        the tunnels use interfaces, the routes might use tunnels, etc.
-        The order of 'remove-X' is exactly opposite to the order of 'add-X'.
-
-        :param params: Request parameters received from flexiManage:
-                        {
-                          'modify_router':
-                            {
-                              'unassign': <list of interfaces that should be removed from VPP>
-                              'assign': <list of interfaces that should be added to VPP>
-                            }
-                          'modify_interfaces':
-                            { 'interfaces': <list of interfaces to be modified> }
-                          'modify_routes':
-                            { 'routes': <list of routes to be modified> }
-                          'modify_dhcp_config':
-                            { 'dhcp_configs': <list of DHCP servers to be modified> }
-                          'modify_app':
-                            { 'apps': <list of mulitlink applications to be modified> }
-                          'modify_policy':
-                            { 'policies': <list of mulitlink policy rules to be modified> }
-                        }
-
-        :returns: Dictionary with status code.
-        """
-        def _modify_device_entity(entities, entity_name):
-            add     = []
-            remove  = []
-            add_req    = 'add-' + entity_name
-            remove_req = 'remove-' + entity_name
-            for params in entities:
-                # Add 'remove-X' request only if entity exists in configuration
-                if fwglobals.g.router_cfg.exists(add_req, params):
-                    remove.append({ 'message': remove_req, 'params':  params })
-                # Add 'add-X' request
-                add.append({ 'message': add_req, 'params':  params })
-            return (add, remove)
-
-        def _modify_device_router(modify_router_params):
-            add     = []
-            remove  = []
-            for params in modify_router_params.get('unassign', []):
-                # Add 'remove-X' request only if entity exists in configuration
-                if fwglobals.g.router_cfg.exists('add-interface', params):
-                    remove.append({'message': 'remove-interface', 'params': params})
-            for params in modify_router_params.get('assign', []):
-                add.append({'message': 'remove-interface', 'params': params})
-            return (add, remove)
-
-        def _modify_device_routes(entities, entity_name):
-            add     = []
-            remove  = []
-            for params in entities:
-                # Add 'remove-X' request only if entity exists in configuration,
-                # and only if 'modify-routes' element has 'old_route' parameter.
-                if params['old_route']:
-                    remove_route_params = {k:v for k,v in params.items() if k != 'new_route'}
-                    remove_route_params['via'] = remove_route_params.pop('old_route')
-                    if fwglobals.g.router_cfg.exists('add-route', remove_route_params):
-                        remove.append({'message': 'remove-route', 'params':  remove_route_params})
-                # Add 'add-X' request only if 'modify-routes' element has 'new_route' parameter.
-                if route['new_route'] != '':
-                    add_route_params = {k:v for k,v in route.items() if k != 'old_route'}
-                    add_route_params['via'] = add_route_params.pop('new_route')
-                    add.append({'message': 'add-route', 'params':  add_route_params})
-            return (add, remove)
-
-
-        fwglobals.log.info("FWAGENT_API: _modify_device STARTED")
-
-        list_additions = []
-        list_removals  = []
-
-        # Handle inconsistency in section / list / entity names.
-        # Order of elements is order of execution of 'add-X' requests.
-        #
-        sections = [
-          ('modify_router',     None,           None),
-          ('modify_interfaces', 'interfaces',   'interface'),
-          ('modify_routes',     'routes',       'route'),
-          ('modify_dhcp_config','dhcp_configs', 'dhcp-config'),
-          ('modify_app',        'apps',         'application'),
-          ('modify_policy',     'policies',     'multilink-policy')
-        ]
-
-        ########################################################################
-        # Firstly generate list of 'remove-X' and 'add-X' requests to be executed
-        # to modify device configuration out of 'modify-device' data.
-        # We call this list the 'modify list'.
-        ########################################################################
-
-        for section in sections:
-            section_name = section[0]
-            list_name    = section[1]
-            entity_name  = section[2]
-            if section_name in params:
-                # 'modify_routes' and 'modify_router' require special handling
-                if section_name == 'modify_router':
-                    (additions, removals) = _modify_device_router(params[section_name])
-                else if section_name == 'modify_routes':
-                    (additions, removals) = _modify_device_routes(params[section_name][list_name], entity_name)
-                else:
-                    (additions, removals) = _modify_device_entity(params[section_name][list_name], entity_name)
-                # Update final lists
-                list_additions.append(additions)    # Tail
-                list_removals[0:0] = removals       # Head
-
-        # If there are interfaces that are going to be removed during device
-        # modification either as part of 'unassign' or 'modify-interface'
-        # operations, we have to remove tunnels that use this interfaces.
-        # The tunnels will be added back by separate request sent by flexiManage.
-        # That means flexiManage is responsible to reconstruct tunnels!
-        #
-        pci_list = []
-        for request in list_removals:
-            if request['message'] == 'remove-interface':
-                pci_list.append(request['params']['pci'])
-        ip_list = fwglobals.g.router_cfg.get_interface_ips(pci_list)
-        tunnels = fwglobals.g.router_cfg.get_tunnels()
-        remove_tunnel_requests = []
-        for params in tunnels:
-            if params['src'] in ip_list:
-                remove_tunnel_requests.append({
-                        'message': 'remove-tunnel',
-                        'params' : {'tunnel-id': params['tunnel-id']}
-                    })
-        if remove_tunnel_requests:
-            # 'remove-tunnel'-s should be added right after 'remove-interfaces'.
-            # As 'remove-interfaces' should be at the list_removals beginning,
-            # it is quite simple to find right location for insertion.
-            idx = 0
-            for (idx, request) in enumerate(list_removals)
-                if request['message'] != 'remove-interface':
-                    break
-            list_removals[idx:idx] = remove_tunnel_requests
-
-
-        ########################################################################
-        # Now go and modify device configuration.
-        # We do that by simulating receiving the aggregated router configuration
-        # request, so if one of modification fails the previous will be reverted.
-        ########################################################################
-
-        # Restart router is needed, if there interfaces to be assigned to VPP
-        # or to be unassigned. The assignment/un-assignment causes modification
-        # of the /etc/vpp/startup.conf file, that in turns requires VPP restart.
-        #
-        should_restart_router = True \
-            if fwglobals.g.router_cfg.exists('start-router') and
-               'modify_router' in params and
-                ('assign' in params['modify_router'] or 'unassign' in params['modify_router'] )
-            else False
-
-        if should_restart_router:
-            self.call("stop-router")
-
-        # Finally modify device!
-        # Note we use fwglobals.g.handle_request() and not the fwglobals.g.router_api.call()
-        # in order to enforce update of configuration signature.
-        #
-        modify_list = list_removals.append(list_additions)
-        reply = fwglobals.g.handle_request(
-            'aggregated-router-api', { 'requests': modify_list },
-            received_msg={ 'message': 'modify-device', 'params': params })
-
-        if should_restart_router:
-            self.call("start-router")
-
-        fwglobals.log.info("FWAGENT_API: _modify_device FINISHED (ok=%d)" % reply['ok'])
-
-
-        ########################################################################
-        # Workaround for following problem:
-        # if 'modify-device' request causes change in IP or in GW of WAN interface,
-        # the 'remove-interface' part of modification removes GW from the Linux
-        # neighbor table, but the consequent 'add-interface' does not add it back.
-        # As a result the VPP FIB is stuck with DROP rule for that interface,
-        # and traffic on that interface is dropped.
-        # The workaround below enforces Linux to update the neighbor table with
-        # the latest GW-s. That results in VPPSB to propagate the ARP information
-        # into VPP FIB.
-        # Note we do this even if 'modify-device' failed, as before failure
-        # it might succeed to remove few interfaces.
-        ########################################################################
-        added_gateways = []
-        for request in list_additions:
-            if request['message'] == 'add-interface' and
-               request['params'].get('type', '').lower() == 'wan' and
-               request['params'].get('gateway') != None:
-                added_gateways.append(request['params']['gateway'])
-        if added_gateways:
-            # Delay 5 seconds to make sure Linux interfaces were initialized
-            time.sleep(5)
-            for gw in added_gateways:
-                try:
-                    cmd = 'ping -c 3 %s' % interface['gateway']
-                    output = subprocess.check_output(cmd, shell=True)
-                    fwglobals.log.debug("FWAGENT_API: _modify_device: %s: %s" % (cmd, output))
-                except Exception as e:
-                    fwglobals.log.debug("FWAGENT_API: _modify_device: %s: %s" % (cmd, str(e)))
-
-        return reply
-=======
             # We use aggregated message for that as preprocessing of the sync-list
             # requests might be needed. For example, if sync-list includes
             # multiple 'add-tunnel'/'remove-tunnel', the multiling policy should
@@ -634,5 +373,4 @@
 
         fwglobals.g.router_cfg.reset_signature()
         fwglobals.log.info("FWAGENT_API: _sync_device FINISHED")
-        return {'ok': 1}
->>>>>>> 5166f016
+        return {'ok': 1}