#! /usr/bin/python3

################################################################################
# flexiWAN SD-WAN software - flexiEdge, flexiManage.
# For more information go to https://flexiwan.com
#
# Copyright (C) 2019  flexiWAN Ltd.
#
# This program is free software: you can redistribute it and/or modify it under
# the terms of the GNU Affero General Public License as published by the Free
# Software Foundation, either version 3 of the License, or (at your option) any
# later version.
#
# This program is distributed in the hope that it will be useful,
# but WITHOUT ANY WARRANTY; without even the implied warranty of MERCHANTABILITY
# or FITNESS FOR A PARTICULAR PURPOSE.
# See the GNU Affero General Public License for more details.
#
# You should have received a copy of the GNU Affero General Public License
# along with this program. If not, see <https://www.gnu.org/licenses/>.
################################################################################

import json
import loadsimulator
import yaml
import sys
import subprocess
import os
from shutil import copyfile
import fwglobals
import fwikev2
import fwstats
import fwutils
import fwsystem_api
import fwrouter_api
import re
<<<<<<< HEAD
=======
from pyroute2 import IPDB
>>>>>>> 8c0e1c11

fwagent_api = {
    'get-device-certificate':        '_get_device_certificate',
    'get-device-config':             '_get_device_config',
    'get-device-info':               '_get_device_info',
    'get-device-logs':               '_get_device_logs',
    'get-device-os-routes':          '_get_device_os_routes',
    'get-device-packet-traces':      '_get_device_packet_traces',
    'get-device-stats':              '_get_device_stats',
    'get-lte-info':                  '_get_lte_info',
    'get-wifi-info':                 '_get_wifi_info',
    'modify-lte-pin':                '_modify_lte_pin',
    'reset-lte':                     '_reset_lte',
    'reset-device':                  '_reset_device_soft',
    'sync-device':                   '_sync_device',
    'upgrade-device-sw':             '_upgrade_device_sw',
}

class LTE_ERROR_MESSAGES():
    PIN_IS_WRONG = 'PIN_IS_WRONG'
    PIN_IS_REQUIRED = 'PIN_IS_REQUIRED'
    PIN_IS_DISABLED = 'PIN_IS_DISABLED'

    NEW_PIN_IS_REQUIRED = 'NEW_PIN_IS_REQUIRED'

    PUK_IS_WRONG = 'PUK_IS_WRONG'
    PUK_IS_REQUIRED = 'PUK_IS_REQUIRED'

routes_protocol_map = {
    -1: '',
    0: 'unspec',
    1: 'redirect',
    2: 'kernel',
    3: 'boot',
    4: 'static',
    8: 'gated',
    9: 'ra',
    10: 'mrt',
    11: 'zebra',
    12: 'bird',
    13: 'dnrouted',
    14: 'xorp',
    15: 'ntk',
    16: 'dhcp',
    18: 'keepalived',
    42: 'babel',
    186: 'bgp',
    187: 'isis',
    188: 'ospf',
    189: 'rip',
    192: 'eigrp',
}

class FWAGENT_API:
    """This class implements fwagent level APIs of flexiEdge device.
       Typically these APIs are used to monitor various components of flexiEdge.
       They are invoked by the flexiManage over secure WebSocket
       connection using JSON requests.
       For list of available APIs see the 'fwagent_api' variable.
    """
    def call(self, request):
        """Invokes API specified by the 'req' parameter.

        :param request: The request received from flexiManage.

        :returns: Reply.
        """
        req    = request['message']
        params = request.get('params')

        handler = fwagent_api.get(req)
        assert handler, 'fwagent_api: "%s" request is not supported' % req

        handler_func = getattr(self, handler)
        assert handler_func, 'fwagent_api: handler=%s not found for req=%s' % (handler, req)

        reply = handler_func(params)
        if reply['ok'] == 0:
            raise Exception("fwagent_api: %s(%s) failed: %s" % (handler_func, format(params), reply['message']))
        return reply

    def _prepare_tunnel_info(self, tunnel_ids):
        tunnel_info = []
        tunnels = fwglobals.g.router_cfg.get_tunnels()
        for params in tunnels:
            try:
                tunnel_id = params["tunnel-id"]
                if tunnel_id in tunnel_ids:
                    # key1-key4 are the crypto keys stored in
                    # the management for each tunnel
                    key1 = ""
                    key2 = ""
                    key3 = ""
                    key4 = ""
                    if "ipsec" in params:
                        key1 = params["ipsec"]["local-sa"]["crypto-key"]
                        key2 = params["ipsec"]["local-sa"]["integr-key"]
                        key3 = params["ipsec"]["remote-sa"]["crypto-key"]
                        key4 = params["ipsec"]["remote-sa"]["integr-key"]
                    tunnel_info.append({
                        "id": str(tunnel_id),
                        "key1": key1,
                        "key2": key2,
                        "key3": key3,
                        "key4": key4
                    })

            except Exception as e:
                fwglobals.log.excep("failed to create tunnel information %s" % str(e))
                raise e
        return tunnel_info

    def _get_device_info(self, params):
        """Get device information.

        :param params: Parameters from flexiManage.

        :returns: Dictionary with information and status code.
        """
        try:
            info = {}
            # Load component versions
            with open(fwglobals.g.VERSIONS_FILE, 'r') as stream:
                info = yaml.load(stream, Loader=yaml.BaseLoader)
            # Load network configuration.
            info['network'] = {}
            info['network']['interfaces'] = list(fwutils.get_linux_interfaces(cached=False).values())
            info['reconfig'] = '' if loadsimulator.g.enabled() else fwutils.get_reconfig_hash()
            if fwglobals.g.ikev2.is_private_key_created():
                info['ikev2'] = fwglobals.g.ikev2.get_certificate_expiration()
            # Load tunnel info, if requested by the management
            if params and params['tunnels']:
                info['tunnels'] = self._prepare_tunnel_info(params['tunnels'])
            return {'message': info, 'ok': 1}
        except:
            raise Exception("_get_device_info: failed to get device info: %s" % format(sys.exc_info()[1]))

    def _get_device_stats(self, params):
        """Get device and interface statistics.

        :param params: Parameters from flexiManage.

        :returns: Dictionary with statistics.
        """
        reply = fwstats.get_stats()
        return reply

    def _upgrade_device_sw(self, params):
        """Upgrade device SW.

        :param params: Parameters from flexiManage.

        :returns: Message and status code.
        """
        dir = os.path.dirname(os.path.realpath(__file__))

        # Copy the fwupgrade.sh file to the /tmp folder to
        # prevent overriding it with the fwupgrade.sh file
        # from the new version.
        try:
            copyfile('{}/fwupgrade.sh'.format(dir), '/tmp/fwupgrade.sh')
        except Exception as e:
            return { 'message': 'Failed to copy upgrade file', 'ok': 0 }

        cmd = 'bash /tmp/fwupgrade.sh {} {} {} {} >> {} 2>&1 &' \
            .format(params['version'], fwglobals.g.VERSIONS_FILE, \
                    fwglobals.g.CONN_FAILURE_FILE, \
                    fwglobals.g.ROUTER_LOG_FILE, \
                    fwglobals.g.ROUTER_LOG_FILE)
        os.system(cmd)
        return { 'message': 'Started software upgrade process', 'ok': 1 }

    def _get_device_logs(self, params):
        """Get device logs.

        :param params: Parameters from flexiManage.

        :returns: Dictionary with logs and status code.
        """
        dl_map = {
    	    'fwagent': fwglobals.g.ROUTER_LOG_FILE,
    	    'application_ids': fwglobals.g.APPLICATION_IDS_LOG_FILE,
    	    'syslog': fwglobals.g.SYSLOG_FILE,
            'dhcp': fwglobals.g.DHCP_LOG_FILE,
            'vpp': fwglobals.g.VPP_LOG_FILE,
            'ospf': fwglobals.g.OSPF_LOG_FILE,
            'hostapd': fwglobals.g.HOSTAPD_LOG_FILE,
            'agentui': fwglobals.g.AGENT_UI_LOG_FILE
	    }
        file = dl_map.get(params['filter'], '')
        try:
            logs = fwutils.get_device_logs(file, params['lines'])
            return {'message': logs, 'ok': 1}
        except:
            raise Exception("_get_device_logs: failed to get device logs: %s" % format(sys.exc_info()[1]))

    def _get_device_packet_traces(self, params):
        """Get device packet traces.

        :param params: Parameters from flexiManage.

        :returns: Dictionary with logs and status code.
        """
        try:
            traces = fwutils.get_device_packet_traces(params['packets'], params['timeout'])
            return {'message': traces, 'ok': 1}
        except:
            raise Exception("_get_device_packet_traces: failed to get device packet traces: %s" % format(sys.exc_info()[1]))

    def _get_device_os_routes(self, params):
        """Get device ip routes.

        :param params: Parameters from flexiManage.

        :returns: Dictionary with routes and status code.
        """

        ip = IPDB()

<<<<<<< HEAD
        # Remove empty lines and the headers of the 'route' command
        # routing_table = [ el for el in routing_table if (el is not "" and routing_table.index(el)) > 1 ]
        route_entries = []

        def _get_nexthop_parent_data(route):
            data = re.findall(r'((?<=proto )[^\s]+|(?<=metric )[^\s]+)', route)
            return (data[0], data[1])

        for idx, route in enumerate(routing_table):
            if route == '':
                continue

            fields = route.split()

            dest = ''
            gateway = ''
            interface = ''
            protocol = ''
            metric = ''

            try:
                if 'default' in route:
                    data = re.findall(r'((?<=via )[^\s]+|(?<=dev )[^\s]+|(?<=proto )[^\s]+|(?<=metric )[^\s]+)', route)
                    dest = '0.0.0.0'
                    gateway = data[0]
                    interface = data[1]

                    if len(data) == 3:
                        metric = data[2]
                    else:
                        protocol = data[2]
                        metric = data[3]

                elif route != routing_table[-1] and 'nexthop' in routing_table[idx + 1] and not 'nexthop' in route:
                    continue

                elif 'nexthop' in route:
                    search_idx = idx -1
                    destinationData = routing_table[search_idx]
                    while 'nexthop' in destinationData:
                        search_idx -= 1
                        destinationData = routing_table[search_idx]

                    protocol, metric = _get_nexthop_parent_data(destinationData)
                    dest = destinationData.split()[0]

                    data = re.findall(r'((?<=via )[^\s]+|(?<=dev )[^\s]+)', route)
                    gateway = data[0]
                    interface = data[1]

                else:
                    dest = fields[0]
                    if 'proto' in route:
                        data = re.findall(r'((?<=dev )[^\s]+|(?<=proto )[^\s]+)', route)
                        interface = data[0]
                        protocol = data[1]
                    elif 'via' in route:
                        data = re.findall(r'((?<=via )[^\s]+|(?<=dev )[^\s]+)', route)
                        gateway = data[0]
                        interface = data[1]

                route_entries.append({
                    'destination': dest,
                    'gateway': gateway,
                    'metric': metric,
                    'interface': interface,
                    'protocol': protocol
                })
            except Exception as e:
                fwglobals.log.error("_get_device_os_routes: failed to get data for route %s." % (route. str(e)))
=======
        route_entries = []

        for route in ip.routes:
            try:
                dst = route.dst
                if dst == 'default':
                    dst = '0.0.0.0/0'

                metric = route.priority
                protocol = routes_protocol_map[route.get('proto', -1)]

                if not route.multipath:
                    gateway = route.gateway
                    interface = ip.interfaces[route.oif].ifname

                    route_entries.append({
                        'destination': dst,
                        'gateway': gateway,
                        'metric': metric,
                        'interface': interface,
                        'protocol': protocol
                    })
                else:
                    for path in route.multipath:
                        gateway = path.gateway
                        interface = ip.interfaces[path.oif].ifname

                        route_entries.append({
                            'destination': dst,
                            'gateway': gateway,
                            'metric': metric,
                            'interface': interface,
                            'protocol': protocol
                        })
            except Exception as e:
                fwglobals.log.error("_get_device_os_routes: failed to parse route %s.\nroutes=%s." % \
                    (str(route), str(ip.routes)))
>>>>>>> 8c0e1c11
                pass

        return {'message': route_entries, 'ok': 1}

    def _get_device_config(self, params):
        """Get device configuration from DB.

        :param params: Parameters from flexiManage.

        :returns: Dictionary with configuration and status code.
        """
        router_config = fwutils.dump_router_config()
        system_config = fwutils.dump_system_config()
        config = router_config + system_config
        reply = {'ok': 1, 'message': config if config else []}
        return reply

    def _reset_device_soft(self, params=None):
        """Soft reset device configuration.

        :param params: Parameters from flexiManage.

        :returns: Dictionary with status code.
        """
        if fwglobals.g.router_api.state_is_started():
            fwglobals.g.handle_request({'message':'stop-router'})   # Stop VPP if it runs
        fwutils.reset_device_config()
        return {'ok': 1}

    def _sync_device(self, params):
        """Handles the 'sync-device' request: synchronizes device configuration
        to the configuration stored on flexiManage. During synchronization
        all interfaces, tunnels, routes, etc, that do not appear
        in the received 'sync-device' request are removed, all entities
        that do appear in the request but do not appear on device are added
        and all entities that appear in both but are different are modified.
        The same entities are ignored.

        :param params: Request parameters received from flexiManage:
                        {
                          'requests': <list of 'add-X' requests that represent
                                    device configuration stored on flexiManage>
                        }
        :returns: Dictionary with status code.
        """
        fwglobals.log.info("_sync_device STARTED")

        full_sync_enforced = params.get('type', '') == 'full-sync'

        # Check that all messages are supported
        non_supported_messages = list([x for x in params['requests'] if x['message'] not in fwglobals.request_handlers])
        if non_supported_messages:
            raise Exception("_sync_device: unsupported requests found: %s" % str(non_supported_messages))

        for module_name, module in list(fwglobals.modules.items()):
            if module.get('sync', False) == True:
                # get api module. e.g router_api, system_api
                api_module = getattr(fwglobals.g, module.get('object'))
                api_module.sync(params['requests'], full_sync_enforced)

        # At this point the sync succeeded.
        # In case of failure - exception is raised by sync()
        fwutils.reset_device_config_signature()
        fwglobals.log.info("_sync_device FINISHED")
        return {'ok': 1}

    def _get_wifi_info(self, params):
        try:
            interface_name = fwutils.dev_id_to_linux_if(params['dev_id'])
            ap_status = fwutils.pid_of('hostapd')

            clients = fwutils.wifi_ap_get_clients(interface_name)

            response = {
                'clients'             : clients,
                'ap_status'           : ap_status != None
            }

            return {'message': response, 'ok': 1}
        except Exception as e:
            raise Exception("_get_wifi_info: %s" % str(e))

    def _get_lte_info(self, params):
        try:
            interface_name = fwutils.dev_id_to_linux_if(params['dev_id'])

            sim_status = fwutils.lte_sim_status(params['dev_id'])
            signals = fwutils.lte_get_radio_signals_state(params['dev_id'])
            hardware_info, _ = fwutils.lte_get_hardware_info(params['dev_id'])
            packet_service_state = fwutils.lte_get_packets_state(params['dev_id'])
            system_info = fwutils.lte_get_system_info(params['dev_id'])
            default_settings = fwutils.lte_get_default_settings(params['dev_id'])
            phone_number = fwutils.lte_get_phone_number(params['dev_id'])
            pin_state = fwutils.lte_get_pin_state(params['dev_id'])
            connection_state = fwutils.mbim_connection_state(params['dev_id'])
            registration_network = fwutils.mbim_registration_state(params['dev_id'])

            tap_name = fwutils.dev_id_to_tap(params['dev_id'], check_vpp_state=True)
            if tap_name:
                interface_name = tap_name

            addr = fwutils.get_interface_address(interface_name)
            connectivity = os.system("ping -c 1 -W 1 -I %s 8.8.8.8 > /dev/null 2>&1" % interface_name) == 0

            response = {
                'address'             : addr,
                'signals'             : signals,
                'connectivity'        : connectivity,
                'packet_service_state': packet_service_state,
                'hardware_info'       : hardware_info,
                'system_info'         : system_info,
                'sim_status'          : sim_status,
                'default_settings'    : default_settings,
                'phone_number'        : phone_number,
                'pin_state'           : pin_state,
                'connection_state'    : connection_state,
                'registration_network': registration_network
            }
            return {'message': response, 'ok': 1}
        except Exception as e:
            fwglobals.log.error('Failed to get LTE information. %s' % str(e))
            return {'message': str(e), 'ok': 0}

    def _reset_lte(self, params):
        """Reset LTE modem card.

        :param params: Parameters to use.

        :returns: Dictionary status code.
        """
        try:
            fwutils.reset_modem(params['dev_id'])

            # restore lte connection if needed
            fwglobals.g.system_api.restore_configuration(types=['add-lte'])

            reply = {'ok': 1, 'message': ''}
        except Exception as e:
            reply = {'ok': 0, 'message': str(e)}
        return reply

    def _handle_unblock_sim(self, params):
        dev_id = params['dev_id']
        puk = params.get('puk')
        new_pin = params.get('newPin')

        if not puk:
            raise Exception(LTE_ERROR_MESSAGES.PUK_IS_REQUIRED)

        if not new_pin:
            raise Exception(LTE_ERROR_MESSAGES.NEW_PIN_IS_REQUIRED)

        # unblock the sim and get the updated status
        updated_status = fwutils.qmi_unblocked_pin(dev_id, puk, new_pin)
        updated_pin_state = updated_status.get('PIN1_STATUS')

        # if SIM status is not one of below statuses, it means that puk code is wrong
        if updated_pin_state not in['disabled', 'enabled-verified']:
            raise Exception(LTE_ERROR_MESSAGES.PUK_IS_WRONG)

    def _handle_change_pin_status(self, params):
        dev_id = params['dev_id']
        current_pin = params.get('currentPin')
        enable = params.get('enable', False)

        updated_status, err = fwutils.qmi_set_pin_protection(dev_id, current_pin, enable)
        if err:
            raise Exception(LTE_ERROR_MESSAGES.PIN_IS_WRONG)

        # at this point, pin is verified so we reset wrong pin protection
        fwutils.set_lte_db_entry(dev_id, 'wrong_pin', None)

    def _handle_change_pin_code(self, params, is_currently_enabled):
        dev_id = params['dev_id']
        current_pin = params.get('currentPin')
        new_pin = params.get('newPin')

        if not is_currently_enabled: # can't change disabled pin
            raise Exception(LTE_ERROR_MESSAGES.PIN_IS_DISABLED)
        updated_status, err = fwutils.qmi_change_pin(dev_id, current_pin, new_pin)
        if err:
            raise Exception(LTE_ERROR_MESSAGES.PIN_IS_WRONG)

        # at this point, pin is changed so we reset wrong pin protection
        fwutils.set_lte_db_entry(dev_id, 'wrong_pin', None)

    def _handle_verify_pin_code(self, params, is_currently_enabled, retries_left):
        dev_id = params['dev_id']
        current_pin = params.get('currentPin')

        updated_status, err = fwutils.qmi_verify_pin(dev_id, current_pin)
        if err and not is_currently_enabled: # can't verify disabled pin
            raise Exception(LTE_ERROR_MESSAGES.PIN_IS_DISABLED)
        if err:
            raise Exception(LTE_ERROR_MESSAGES.PIN_IS_WRONG)

        updated_pin_state = updated_status.get('PIN1_STATUS')
        updated_retries_left = updated_status.get('PIN1_RETRIES', '3')
        if updated_retries_left != '3' and int(retries_left) > int(updated_retries_left):
            raise Exception(LTE_ERROR_MESSAGES.PIN_IS_WRONG)
        if updated_pin_state not in['disabled', 'enabled-verified']:
            raise Exception(LTE_ERROR_MESSAGES.PIN_IS_WRONG)

        # at this point, pin is verified so we reset wrong pin protection
        fwutils.set_lte_db_entry(dev_id, 'wrong_pin', None)

    def _modify_lte_pin(self, params):
        try:
            dev_id = params['dev_id']
            new_pin = params.get('newPin')
            current_pin = params.get('currentPin')
            enable = params.get('enable', False)

            current_pin_state = fwutils.lte_get_pin_state(dev_id)
            is_currently_enabled = current_pin_state.get('PIN1_STATUS') != 'disabled'
            retries_left = current_pin_state.get('PIN1_RETRIES', '3')

            # Handle blocked SIM card. In order to unblock it a user should provide PUK code and new PIN code
            if current_pin_state.get('PIN1_STATUS') == 'blocked' or retries_left == '0':
                self._handle_unblock_sim(params)
                return {'ok': 1, 'message': { 'err_msg': None, 'data': fwutils.lte_get_pin_state(dev_id)}}

            # for the following operations we need current pin
            if not current_pin:
                raise Exception(LTE_ERROR_MESSAGES.PIN_IS_REQUIRED)

            need_to_verify = True
            # check if need to enable/disable PIN
            if is_currently_enabled != enable:
                self._handle_change_pin_status(params)
                need_to_verify = False

            # check if need to change PIN
            if new_pin and new_pin != current_pin:
                self._handle_change_pin_code(params, is_currently_enabled)
                need_to_verify = False

            # verify PIN if no other change requested by the user.
            # no need to verify if we enabled or disabled the pin since it's already verified
            if need_to_verify:
                self._handle_verify_pin_code(params, is_currently_enabled, retries_left)

            reply = {'ok': 1, 'message': { 'err_msg': None, 'data': fwutils.lte_get_pin_state(dev_id)}}
        except Exception as e:
            reply = {'ok': 0, 'message': { 'err_msg': str(e), 'data': fwutils.lte_get_pin_state(dev_id)} }
        return reply

    def _get_device_certificate(self, params):
        """IKEv2 certificate generation.

        :param params: Parameters from flexiManage.

        :returns: Dictionary with status code.
        """
        return fwglobals.g.ikev2.create_private_key(params['days'], params['new'])<|MERGE_RESOLUTION|>--- conflicted
+++ resolved
@@ -34,10 +34,7 @@
 import fwsystem_api
 import fwrouter_api
 import re
-<<<<<<< HEAD
-=======
 from pyroute2 import IPDB
->>>>>>> 8c0e1c11
 
 fwagent_api = {
     'get-device-certificate':        '_get_device_certificate',
@@ -257,78 +254,6 @@
 
         ip = IPDB()
 
-<<<<<<< HEAD
-        # Remove empty lines and the headers of the 'route' command
-        # routing_table = [ el for el in routing_table if (el is not "" and routing_table.index(el)) > 1 ]
-        route_entries = []
-
-        def _get_nexthop_parent_data(route):
-            data = re.findall(r'((?<=proto )[^\s]+|(?<=metric )[^\s]+)', route)
-            return (data[0], data[1])
-
-        for idx, route in enumerate(routing_table):
-            if route == '':
-                continue
-
-            fields = route.split()
-
-            dest = ''
-            gateway = ''
-            interface = ''
-            protocol = ''
-            metric = ''
-
-            try:
-                if 'default' in route:
-                    data = re.findall(r'((?<=via )[^\s]+|(?<=dev )[^\s]+|(?<=proto )[^\s]+|(?<=metric )[^\s]+)', route)
-                    dest = '0.0.0.0'
-                    gateway = data[0]
-                    interface = data[1]
-
-                    if len(data) == 3:
-                        metric = data[2]
-                    else:
-                        protocol = data[2]
-                        metric = data[3]
-
-                elif route != routing_table[-1] and 'nexthop' in routing_table[idx + 1] and not 'nexthop' in route:
-                    continue
-
-                elif 'nexthop' in route:
-                    search_idx = idx -1
-                    destinationData = routing_table[search_idx]
-                    while 'nexthop' in destinationData:
-                        search_idx -= 1
-                        destinationData = routing_table[search_idx]
-
-                    protocol, metric = _get_nexthop_parent_data(destinationData)
-                    dest = destinationData.split()[0]
-
-                    data = re.findall(r'((?<=via )[^\s]+|(?<=dev )[^\s]+)', route)
-                    gateway = data[0]
-                    interface = data[1]
-
-                else:
-                    dest = fields[0]
-                    if 'proto' in route:
-                        data = re.findall(r'((?<=dev )[^\s]+|(?<=proto )[^\s]+)', route)
-                        interface = data[0]
-                        protocol = data[1]
-                    elif 'via' in route:
-                        data = re.findall(r'((?<=via )[^\s]+|(?<=dev )[^\s]+)', route)
-                        gateway = data[0]
-                        interface = data[1]
-
-                route_entries.append({
-                    'destination': dest,
-                    'gateway': gateway,
-                    'metric': metric,
-                    'interface': interface,
-                    'protocol': protocol
-                })
-            except Exception as e:
-                fwglobals.log.error("_get_device_os_routes: failed to get data for route %s." % (route. str(e)))
-=======
         route_entries = []
 
         for route in ip.routes:
@@ -366,7 +291,6 @@
             except Exception as e:
                 fwglobals.log.error("_get_device_os_routes: failed to parse route %s.\nroutes=%s." % \
                     (str(route), str(ip.routes)))
->>>>>>> 8c0e1c11
                 pass
 
         return {'message': route_entries, 'ok': 1}
