#! /usr/bin/python

################################################################################
# flexiWAN SD-WAN software - flexiEdge, flexiManage.
# For more information go to https://flexiwan.com
#
# Copyright (C) 2019  flexiWAN Ltd.
#
# This program is free software: you can redistribute it and/or modify it under
# the terms of the GNU Affero General Public License as published by the Free
# Software Foundation, either version 3 of the License, or (at your option) any
# later version.
#
# This program is distributed in the hope that it will be useful,
# but WITHOUT ANY WARRANTY; without even the implied warranty of MERCHANTABILITY
# or FITNESS FOR A PARTICULAR PURPOSE.
# See the GNU Affero General Public License for more details.
#
# You should have received a copy of the GNU Affero General Public License
# along with this program. If not, see <https://www.gnu.org/licenses/>.
################################################################################

import os
import Pyro4
import re
import time
import traceback

import fwagent
import fwglobals
import fwutils


class FwagentCli:
    """This class implements abstraction of fwagent shell.
    On construction it connects to agent that runs on background,
    and than runs infinite read-and-execute loop:
        - reads Fwagent API function name and it's arguments,
          e.g. 'inject_requests(requests.json, ingore_errors)'
        - parses the user input string into function name and list of parameters
        - invokes the remote function on agent instance
        The agent API to be invoked can be provided in one line with command,
    To stop the read-n-execute loop just ^C it, or enter 'quit' or 'exit' command.

        If no agent runs on background, the FwagentCli will create new instance
    of Fwagent and will use it. This instance is  destroyed on FwagentCli exit.
    """
    def __init__(self):
        """Constructor.
        """
        self.daemon       = None
        self.agent        = None
        self.prompt       = 'fwagent> '

        try:
            self.daemon = Pyro4.Proxy(fwglobals.g.FWAGENT_DAEMON_URI)
            self.daemon.ping()   # Check if daemon runs. If it does not, create local instance of Fwagent
        except Pyro4.errors.CommunicationError:
            fwglobals.log.warning("FwagentCli: no daemon Fwagent was found, use local instance")
            self.daemon = None
            self.agent  = fwagent.Fwagent()

    def __enter__(self):
        return self

    def __exit__(self, exc_type, exc_value, traceback):
        # The three arguments to `__exit__` describe the exception
        # caused the `with` statement execution to fail. If the `with`
        # statement finishes without an exception being raised, these
        # arguments will be `None`.
        if self.agent:
            # If we used local instance of Fwagent and not daemon, kill it.
            # Otherwise we might hang up in vpp watchdog,
            # if router was started by cli execution.
            self.agent.__exit__(exc_type, exc_value, traceback)

    def run_loop(self):
        while True:
            try:
                api_str = raw_input(self.prompt)
                if api_str == '':
                    continue
                elif api_str == 'q' or api_str == 'quit' or api_str == 'exit':
                    break
                elif api_str == 'h' or api_str == 'help':
                    print(self.prompt + "enter 'quit' or one of API-s listed below:")
                    for api_name in sorted(supported_apis.keys()):
                        print('----------------------------------------------------')
                        print(supported_apis[api_name])
                elif api_str == '\x1b[A' or api_str == '\x1b[B':
                    print('ARROWS ARE NOT SUPPORTED YET ;)')
                else:
                    ret = self.execute(api_str)
                    if ret['succeeded']:
                        fwglobals.log.info(self.prompt + 'SUCCESS')
                    else:
                        fwglobals.log.info(self.prompt + 'FAILURE')
                        fwglobals.log.error(self.prompt + ret['error'])
            except Exception as e:
                print(self.prompt + 'FAILURE: ' + str(e))

    def execute(self, api_args):
        """Executes API provided by user with
        'fwagent cli --api <api name> [<api arg1>, ...]` command.

         :param api_args: the user input as a list, where the list[0] element
                          is API name and rest elements are API arguments.
        """
        try:
            # Convert list of "<name>=<val>" elements into dictionary
            api_name = api_args[0]
            api_args = { arg.split("=")[0] : arg.split("=")[1] for arg in api_args[1:] }

            if self.daemon:
                rpc_api_func = getattr(self.daemon, 'api')
                ret = rpc_api_func(api_name, api_args)
            elif self.agent:
                api_func = getattr(self.agent, api_name)
<<<<<<< HEAD
                api_func(**api_args)
            fwglobals.log.info(self.prompt + 'SUCCESS')
        except Exception as e:
            fwglobals.log.error(self.prompt + 'FAILED: ' + str(e))
=======
                ret = api_func(**api_args)
            return { 'succeeded': True, 'return-value': ret }

        except FwagentCliErrorParser as e:
            return { 'succeeded': False, 'error': 'failed to parse api call: %s\n' % str(e) +
                                                  'Type "help" to see available commands' }
        except Exception as e:
            return { 'succeeded': False, 'error': str(e) }

def parse_api_str(api_str):
    """Parse 'inject_requests(<requests.json>, ingore_errors)' string into
    function name and it's parameters in form of dictionary.
    """
    match = re.match(r'^[ ]*([^ ()]+)\((.*)\)[ ]*$', api_str)
    if not match:
        raise FwagentCliErrorParser('BAD API SYNTAX')
    api_name = match.group(1)
    if not api_name in supported_apis:
        raise FwagentCliErrorParser('NOT SUPPORTED API: ' + api_name)
    arg_list = match.group(2).split(',')
    arg_list = [arg.strip() for arg in arg_list]
    api_args = api_args_parsers[api_name](arg_list)
    return (api_name, api_args)

def parse_args_inject_requests(arg_list):
    # inject_requests(<filename>, [ignore_errors])
    args = {}

    if 'ignore_errors' in arg_list:
        args['ignore_errors'] = True
        arg_list.remove('ignore_errors')

    if len(arg_list) == 0:
        raise FwagentCliErrorParser("no filename was provided")
    filename = arg_list[0]
    if (os.path.exists(filename) and os.path.isfile(filename)):
        args['filename'] = filename
    else:
        raise FwagentCliErrorParser("file '%s' not exists" % filename)
    return args
>>>>>>> 6e4a000f
<|MERGE_RESOLUTION|>--- conflicted
+++ resolved
@@ -116,50 +116,8 @@
                 ret = rpc_api_func(api_name, api_args)
             elif self.agent:
                 api_func = getattr(self.agent, api_name)
-<<<<<<< HEAD
-                api_func(**api_args)
-            fwglobals.log.info(self.prompt + 'SUCCESS')
-        except Exception as e:
-            fwglobals.log.error(self.prompt + 'FAILED: ' + str(e))
-=======
                 ret = api_func(**api_args)
             return { 'succeeded': True, 'return-value': ret }
 
-        except FwagentCliErrorParser as e:
-            return { 'succeeded': False, 'error': 'failed to parse api call: %s\n' % str(e) +
-                                                  'Type "help" to see available commands' }
         except Exception as e:
             return { 'succeeded': False, 'error': str(e) }
-
-def parse_api_str(api_str):
-    """Parse 'inject_requests(<requests.json>, ingore_errors)' string into
-    function name and it's parameters in form of dictionary.
-    """
-    match = re.match(r'^[ ]*([^ ()]+)\((.*)\)[ ]*$', api_str)
-    if not match:
-        raise FwagentCliErrorParser('BAD API SYNTAX')
-    api_name = match.group(1)
-    if not api_name in supported_apis:
-        raise FwagentCliErrorParser('NOT SUPPORTED API: ' + api_name)
-    arg_list = match.group(2).split(',')
-    arg_list = [arg.strip() for arg in arg_list]
-    api_args = api_args_parsers[api_name](arg_list)
-    return (api_name, api_args)
-
-def parse_args_inject_requests(arg_list):
-    # inject_requests(<filename>, [ignore_errors])
-    args = {}
-
-    if 'ignore_errors' in arg_list:
-        args['ignore_errors'] = True
-        arg_list.remove('ignore_errors')
-
-    if len(arg_list) == 0:
-        raise FwagentCliErrorParser("no filename was provided")
-    filename = arg_list[0]
-    if (os.path.exists(filename) and os.path.isfile(filename)):
-        args['filename'] = filename
-    else:
-        raise FwagentCliErrorParser("file '%s' not exists" % filename)
-    return args
->>>>>>> 6e4a000f
