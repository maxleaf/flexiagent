--- conflicted
+++ resolved
@@ -642,18 +642,13 @@
 
     :returns: None.
     """
-<<<<<<< HEAD
-    if soft:
-        fwutils.reset_router_config()
-        fwutils.reset_fw_linux_config()
-=======
     # stop LTE connection on reset the connection is open
     fwutils.lte_disconnect()
 
     fwutils.reset_router_config()
+    fwutils.reset_fw_linux_config()
 
     if soft:
->>>>>>> ac43ebbc
         return
 
     # stop LTE connections
