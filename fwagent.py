#! /usr/bin/python

################################################################################
# flexiWAN SD-WAN software - flexiEdge, flexiManage.
# For more information go to https://flexiwan.com
#
# Copyright (C) 2019  flexiWAN Ltd.
#
# This program is free software: you can redistribute it and/or modify it under
# the terms of the GNU Affero General Public License as published by the Free
# Software Foundation, either version 3 of the License, or (at your option) any
# later version.
#
# This program is distributed in the hope that it will be useful,
# but WITHOUT ANY WARRANTY; without even the implied warranty of MERCHANTABILITY
# or FITNESS FOR A PARTICULAR PURPOSE.
# See the GNU Affero General Public License for more details.
#
# You should have received a copy of the GNU Affero General Public License
# along with this program. If not, see <https://www.gnu.org/licenses/>.
################################################################################

import json
import os


# Try with PY3 else, use PY2
try:
    from urllib import request as ureq
    from urllib import parse as uparse
    from urllib import error as uerr
    from http import server as hsvr
    raw_input = input   # Python 2 has raw_input, and it doesn't support function aliasing, so downgrade :)
except ImportError:
    import urllib2 as ureq
    import urllib as uparse
    import urllib2 as uerr
    import BaseHTTPServer as hsvr

import websocket
import ssl
import socket
import sys
import time
import random
import signal
import psutil
import Pyro4
import re
import subprocess
import threading
import traceback
import yaml
import fwglobals
import fwrouter_cfg
import fwstats
import fwutils
from fwlog import Fwlog
import loadsimulator
import pprint

# Global signal handler for clean exit
def global_signal_handler(signum, frame):
    """Global signal handler for CTRL+C

    :param signum:         Signal type
    :param frame:          Stack frame.

    :returns: None.
    """
    exit(1)

signal.signal(signal.SIGINT, global_signal_handler)

class FwAgent:
    """This class implements abstraction of mediator between manager called
    flexiManage and device called flexiEdge. The manager runs on remote server,
    the Fwagent runs on device. The Fwagent establishes protected connection
    to the manager and starts infinite message handling loop. It receives
    message, called request, invokes global message handler that routes
    the request to the appropriate request handler, takes response
    returned by the message handler and sends it back to the manager.
    Only one request can be processed at any time.
    The global message handler sits in the Fwglobals module.

    :param handle_sigterm: A flag to handle termination signal
    """
    def __init__(self, handle_sigterm=True):
        """Constructor method
        """
        self.token                = None
        self.version              = fwutils.get_agent_version(fwglobals.g.VERSIONS_FILE)
        self.ws                   = None
        self.thread_statistics    = None
        self.should_reconnect     = False
        self.pending_msg_replies  = []

        if handle_sigterm:
            signal.signal(signal.SIGTERM, self._sigterm_handler)

        if loadsimulator.is_initialized():
            signal.signal(signal.SIGINT, self._sigint_handler)

    def _sigint_handler(self, signum, frame):
        """Signal handler for CTRL+C

        :param signum:         Signal type
        :param frame:          Stack frame.

        :returns: None.
        """
        fwglobals.log.info("Fwagent got SIGINT")
        loadsimulator.g.stop()
        self.__exit__(None, None, None)
        exit(1)

    def _sigterm_handler(self, signum, frame):
        """Signal handler for SIGTERM signal

        :param signum:         Signal type
        :param frame:          Stack frame.

        :returns: None.
        """
        fwglobals.log.info("Fwagent got SIGTERM")
        self.__exit__(None, None, None)
        exit(1)

    def __enter__(self):
        return self

    def __exit__(self, exc_type, exc_value, traceback):
        # The three arguments to `__exit__` describe the exception
        # caused the `with` statement execution to fail. If the `with`
        # statement finishes without an exception being raised, these
        # arguments will be `None`.
        self.finalize()

    def finalize(self):
        # Close connection
        if self.ws:
            self.ws.close()
        # Stop threads
        if self.thread_statistics:
            self.thread_statistics.join()

    def _mark_connection_failure(self, err):
        try:
            with open(fwglobals.g.CONN_FAILURE_FILE, 'w') as stream:
                stream.write('Failed to connect to MGMT: %s' % err)
                fwglobals.log.debug("_mark_connection_failure: %s" % str(err))
        except Exception as e:
            fwglobals.log.excep("Failed to create connection failure file: %s" % str(e))

    def _clean_connection_failure(self):
        if os.path.exists(fwglobals.g.CONN_FAILURE_FILE):
            os.remove(fwglobals.g.CONN_FAILURE_FILE)
            fwglobals.log.debug("_clean_connection_failure")

    def register(self):
        """Registers device with the flexiManage.
        To do that the Fwagent establishes secure HTTP connection to the manager
        and sends GET request with various data regarding device.
        When user approves device on manager, the Fwagent establishes secure
        WebSocket connection to the manager and starts to listen for flexiManage
        requests.

        :returns: `True` if registration succeeded, `False` otherwise.
        """

        fwglobals.log.info("registering with flexiWAN orchestrator...")

        self.register_error = ''

        if not loadsimulator.g.enabled():
            if os.path.exists(fwglobals.g.DEVICE_TOKEN_FILE):
                fwglobals.log.info("register: already registered, to refresh run 'fwagent reset' and retry")
                return True

        try:
            with open(fwglobals.g.cfg.TOKEN_FILE, 'r') as f:
                self.token = f.readline()
        except:
            err = "register: failed to load token from %s: %s (%s)" % \
                (fwglobals.g.cfg.TOKEN_FILE, format(sys.exc_info()[1]),  format(sys.exc_info()[0]))
            fwglobals.log.error(err)
            return False

        if fwutils.vpp_does_run():
            fwglobals.log.error("register: router is running, it by 'fwagent stop' and retry by 'fwagent start'")
            return False

        if loadsimulator.g.enabled():
            machine_id = loadsimulator.g.get_generated_machine_id(loadsimulator.g.simulate_id)
        else:
            machine_id = fwutils.get_machine_id()
        if machine_id == None:
            fwglobals.log.error("register: get_machine_id failed, make sure you're running in sudo privileges")
            return False

        machine_name = socket.gethostname()
        all_ip_list = socket.gethostbyname_ex(machine_name)[2]
        interfaces = fwglobals.g.handle_request('interfaces')
        default_route = fwutils.get_default_route()
        # get up to 4 IPs
        ip_list = ', '.join(all_ip_list[0:min(4,len(all_ip_list))])
        url = fwglobals.g.cfg.MANAGEMENT_URL  + "/api/connect/register"

        data = uparse.urlencode({'token': self.token.rstrip(),
                                'fwagent_version' : self.version,
                                'machine_id' : machine_id,
                                'machine_name': machine_name,
                                'ip_list': ip_list,
                                'default_route': default_route[0],
                                'default_dev': default_route[1],
                                'interfaces': json.dumps(interfaces['message'])}).encode()
        req = ureq.Request(url, data)
        ctx = ssl.create_default_context()
        if fwglobals.g.cfg.BYPASS_CERT:
            ctx.check_hostname = False
            ctx.verify_mode = ssl.CERT_NONE
        else:
            ctx.verify_mode = ssl.CERT_REQUIRED

        try:
            resp = ureq.urlopen(req, context=ctx)
            data = resp.read().decode()
            if loadsimulator.g.enabled():
                loadsimulator.g.simulate_device_tokens.append(data)
            else:
                with open(fwglobals.g.DEVICE_TOKEN_FILE, 'w') as fout:
                    fout.write(data)
            fwglobals.log.info("Registation successful with parameters:")
            fwglobals.log.info("  Hostname:  " + machine_name)
            fwglobals.log.info("  IP List:   " + ip_list)
            fwglobals.log.info("  Device ID: " + machine_id)
            fwglobals.log.info("Run connect after approving device in the orchestrator")

        except uerr.URLError as e:
            if hasattr(e, 'code'):
                server_response = e.read().decode()
                fwglobals.log.error('register: got %s - %s' % (str(e.code), hsvr.BaseHTTPRequestHandler.responses[e.code][0]))
                fwglobals.log.error('register: Server response: %s' % server_response)
                try:
                    register_response = json.loads(server_response)
                    if 'error' in register_response:
                        self.register_error = register_response['error'].lower()
                except:
                    pass
            elif hasattr(e, 'reason'):
                fwglobals.log.error('register: failed to connect to %s: %s' % (fwglobals.g.cfg.MANAGEMENT_URL, e.reason))
            return False
        except:
            fwglobals.log.error('register: failed to send request to server %s: %s' % \
                        (fwglobals.g.cfg.MANAGEMENT_URL, format(sys.exc_info()[1])))
            return False
        return True

    def websocket_thread(self, url, header_UserAgent, id):
        """This is thread that creates WebSocket connection.
        Fwagent uses only one connection at any given moment.
        Multiple connections are used by load simulator (loadsimulator.py).

        :param url:                 URL
        :param header_UserAgent:    UserAgent HTML header contents.
        :param id:                  Device UUID.

        :returns: None.
        """

        # WebSocket callbacks
        def on_open(ws):
            self._on_open(ws)
        def on_message(ws, message):
            self._on_message(ws, message)
        def on_error(ws, error):
            self._on_error(ws, error)
        def on_close(ws):
            self._on_close(ws)

        while loadsimulator.g.started:
            loadsimulator.g.simulate_websockets[id] = websocket.WebSocketApp(url,
                                                                            header={header_UserAgent},
                                                                            on_open=on_open,
                                                                            on_message=on_message,
                                                                            on_error=on_error,
                                                                            on_close=on_close)

            cert_required = ssl.CERT_NONE if fwglobals.g.cfg.BYPASS_CERT else ssl.CERT_REQUIRED

            loadsimulator.g.simulate_websockets[id].run_forever(sslopt={"cert_reqs": cert_required},
                                                                ping_interval=25, ping_timeout=20)
            retry_sec = random.randint(fwglobals.g.RETRY_INTERVAL_MIN, fwglobals.g.RETRY_INTERVAL_MAX)
            fwglobals.log.info("websocket_thread %d: retry connection in %d seconds" % (id, retry_sec))
            time.sleep(retry_sec)

    def connect(self):
        """Establishes the main WebSocket connection between device and manager,
        on which Fwagent receives manager requests.

        :returns: `True` if connection was established, `False` otherwise.
        """
        fwglobals.log.info("connecting to flexiWAN orchestrator...")

        self.connection_error_code = 0

        # Load device token obtained during registration
        device_token_fname = fwglobals.g.DEVICE_TOKEN_FILE
        if not os.path.exists(device_token_fname):
            fwglobals.log.error("connect: device token not found (" + device_token_fname + "), please register first")
            return False
        try:
            with open(device_token_fname, 'r') as fin:
                    fdata = fin.readline()
                    self.data = json.loads(fdata)
        except:
            fwglobals.log.error("connect: failed to load device token from " + device_token_fname + ": " + format())
            return False

        # WebSocket callbacks
        def on_open(ws):
            self._on_open(ws)
        def on_message(ws, message):
            self._on_message(ws, message)
        def on_error(ws, error):
            self._on_error(ws, error)
        def on_close(ws):
            self._on_close(ws)

        # Remove WebSocket send/recv message prints to STDOUT until proper logging configuration is implemented
        #websocket.enableTrace(fwglobals.g.cfg.DEBUG)

        machine_id = fwutils.get_machine_id()
        if machine_id == None:
            fwglobals.log.error("connect: can't connect (failed to retrieve machine ID in fwutils.py:get_machine_id")
            return False
        url = "wss://%s/%s?token=%s" % (self.data['server'], machine_id, self.data['deviceToken'])
        header_UserAgent = "User-Agent: fwagent/%s" % (self.version)

        self.ws = websocket.WebSocketApp(url,
                                    header     = {header_UserAgent},
                                    on_open    = on_open,
                                    on_message = on_message,
                                    on_error   = on_error,
                                    on_close   = on_close)
        self.connection_error_code = 0

        cert_required = ssl.CERT_NONE if fwglobals.g.cfg.BYPASS_CERT else ssl.CERT_REQUIRED

        self.ws.run_forever(sslopt={"cert_reqs": cert_required}, ping_interval=0)
		# DON'T USE ping_interval, ping_timeout !!!
		# They might postpone ws.close()/ws.close(timeout=X) for ping_interval!
		# That my stuck 'fwagent stop'/'systemtctl restart', where we clean resources on exit.
		# We use application level keep-alive, so no need in WebSocket ping-pong.
        #self.ws.run_forever(sslopt={"cert_reqs": cert_required},
        #                    ping_interval=0, ping_timeout=0)
        if self.connection_error_code:
            return False
        return True

    def _on_error(self, ws, error):
        """Handles WebSocket connection errors either local errors, like name
        resolution failure, network errors like TCP timeout or WebSocket
        handshake rejects sent by manager.

        :param ws:       Websocket handler.
        :param error:    Error instance.

        :returns: None.
        """
        if 'status_code' in dir(error):
            self.connection_error_code = error.status_code
            self.connection_error_msg  = "not approved" \
                if error.status_code == fwglobals.g.WS_STATUS_CODE_NOT_APPROVED \
                else str(error)
        else:
            self.connection_error_code = fwglobals.g.WS_STATUS_LOCAL_ERROR
            self.connection_error_msg  = str(error)
        fwglobals.log.error("connection got error: " + self.connection_error_msg)

        # Create a file to signal the upgrade process that the
        # upgraded agent failed to connect to the management.
        self._mark_connection_failure(self.connection_error_msg)

        ws.close()

    def _on_close(self, ws):
        """Websocket connection close handler

        :param ws:  Websocket handler.

        :returns: None.
        """
        fwglobals.log.info("connection to orchestrator is closed")
        if self.thread_statistics:
            self.isConnRunning = False
            self.thread_statistics.join()

    def _on_open(self, ws):
        """Websocket connection open handler

        :param ws:  Websocket handler.

        :returns: None.
        """
        self._clean_connection_failure()

        if loadsimulator.g.enabled():
            loadsimulator.g.simulate_event.set()

        # Send pending message replies to the MGMT upon connection reopen.
        # These are replies to messages that might have cause the connection
        # to the MGMT to disconnect, and thus have to be sent on the new connection.
        if len(self.pending_msg_replies) > 0:
            fwglobals.log.info("_on_open: sending %d pending replies to orchestrator" % len(self.pending_msg_replies))
            for reply in self.pending_msg_replies:
                fwglobals.log.debug("_on_open: sending reply: " + json.dumps(reply))
                ws.send(json.dumps(reply))

            del self.pending_msg_replies[:]

        def run(*args):
            slept = 0
            while self.isConnRunning:
                # Every 50 seconds ensure that connection to management is alive.
                # Management should send 'get-device-stats' request every 10 sec.
                # Note the WebSocket Ping-Pong (see ping_interval=25, ping_timeout=20)
                # does not help in case of Proxy in the middle, as was observed in field
                if (slept % 50) == 0:
                    if self.requestReceived:
                        self.requestReceived = False
                    else:
                        fwglobals.log.debug("connect: no request was received in 50 seconds, drop connection")
                        ws.close()
                        fwglobals.log.debug("connect: connection was terminated")
                        break
                # Every 50 seconds update statistics
                if (slept % 50) == 0:
                    if loadsimulator.g.enabled():
                        if loadsimulator.g.started:
                            loadsimulator.g.update_stats()
                        else:
                            break
                    else:
                        fwstats.update_stats()
                # Sleep 1 second and make another iteration
                time.sleep(1)
                slept += 1

        self.isConnRunning = True
        self.requestReceived = True
        self.thread_statistics = threading.Thread(target=run, name='Statistics Thread')
        self.thread_statistics.start()

        if not fwutils.vpp_does_run():
            fwglobals.log.info("connect: router is not running, start it in orchestrator")


    def _on_message(self, ws, message):
        """Websocket received message handler.
        This callbacks invokes global handler of the received request defined
        in the fwglobals.py module, gets back the response from the global
        handler and sends it back to the server. The global handler dispatches
        requests to appropriate request handlers. It is implemented
        in the fwglobals.py module.

        :param ws:       Websocket handler.
        :param message:  Message instance.

        :returns: None.
        """
        pmsg = json.loads(message)
        msg = pmsg['msg']

        (reply, msg) = self.handle_received_request(msg)

        fwglobals.log.debug(str(pmsg['seq']) + " request=" + message)
        fwglobals.log.debug(str(pmsg['seq']) + " reply=" + json.dumps(reply))

        # Messages that change the interfaces might cause the existing connection to break
        # (for example, if the IP/mask has changed). Since sending the reply on a broken
        # connection will not work, we close the connection and save the reply for later.
        # when the new connection is opened, we send the reply to the MGMT right away.
        # We close the connection even if the request failed, as the change might have
        # taken place regardless of the request status, hence socket might not be operational.
        self.should_reconnect = False if 'params' not in msg else msg['params'].get('reconnect', False)
        if self.should_reconnect == True:
            fwglobals.log.info("_on_message: device changed, closing connection to orchestrator")
            self.pending_msg_replies.append({'seq':pmsg['seq'], 'msg':reply})
            self.connection_error_code = fwglobals.g.WS_STATUS_DEVICE_CHANGE
            self.connection_error_msg = 'device change'
            ws.close()
        else:
            ws.send(json.dumps({'seq':pmsg['seq'], 'msg':reply}))

    def disconnect(self):
        """Shutdowns the WebSocket connection.

        :returns: None.
        """
        if self.ws:
            self.ws.close()

    def handle_received_request(self, received_msg):
        """Handles received request: invokes the global request handler
        while logging the request and the response returned by the global
        request handler. Note the global request handler is implemented
        in the fwglobals.py module. It dispatches requests to the appropriate
        request handlers.

        :param msg:  Message instance.

        :returns: (reply, msg), where reply is reply to be sent back to server,
                  msg is normalized received message.
        """
        print_message = fwglobals.g.cfg.DEBUG

        # Aggregation is not well defined in today protocol (May-2019),
        # so align all kind of aggregations to the common request format
        # expected by the agent framework.
        msg = fwutils.fix_aggregated_message_format(received_msg)

        print_message = False if msg['message'] == 'get-device-stats' else print_message
        if print_message:
            fwglobals.log.debug("handle_received_request:request\n" + json.dumps(msg, sort_keys=True, indent=4))

        self.requestReceived = True

        reply = fwglobals.g.handle_request(msg['message'], msg.get('params'), received_msg=received_msg)

        if not 'entity' in reply and 'entity' in msg:
            reply.update({'entity': msg['entity'] + 'Reply'})
        if not 'message' in reply:
            reply.update({'message': 'success'})

        if print_message:
            fwglobals.log.debug("handle_received_request:reply\n" + json.dumps(reply, sort_keys=True, indent=4))
        return (reply, msg)

    def inject_requests(self, filename, ignore_errors=False):
        """Injects requests loaded from within 'file' JSON file,
        thus simulating receiving requests over network from the flexiManage.
        This function is used for Unit Testing.

        :param filename:      name of the JSON file, were from to load requests.

        :param ignore_errors: if False, failure to inject some of the loaded
                              requests will cause this function to return, so
                              rest of loaded requests will be not executed.
        :returns: N/A.
        """
        fwglobals.log.debug("inject_requests(filename=%s, ignore_errors=%s)" % \
            (filename, str(ignore_errors)))

        with open(filename, 'r') as f:
            requests = json.loads(f.read())
            if type(requests) is list:   # Take care of file with list of requests
                for (idx, req) in enumerate(requests):
                    (reply, unused_msg) = self.handle_received_request(req)
                    if reply['ok'] == 0 and ignore_errors == False:
                        raise Exception('failed to inject request #%d in %s: %s' % \
                                        ((idx+1), filename, reply['message']))
                return None
            else:   # Take care of file with single request
                (reply, unused_msg) = self.handle_received_request(requests)
                if reply['ok'] == 0:
                    raise Exception('failed to inject request #%d in %s: %s' % \
                                    ((idx+1), filename, reply['message']))
                return reply

def version():
    """Handles 'fwagent version' command.

    :returns: None.
    """
    with open(fwglobals.g.VERSIONS_FILE, 'r') as stream:
        versions = yaml.load(stream, Loader=yaml.BaseLoader)

        # Find the longest name of component
        width = 0
        for component in versions['components']:
            if len(component) > width:
                width = len(component)
        delimiter = '-' * (width + 10)

        print(delimiter)
        print('Device %s' % versions['device'])
        print(delimiter)
        for component in sorted(versions['components'].keys()):
            print('%s %s' % (component.ljust(width), versions['components'][component]['version']))
        print(delimiter)

def reset(soft):
    """Handles 'fwagent reset' command.
    Resets device to the initial state. Once reset, the device MUST go through
    the registration procedure.

    :param soft:  Soft reset: resets router configuration only.
                  No re-registration is needed.

    :returns: None.
    """
    daemon_rpc('stop')          # Stop daemon main loop if daemon is alive

    fwutils.reset_router_config()
    if soft:
        daemon_rpc('start')     # Start daemon main loop if daemon is alive
        return

    CSTART = "\x1b[0;30;43m"
    CEND = "\x1b[0m"
    choice = raw_input(CSTART + "Device must be deleted from the orchestrator before resetting the agent. " +
                      "Already deleted from orchestrator y/n [n]" + CEND)
    if choice == 'y':
        if os.path.exists(fwglobals.g.DEVICE_TOKEN_FILE):
            os.remove(fwglobals.g.DEVICE_TOKEN_FILE)
        fwglobals.log.info("Done")
    else:
        fwglobals.log.info("Reset operation aborted")
    daemon_rpc('start')     # Start daemon main loop if daemon is alive

def stop(reset_router_config, stop_router):
    """Handles 'fwagent stop' command.
    Stops the infinite connection loop run by Fwagent in daemon mode.
    See documentation on FwagentDaemon class.

    :param reset_router_config:  Reset router configuration.
    :param stop_router:          Stop router, thus disabling packet routing.

    :returns: None.
    """
    fwglobals.log.info("stopping router...")
    try:
        if stop_router==False:
            # if daemon runs, stop connection loop only, don't stop vpp
            daemon_rpc('stop', stop_vpp=False)
            fwglobals.log.info("done")
            return
        else:
            # if daemon runs, stop connection loop, stop vpp
            # and continue to fwutils.stop_router
            daemon_rpc('stop', stop_vpp=True)
    except:
        # Continue and stop vpp from shell and get interfaces back to Linux
        pass

    # To be on safe side call fwutils.stop_router() as well to
    # ensure interfaces are released back to Linux
    fwutils.stop_router()
    if reset_router_config:
        fwutils.reset_router_config()
    fwglobals.log.info("done")

def start(start_router):
    """Handles 'fwagent start' command.
    Starts the infinite connection loop run by Fwagent in daemon mode.
    See documentation on FwagentDaemon class.

    :param start_router:  Start router, while applying router configuration.

    :returns: None.
    """
    fwglobals.log.info("start router...")
    daemon_rpc('start', start_vpp=start_router) # if daemon runs, start connection loop and router if required
    fwglobals.log.info("done")

def show(agent_info, router_info):
    """Handles 'fwagent show' command.
    This commands prints various information about device and it's components,
    like router configuration, software version, etc.
    For full list of available options to show use 'fwagent --help'.

    :param agent_info:   Agent information.
    :param router_info:  Router information.

    :returns: None.
    """
    if agent_info:
        if agent_info == 'version':
            fwglobals.log.info('Agent version: %s' % fwutils.get_agent_version(fwglobals.g.VERSIONS_FILE), to_syslog=False)
        if agent_info == 'cache':
            fwglobals.log.info("Agent cache...")
            cache = daemon_rpc('cache')
            fwglobals.log.info(pprint.pformat(cache, indent=1))

    if router_info:
        if router_info == 'state':
            fwglobals.log.info('Router state: %s (%s)' % (fwutils.get_router_state()[0], fwutils.get_router_state()[1]))
        elif router_info == 'configuration':
            fwrouter_cfg.print_basic()
        elif router_info == 'cfg_db':
            fwrouter_cfg.print_basic(full=True)
        elif router_info == 'cfg_signature':
            fwrouter_cfg.print_signature()
        elif router_info == 'multilink-policy':
            fwrouter_cfg.print_multilink()

@Pyro4.expose
class FwagentDaemon(object):
    """This class implements abstraction of Fwagent that runs in daemon mode.
    When the Fwagent runs as a daemon, someone has to create it and to invoke
    registration, connection and other Fwagent functionality, while keeping
    the Fwagent connected to flexiManage. These tasks are performed
    by the FwagentDaemon object.
    So the FwagentDaemon is responsible for:
        1. Creation and configuration the Fwagent object
        2. Running infinite loop of the Fwagent registration & WebSocket
           connection retrials, named the 'main daemon loop'.
        3. Listening for CLI commands that effect on the main daemon loop,
           like 'fwagent start', 'fwagent stop', etc.
        4. Listening for CLI commands that are designated for the Fwagent object
           itself and proxying them to it.

    The FwagentDaemon object is created by the 'fwagent daemon' command.
    """
    def __init__(self):
        """Constructor method
        """
        self.agent       = None
        self.active      = False
        self.thread_main = None

        self.SIGNALS_TO_NAMES_DICT = dict((getattr(signal, n), n) \
                                          for n in dir(signal) if n.startswith('SIG') and '_' not in n )
        signal.signal(signal.SIGTERM, self._signal_handler)
        signal.signal(signal.SIGINT,  self._signal_handler)

    def _signal_handler(self, signum, frame):
        fwglobals.log.info("FwagentDaemon: got %s" % self.SIGNALS_TO_NAMES_DICT[signum])
        exit(1)

    def __enter__(self):
        fwglobals.g.initialize_agent()
        self.agent = fwglobals.g.fwagent
        return self

    def __exit__(self, exc_type, exc_value, tb):
        # The three arguments to `__exit__` describe the exception
        # caused the `with` statement execution to fail. If the `with`
        # statement finishes without an exception being raised, these
        # arguments will be `None`.
        fwglobals.log.debug("FwagentDaemon: goes to exit")
<<<<<<< HEAD

        traceback.print_tb(tb)

        self.stop(stop_vpp=False)  # Don't stop VPP on fwagent exit to keep it routing packets. To stop is use 'fwagent stop'
=======
        self.stop(stop_vpp=False)  # Keep VPP running to continue packet routing. To stop is use 'fwagent stop'
        fwglobals.g.finalize_agent()
>>>>>>> 27e7b589
        fwglobals.log.debug("FwagentDaemon: exited")

    def _check_system(self):
        """Check system requirements.

        :returns: None.
        """
        root = os.path.dirname(os.path.realpath(__file__))
        checker = os.path.join(root, 'tools' , 'system_checker' , 'fwsystem_checker.py')
        try:
            subprocess.check_call(['python' , checker , '--check_only'])
            return True
        except subprocess.CalledProcessError as err:
            fwglobals.log.excep("+====================================================")
            fwglobals.log.excep("| System checker failed (%d)" % err.returncode)
            fwglobals.log.excep("| Fix problems and run 'fwagent start'")
            fwglobals.log.excep("| To check and configure system run 'fwsystem_checker'")
            fwglobals.log.excep("+=====================================================")
            return False

    def ping(self):
        fwglobals.log.debug("FwagentDaemon: ping: alive")

    def start(self, start_vpp=False, check_system=True):
        """Starts the main daemon loop.
        The main daemon loop keeps Fwagent connected to flexiManage.
        To stop registration/connection retrials use the 'fwagent stop' command.

        :param start_vpp:       Start router, while applying configuration to it.
        :param check_system:    Check system requirements.

        :returns: None.
        """
        fwglobals.log.debug("FwagentDaemon: start (start_vpp=%s)" % str(start_vpp))

        if self.active:
            fwglobals.log.debug("FwagentDaemon: already started, ignore")
            return

        # Reload configuration.
        fwglobals.g.load_configuration_from_file()

        # Ensure system compatibility with our soft
        if check_system and fwglobals.g.router_api.router_started:
            check_system = False    # No need to check system if VPP runs, it is too late :)
        if check_system and self._check_system() == False:
            fwglobals.log.excep("FwagentDaemon: system checker failed")

        if start_vpp:
            try:
                fwglobals.g.router_api.start_router()
                fwglobals.log.debug("FwagentDaemon: vpp started")
            except Exception as e:
                fwglobals.log.excep("FwagentDaemon: failed to start vpp: " + str(e))
                return
        self.active  = True
        self.thread_main = threading.Thread(target=self.main, name='FwagentDaemon Main Thread')
        self.thread_main.start()
        fwglobals.log.debug("FwagentDaemon: started")

    def stop(self, stop_vpp=True):
        """Stop main daemon loop.
        Once stopped, no more registration or connection retrials are performed.
        To resume registration/connection use the 'fwagent start' command.

        :param stop_vpp:        Stop router, thus cheesing the packet routing.

        :returns: None.
        """
        fwglobals.log.debug("FwagentDaemon: stop")

        # Initiate connection shutdown
        if self.active:
            self.active = False
            self.agent.disconnect()  # Break WebSocket connection event loop to get control back to main()
            fwglobals.log.debug("FwagentDaemon: disconnect from server was initiated")
        # Stop vpp ASAP, as no more requests can arrive on connection
        if stop_vpp:
            try:
                fwglobals.g.router_api.stop_router()
                fwglobals.log.debug("FwagentDaemon: vpp stopped")
            except Exception as e:
                fwglobals.log.excep("FwagentDaemon: failed to stop vpp: " + str(e))
        elif fwglobals.g.router_api.router_started:
            fwglobals.log.debug("FwagentDaemon: vpp alive, use 'fwagent stop' to stop it")
        # Stop main connection loop
        if self.thread_main:
            self.thread_main.join()
            self.thread_main = None
        fwglobals.log.debug("FwagentDaemon: stopped")

    def reset(self):
        """Restart the main daemon loop.

        :returns: None.
        """
        fwglobals.log.debug("FwagentDaemon: reset")
        self.stop()
        self.start()

    def cache(self):
        """Show Agent cache.

        :returns: cache maps.
        """
        return (fwglobals.g.AGENT_CACHE)

    def main(self):
        """Implementation of the main daemon loop.
        The main daemon loop keeps Fwagent registered and connected to flexiManage.

        :returns: None.
        """
        fwglobals.log.info("connection loop was started, use 'fwagent stop' to stop it if needed")

        # Register with Manager
        # -------------------------------------
        prev_register_error = ''
        while self.active and not self.agent.register():
            # If registration failed due to invalid token,
            # probe the token file in loop until it is modified.
            # Otherwise sleep random period and retry registration.
            if self.agent.register_error == 'token not found' or \
               self.agent.register_error == 'invalid token':
                fwglobals.log.debug('poll %s for modification' % fwglobals.g.cfg.TOKEN_FILE)
                token   = self.agent.token
                elapsed = 0
                while token == self.agent.token and self.active:
                    time.sleep(1)               # Check self.active every second to detect Ctrl-C as soon as possible
                    elapsed += 1
                    if (elapsed % 10) == 0:     # Check if token was updated every 10 seconds
                        with open(fwglobals.g.cfg.TOKEN_FILE, 'r') as f:
                            token = f.readline()
                self.agent.token = token
            # If we got same registration reject twice - stop retrials
            elif self.agent.register_error != '' and \
                 self.agent.register_error == prev_register_error:
                fwglobals.log.info("stop registration trials, use 'fwagent start' to resume")
                self.active = False
                return
            # Sleep a little bit and retry
            else:
                prev_register_error = self.agent.register_error
                retry_sec = random.randint(fwglobals.g.RETRY_INTERVAL_MIN, fwglobals.g.RETRY_INTERVAL_MAX)
                fwglobals.log.info("retry registration in %d seconds" % retry_sec)
                time.sleep(retry_sec)

        # Establish main connection to Manager.
        # That start infinite receive-send loop in Fwagent::connect().
        # -------------------------------------
        while self.active:
            connected = self.agent.connect()
            if not connected:
                # If connection was closed by management because of not approved device,
                # retry the connection in few seconds.
                # Otherwise - retry connection in few minutes to prevent DDoS attack on server.
                if self.active:
                    # If immediate reconnect was requested, don't sleep
                    if self.agent.should_reconnect:
                        self.agent.should_reconnect = False
                        continue
                    # Get reconnect interval
                    if self.agent.connection_error_code in fwglobals.g.ws_reconnect_status_codes:
                        min_max = (fwglobals.g.RETRY_INTERVAL_MIN, fwglobals.g.RETRY_INTERVAL_MAX)
                    else:
                        min_max = (fwglobals.g.RETRY_INTERVAL_LONG_MIN, fwglobals.g.RETRY_INTERVAL_LONG_MAX)
                    retry_sec = random.randint(min_max[0], min_max[1])
                    # Go and sleep
                    fwglobals.log.info("retry connection in %d seconds" % retry_sec)
                    while retry_sec > 0 and self.active:
                        time.sleep(1)   # Check self.active every second to detect Ctrl-C as soon as possible
                        retry_sec -= 1

        fwglobals.log.info("connection loop was stopped, use 'fwagent start' to start it again")


    def api(self, api_name, api_args=None):
        """Wrapper for Fwagent methods
        """
        if self.agent:
            api_func = getattr(self.agent, api_name)
            if api_args:
                api_func(**api_args)
            else:
                api_func()

def daemon(start_loop=True):
    """Handles 'fwagent daemon' command.
    This command runs Fwagent in daemon mode. It creates the wrapping
    FwagentDaemon object that manages the instance of the Fwagent class and
    keeps it registered and connected to flexiManage.
    For more info See documentation on FwagentDaemon class.

    :param start_loop: if True the register-and-connect loop will be started.

    :returns: None.
    """
    fwglobals.log.set_target(to_syslog=True, to_terminal=False)
    fwglobals.log.info("starting in daemon mode (start_loop=%s)" % str(start))

    with FwagentDaemon() as agent_daemon:

        # Start the FwagentDaemon main function in separate thread as it is infinite,
        # and we need to get to Pyro4.Daemon.serveSimple() call to run rpc loop.
        if start_loop:
            agent_daemon.start()

        # Register FwagentDaemon object with Pyro framework and start Pyro request loop:
        # listen for rpc that invoke FwagentDaemon methods
        fwglobals.log.debug("FwagentDaemon is going to listen on " + fwglobals.g.FWAGENT_DAEMON_URI)
        Pyro4.Daemon.serveSimple(
            {agent_daemon: fwglobals.g.FWAGENT_DAEMON_NAME},
            host=fwglobals.g.FWAGENT_DAEMON_HOST,
            port=fwglobals.g.FWAGENT_DAEMON_PORT,
            ns=False,
            verbose=True)

def daemon_rpc(func, **kwargs):
    """Wrapper for methods of the FwagentDaemon object that runs on background
    as a daemon. It is used to fullfil CLI commands that can be designated
    either to the FwagentDaemon object itself or to the Fwagent object managed
    by the FwagentDaemon. See for example 'fwagent start' command.

    :param func:      Name of FwagentDaemon method to be called.
    :param kwargs:    Method parameters.

    :returns: None.
    """
    try:
        agent_daemon = Pyro4.Proxy(fwglobals.g.FWAGENT_DAEMON_URI)
        remote_func = getattr(agent_daemon, func)
        fwglobals.log.debug("invoke remote FwagentDaemon::%s(%s)" % (func, json.dumps(kwargs)))
        return remote_func(**kwargs)
    except Pyro4.errors.CommunicationError:
        return None
    except:
        ex_type, ex_value, ex_tb = sys.exc_info()
        Pyro4.util.excepthook(ex_type, ex_value, ex_tb)
        return None

def cli(clean_request_db=True, api=None, script_fname=None):
    """Handles 'fwagent cli' command.
    This command is not used in production. It assists unit testing.
    The 'fwagent cli' reads function names and their arguments from prompt and
    executes them on agent that runs in background. If no agent runs in
    background, the command creates new instance of it. When done, this instance
    is destroyed.
        The agent API to be invoked can be provided in one line with command,
    e.g. 'fwagent cli stop()'. In this case the command will not run prompt loop,
    but will execute this API and will exit immediately.
        To stop the read-n-execute loop just ^C it.

    :param clean_request_db:    Clean request database before return.
                                Effectively this flag resets the router configuration.
    :param api:                 The fwagent function to be executed in list format,
                                where the first element is api name, the rest
                                elements are api arguments.
                                e.g. [ 'inject_requests', 'requests.json' ].
                                If provided, no prompt loop will be run.
    :param script_fname:        Shortcat for --api==inject_requests(<script_fname>)
                                command. Is kept for backward compatibility.
    :returns: None.
    """
    fwglobals.log.info("started in cli mode (clean_request_db=%s, api=%s)" % \
                        (str(clean_request_db), str(api)))

    # Preserve historical 'fwagent cli -f' option, as it involve less typing :)
    # Generate the 'api' value out of '-f/--script_file' value.
    if script_fname:
        # Convert relative path into absolute, as daemon fwagent might have
        # working directory other than the typed 'fwagent cli -f' command.
        script_fname = os.path.abspath(script_fname)
        api = ['inject_requests' , 'filename=%s' % script_fname ]
        fwglobals.log.debug(
            "cli: generate 'api' out of 'script_fname': " + str(api))

    import fwagent_cli
    with fwagent_cli.FwagentCli() as cli:
        if api:
            ret = cli.execute(api)

            # We return dictionary with serialized return value of the invoked API,
            # so cli output can be parsed by invoker to extract the returned object.
            #
            if ret['succeeded']:
                if ret['return-value']:
                    ret_val = json.dumps(ret['return-value'])
                else:
                    ret_val = json.dumps({'ok': 1})
            else:
                ret_val = json.dumps({'ok': 0, 'error': ret['error']})
            fwglobals.log.info('return-value-start ' + ret_val + ' return-value-end')
        else:
            cli.run_loop()
    if clean_request_db:
        fwglobals.g.router_cfg.clean()


if __name__ == '__main__':
    import argcomplete
    import argparse

    fwglobals.initialize()
    loadsimulator.initialize()

    command_funcs = {
                    'version':lambda args: version(),
                    'reset': lambda args: reset(soft=args.soft),
                    'stop': lambda args: stop(reset_router_config=args.reset_softly, stop_router=True if args.dont_stop_vpp is False else False),
                    'start': lambda args: start(start_router=args.start_router),
                    'daemon': lambda args: daemon(start_loop=not args.dont_connect),
                    'simulate': lambda args: loadsimulator.g.simulate(count=args.count),
                    'show': lambda args: show(
                        agent_info=args.agent,
                        router_info=args.router),
                    'cli': lambda args: cli(
                        script_fname=args.script_fname,
                        clean_request_db=args.clean,
                        api=args.api)}

    parser = argparse.ArgumentParser(
        description="Device Agent for FlexiWan orchestrator\n" + \
                    "--------------------------------------------------------------\n" + \
                    "Use 'fwagent.py <command> --help' for help on specific command",
        formatter_class=argparse.RawTextHelpFormatter)
    subparsers = parser.add_subparsers(help='Agent commands', dest='command')
    subparsers.required = True
    parser_version = subparsers.add_parser('version', help='show components and their versions')
    parser_reset = subparsers.add_parser('reset', help='Reset device: clear router configuration and remove device registration')
    parser_reset.add_argument('-s', '--soft', action='store_true',
                        help="clean router configuration only, device remains registered")
    parser_stop = subparsers.add_parser('stop', help='Stop router and reset interfaces')
    parser_stop.add_argument('-s', '--reset_softly', action='store_true',
                        help="reset router softly: clean router configuration")
    parser_stop.add_argument('-r', '--dont_stop_vpp', action='store_true',
                        help="stop agent connection loop only")
    parser_start = subparsers.add_parser('start', help='Resumes daemon connection loop if it was stopped by "fwagent stop"')
    parser_start.add_argument('-r', '--start_router', action='store_true',
                        help="start router before loop is started")
    parser_daemon = subparsers.add_parser('daemon', help='Run agent in daemon mode: infinite register-connect loop')
    parser_daemon.add_argument('-d', '--dont_connect', action='store_true',
                        help="Don't start connection loop on daemon start")
    parser_simulate = subparsers.add_parser('simulate', help='register and connect many fake devices to FlexiWan orchestrator')
    parser_simulate.add_argument('-c', '--count', dest='count',
                        help="How many devices to simulate")
    parser_show = subparsers.add_parser('show', help='Prints various information to stdout')
    parser_show.add_argument('--router', choices=['configuration', 'state', 'cfg_db', 'cfg_signature', 'multilink-policy'],
                        help="show various router parameters")
    parser_show.add_argument('--agent', choices=['version', 'cache'],
                        help="show various agent parameters")
    parser_cli = subparsers.add_parser('cli', help='runs agent in CLI mode: read orchestrator requests from command line')
    parser_cli.add_argument('-f', '--script_file', dest='script_fname', default=None,
                        help="File with requests to be executed")
    parser_cli.add_argument('-c', '--clean', action='store_true',
                        help="clean request database on exit")
    parser_cli.add_argument('-i', '--api', dest='api', default=None, nargs='+',
                        help="fwagent API to be invoked with space separated arguments, e.g. '--api inject_requests request.json'")
                        # If arguments include spaces escape them with slash, e.g. "--api inject_requests my\ request.json"
                        # or surround argument with single quotes, e.g. "--api inject_requests 'my request.json'"
                        # Note we don't use circle brackets, e.g. "--api inject_requests(request.json)" to avoid bash confuse
    argcomplete.autocomplete(parser)
    args = parser.parse_args()

    fwglobals.log.debug("---> exec " + str(args), to_terminal=False)
    command_funcs[args.command](args)<|MERGE_RESOLUTION|>--- conflicted
+++ resolved
@@ -740,15 +740,8 @@
         # statement finishes without an exception being raised, these
         # arguments will be `None`.
         fwglobals.log.debug("FwagentDaemon: goes to exit")
-<<<<<<< HEAD
-
-        traceback.print_tb(tb)
-
-        self.stop(stop_vpp=False)  # Don't stop VPP on fwagent exit to keep it routing packets. To stop is use 'fwagent stop'
-=======
         self.stop(stop_vpp=False)  # Keep VPP running to continue packet routing. To stop is use 'fwagent stop'
         fwglobals.g.finalize_agent()
->>>>>>> 27e7b589
         fwglobals.log.debug("FwagentDaemon: exited")
 
     def _check_system(self):
