
import threading
import sys
import os
import re
import socket
import psutil
import fwglobals
import fwtunnel_stats
import fwutils
import time
import traceback
import copy
from sqlitedict import SqliteDict

tools = os.path.join(os.path.dirname(os.path.realpath(__file__)) , 'tools')
sys.path.append(tools)
import fwstun

class FwStunWrap:
    'Class to handle STUN requests and responses'
    """
    The router configuration file contains a list of interfaces that are
    added to the system. We go over the file and scan for "add-interface" keys.
    For that key, we look for its IP address and GW address. If the interface has
    both IP address and GW address, it means it can access the internet. If this
    is the case, we need to find out, if we're behind NAT, what is the public
    IP and port of that address.
    So we add them to a section on a global cache, and sends STUN request for
    each of the addresses. For those we get an answer, we mark a 'success' flag.
    For those we did not, we start resending STUN requests, with increased delay
    between each. We start with 1 sec, then 2, then 4, and ends with 60. Once
    we reach 60 seconds, we continue sending re-transmission of the requests
    every 60 seconds. Note, those counters are managed for each of the addresses
    separately.

<<<<<<< HEAD
    From globals, we use the global cache, and create fwglobals.g.AGENT_CACHE['stun_interfaces']
    sub dictionary. This dictionary has the following structure:
    fwglobals.g.AGENT_CACHE['stun_interfaces'][PCI address] = {
        'local_ip':
        'gateway':
=======
    From globals, we use the global cache where following elements are kept:
    {
>>>>>>> 9b6990fe
        'public_ip':
        'public_port':
        'send_time':
        'success':
        'server_index':
        'nat_type':
    }

    Note that for unassigned WAN interfaces we would also like to get public info, to display in UI.
    In that case, the address will be part of the STUN cache, but also part of the unassigned cache.
    More info can be found in unassigned_if.py
    """

<<<<<<< HEAD
    def __init__(self, standalone):
=======
    def _log_address_cache(self):
        """ prints the content on the local cache
        """
        if self.cache_interfaces:
            for addr in self.cache_interfaces.keys():
                if addr:
                    fwglobals.log.debug("FwStunWrap: " + addr+':'+str(self.cache_interfaces[addr]))

    def __init__(self):
>>>>>>> 9b6990fe
        """ Init function. This function inits the cache, gets the router-db handle
            and register callback and request names to listen too.

            : param standalone : if set to TRUE, no traffic will be sent from the
                                 STUN module. We use this mode in pytest, for example.
                                 In pytests, we define bogus IP addresses, which we
                                 do not want to sent STUN requests on their behalf as
                                 they will produce nothing.
        """
<<<<<<< HEAD
        fwglobals.g.AGENT_CACHE['stun_interfaces'] = {}
        self.stun_cache    = fwglobals.g.AGENT_CACHE['stun_interfaces']
        self.thread_stun   = None
        self.is_running    = False
        self.standalone    = standalone
        self.stun_retry    = 60
        fwstun.set_log(fwglobals.log)

    def _log_address_cache(self):
        """ prints the content on the local cache
        """
        if self.stun_cache:
            for pci in self.stun_cache:
                # print only WAN address
                if self.stun_cache[pci].get('local_ip') != '' and \
                    self.stun_cache[pci].get('gateway') != '':
                    fwglobals.log.debug("FwStunWrap: " + pci + ':' + str(self.stun_cache[pci]))
=======
        self.cache_interfaces = fwglobals.g.cache.stun_interfaces
        self.thread_stun = None
        self.is_running = False
        fwglobals.g.router_cfg.register_callback('fwstunwrap', self.fwstuncb, \
            ['add-interface', 'remove-interface'])
>>>>>>> 9b6990fe

    def initialize(self):
        """ Initialize STUN cache by sending STUN requests on all WAN interfaces before the first
        get-device-info is received. That way, the STUN cache will be ready with data when the
        system starts.
        After that, it starts the stun thread.
        """
        if self.standalone:
            return
        fwglobals.log.debug("Start sending STUN requests for all WAN interfaces")
        ifaces = fwutils.get_all_interfaces()
        if ifaces:
            ips = [ifaces[pci]['addr'] for pci in ifaces if ifaces[pci]['addr'] != '' \
                                and ifaces[pci]['gw'] != '']

            fwglobals.log.debug("stun_thread initialize: collected WAN IPs: %s" %(str(ips)))
            for pci in ifaces:
                self.add_addr(pci, ifaces[pci].get('addr'), ifaces[pci].get('gw'))
            self._send_stun_requests()
            self._log_address_cache()

        self.is_running = True
        fwglobals.log.debug("Starting STUN thread")
        if self.thread_stun is None:
            self.thread_stun = threading.Thread(target=self._stun_thread, name='STUN Thread')
            self.thread_stun.start()

    def finalize(self):
        """ Stop the STUN thread """
        self.is_running = False
        if self.thread_stun:
            self.thread_stun.join()
            self.thread_stun = None

    def _update_cache_from_OS(self):
        """ Check the OS to find newly added/removed WAN interfaces and add/remove them
        to/from the cache
        """
        tunnel_stats        = fwtunnel_stats.tunnel_stats_get()
        tunnels             = fwglobals.g.router_cfg.get_tunnels()
        tunnel_up_addr_list = fwtunnel_stats.get_if_addr_in_connected_tunnels(tunnel_stats, tunnels)
<<<<<<< HEAD
        os_pci_dict         = fwutils.get_all_interfaces()
        os_addr_list        = [os_pci_dict[pci].get('addr') for pci in os_pci_dict if os_pci_dict[pci].get('addr','') != '' \
                                    and os_pci_dict[pci].get('gw','') != '']
        cache_ip_list       = [self.stun_cache[pci].get('local_ip') for pci in self.stun_cache \
                                if self.stun_cache[pci].get('local_ip') != '' and self.stun_cache[pci].get('gateway') != '']

        fwglobals.log.debug("_update_cache_from_OS: WAN IP list from OS %s" %(str(os_addr_list)))
        fwglobals.log.debug("_update_cache_from_OS: WAN IP list from STUN cache %s" %(str(cache_ip_list)))

        # add updated IP from OS to Cache
        changed_flag = False
        for pci in os_pci_dict:
            if self.stun_cache.get(pci) and \
                os_pci_dict[pci].get('addr') == self.stun_cache[pci].get('local_ip') and \
                os_pci_dict[pci].get('gw') == self.stun_cache[pci].get('gateway'):
=======
        os_addr_list        = fwutils.get_interface_address_all(filtr = 'gw')
        cache_addr_list     = list(self.cache_interfaces.keys())

        os_addr_list.sort()
        cache_addr_list.sort()
        fwglobals.log.debug("update_cache_from_OS: WAN IP list from OS %s" %(str(os_addr_list)))
        fwglobals.log.debug("update_cache_from_OS: WAN IP list from STUN cache %s" %(str(cache_addr_list)))

        # add new IP from OS to Cache
        for ip in os_addr_list:
            if ip in cache_addr_list:
>>>>>>> 9b6990fe
                continue
            else:
                # update STUN cache only if address is not part of connected tunnels. If the address
                # was updated in the OS, the tunnel will eventually get disconnected, and we will
                # deal with that later.
                addr = os_pci_dict[pci].get('addr')
                gw   = os_pci_dict[pci].get('gw')
                if addr not in tunnel_up_addr_list:
                    self.add_addr(pci, addr, gw)
                    changed_flag = True
        if changed_flag == True:
            self._log_address_cache()

    def add_addr(self, pci, addr, gateway):
        """ Add address to cache.

        : param pci     : PCI address of the interface
        : param addr    : Wan address to add to cache for STUN requests
        : param gateway : gateway of addr
        """
<<<<<<< HEAD
        if pci == None:
            # see if we can map the address to an existing PCI
            pci = self._map_ip_addr_to_pci(addr)
            if pci == None:
                fwglobals.log.debug("add_addr: no PCI was found for address %s, not updating cache" %(addr))
                return

        # Add an updated address to PCI entry in the cache.
        if pci not in self.stun_cache or self.stun_cache[pci].get('local_ip') != addr.split('/')[0] or \
                    self.stun_cache[pci].get('gateway') != gateway:
            cached_addr = self.initialize_addr(pci)
            cached_addr['local_ip']        = addr
            cached_addr['gateway']         = gateway
            cached_addr['server_index']     = 0
            cached_addr['nat_type']         = ''
            if addr:
                fwglobals.log.debug("Updating PCI address %s IP address %s in Cache" %(pci, addr))
            else:
                fwglobals.log.debug("Updating PCI address %s in Cache" %(pci))

=======
        if addr == '':
            return

        # 1 add address with public info, as received by add-address from management,
        # over-written the address if exist in cache.
        if params and params.get('PublicIP','') != '' and params.get('PublicPort','') != '' \
                and params.get('useStun', False) == True:
            cached_addr = self.initialize_addr(addr, wait)
            cached_addr['public_ip']        = params['PublicIP']
            cached_addr['public_port']      = params['PublicPort']
            cached_addr['success']          = True
            # if we are here, it is because agent sent the data previously to flexiManage.
            # In that case, the STUN server and port are already updated, no need to reset them.
            fwglobals.log.debug("adding address %s to Cache with public information" %(str(addr)))

        # 2 if address already in cache, do not add it, so its counters won't reset
        elif addr not in self.cache_interfaces.keys():
            cached_addr = self.initialize_addr(addr, wait)
            cached_addr['stun_server']      = ''
            cached_addr['stun_server_port'] = ''
            cached_addr['nat_type']         = ''
            fwglobals.log.debug("adding address %s to Cache" %(str(addr)))
        else:
        # 3 Address in cache but we still need its public data. Just make sure we are
        # continuing sending STUN request on that address
            self.cache_interfaces[addr]['success']          = False

    def remove_addr(self, addr, params=None):
        """ remove address from cache. The interface is no longer valid, no need to send
        STUN request on its behalf.
        Note that if the address is in the unassigned-interfaces cache, we will not
        remove it from current cache, as we still want to be able to get public IP:PORT
        on unassigned interfaces as well.

        : param addr   : address to remove from cache.
        : param params : interface parameters
        """
        if addr == '':
            return

        if addr in self.cache_interfaces.keys():
            if (fwglobals.g.unassigned_interfaces.is_unassigned_addr(addr) == True) or \
                (params and params.get('gateway','')!= ''):
                    fwglobals.log.debug("remove_addr: Address %s has gateway, not removing" %(str(addr)))
            else:
                del self.cache_interfaces[addr]
                fwglobals.log.debug("remove_addr: Removed address %s from Cache" %(str(addr)))
>>>>>>> 9b6990fe

    def find_addr(self,pci):
        """ find address in cache, and return its params, empty strings if not found

        : param pci : pci address to find in cache.
        : return :  local_ip associated with this PCI address -> str
                    public_ip of a local address or emptry string -> str
                    public_port of a local 4789 port or empty string -> int
                    nat_type which is the NAT server the device is behind or empty string -> str
        """
<<<<<<< HEAD
        if self.standalone:
            #return empty info
            return '', '', '', ''

        if pci in self.stun_cache:
            c = self.stun_cache[pci]
            return c.get('local_ip'), c.get('public_ip'), c.get('public_port'), c.get('nat_type')
=======
        if addr_no_mask in self.cache_interfaces.keys():
            c = self.cache_interfaces[addr_no_mask]
            return c.get('public_ip'), c.get('public_port'), c.get('nat_type')
>>>>>>> 9b6990fe
        else:
            return '', '', '', ''

    def initialize_addr(self, pci):
        """ resets info for a PCI address, as if its local_ip never got a STUN reply.
        We will use it everytime we need to reset PCI's data, such as in the case
        when we detect that a tunnel is disconnected, and we need to start sending STUN request
        for its local_ip. If the PCI address is already in the cache, its values will be over-written.

        Stun server and port will not be reset, because we want to map an address to the same
        STUN server, meaning an interface will send STUN requests to the same STUN server
        always, unless the STUN server went down or the request timed-out.

        : param pci : PCI address to reset in the cache.
        : return : the address entry in the cache -> dict
        """
<<<<<<< HEAD
        if pci in self.stun_cache:
            cached_addr = self.stun_cache[pci]
            cached_addr['local_ip']    = ''
            cached_addr['gateway']     = ''
=======
        if address in self.cache_interfaces.keys():
            cached_addr = self.cache_interfaces[address]
>>>>>>> 9b6990fe
            cached_addr['public_ip']   = ''
            cached_addr['public_port'] = ''
            cached_addr['send_time']   = 0
            cached_addr['success']     = False
        else:
<<<<<<< HEAD
            self.stun_cache[pci] = {
                                'local_ip':    '',
                                'gateway':     '',
                                'public_ip':   '',
                                'public_port': '',
                                'send_time'  : 0,
                                'success'    : False,
                                'server_index'    : 0,
                                'nat_type'        : '',
                           }

        return self.stun_cache[pci]
=======
            self.cache_interfaces[address] = {
                                'public_ip':  '',
                                'public_port':'',
                                'sec_counter':0,
                                'success':    False,
                                'stun_server': '',
                                'stun_server_port': '',
                                'nat_type'        : '',
                           }
        if wait == True:
            self.cache_interfaces[address]['next_time'] = 30
        else:
            self.cache_interfaces[address]['next_time'] = 0

        return self.cache_interfaces[address]
>>>>>>> 9b6990fe

    def _reset_all(self):
        """ reset all data in the STUN cache for every interface that is not part
        of a connected tunnel. If the tunnel will get disconnected, it will add
        the address back to the STUN cache and reset it.
        """
        tunnel_stats = fwtunnel_stats.tunnel_stats_get()
        tunnels      = fwglobals.g.router_cfg.get_tunnels()
        ip_up_set    = fwtunnel_stats.get_if_addr_in_connected_tunnels(tunnel_stats, tunnels)
<<<<<<< HEAD
        for (pci, cached_addr) in self.stun_cache.items():
=======
        for addr in self.cache_interfaces:
>>>>>>> 9b6990fe
            # Do not reset info on interface participating in a connected tunnel
            if cached_addr.get('local_ip') in ip_up_set:
                continue
<<<<<<< HEAD
            self.initialize_addr(pci)
=======
            self.initialize_addr(addr, False)

    def _increase_sec(self):
        """ For each address not received an answer, increase the seconds counter by 1.
        """
        for addr in self.cache_interfaces.keys():
            address = self.cache_interfaces[addr]
            if address['success'] == False:
                address['sec_counter']+=1
>>>>>>> 9b6990fe

    def _handle_stun_none_response(self, pci):
        """ Handle non response after STUN request was sent.
        continue to retry every self.stun_retry seconds.

        : param pci : the PCI address associated with an IP address for which we did not receive
                      STUN reply
        """
<<<<<<< HEAD
        cached_addr = self.stun_cache.get(pci)
        if not cached_addr:
            return
        cached_addr['send_time'] = time.time() + self.stun_retry # next retry after 60 seconds
=======
        cached_addr = self.cache_interfaces[address]
        if cached_addr['next_time'] < 60:
            cached_addr['next_time'] += 4
        if cached_addr['next_time'] > 60:
            cached_addr['next_time'] = 60
>>>>>>> 9b6990fe
        cached_addr['success'] = False
        cached_addr['server_index'] = 0
        fwglobals.log.debug("_handle_stun_none_response: failed getting public IP/port for address %s, retry in %d seconds"\
             %(cached_addr['local_ip'], self.stun_retry))

    def _handle_stun_response(self, pci, p_ip, p_port, nat_type, st_index):
        """ Handle STUN response for an address. Reset all the counters,
        update the results, and set the 'success' flag to True.

        : param pci      : the PCI address associated with the address for which we received STUN reply
        : param p_ip     : the public IP received from STUN reply
        : param p_port   : the public port received from STUN reply
        : param nat_type : the NAT type of the NAT the STUN request was passed through
        : param st_index : The index of the STUN server in the list of servers from which a
                           good response was received
        """
<<<<<<< HEAD
        cached_addr = self.stun_cache.get(pci)
        if not cached_addr:
            return
        fwglobals.log.debug("found external %s:%s for %s:4789" %(p_ip, p_port, cached_addr['local_ip']))
=======
        fwglobals.log.debug("found external %s:%s for %s:4789" %(p_ip, p_port, address))
        cached_addr = self.cache_interfaces[address]
>>>>>>> 9b6990fe
        cached_addr['success']     = True
        cached_addr['send_time']   = 0
        cached_addr['nat_type']         = nat_type
        cached_addr['public_ip']        = p_ip
        cached_addr['public_port']      = p_port
        cached_addr['server_index']     = st_index

    def _send_stun_requests(self):
        """ Send STUN request for each address that has no public IP and port
        updated in the cache. Sent only if the current time equals or greater than
        the calculated time it should be sent ('send_time').
        """
<<<<<<< HEAD
        if not self.stun_cache:
            return

        # now start sending STUN request
        for pci in self.stun_cache:
            cached_addr = self.stun_cache.get(pci)
            if not cached_addr or cached_addr.get('success',False) == True or cached_addr.get('gateway','') == '' \
                or self._is_useStun(pci) == False:
                continue

            if time.time() >= cached_addr['send_time']:
                local_ip = cached_addr['local_ip']
                nat_type, nat_ext_ip, nat_ext_port, server_index = \
                    self._send_single_stun_request(local_ip, 4789, cached_addr['server_index'])

                if nat_ext_port == '':
                    self._handle_stun_none_response(pci)
                else:
                    self._handle_stun_response(pci, nat_ext_ip, nat_ext_port,
                            nat_type, server_index)

    def _send_single_stun_request(self, lcl_src_ip, lcl_src_port, stun_idx):
=======
        if not self.cache_interfaces:
            return

        # now start sending STUN request
        for addr in self.cache_interfaces.keys():
            elem = copy.deepcopy(self.cache_interfaces.get(addr))
            if not elem or elem.get('success',False) == True:
                continue
            else:
                if elem['sec_counter'] >= elem['next_time']:
                    nat_type, nat_ext_ip, nat_ext_port, stun_host, stun_port = \
                        self._send_single_stun_request(addr, 4789, elem['stun_server'], \
                        elem['stun_server_port'])
                    elem['sec_counter'] = 0
                    # address can be removed by another thread while iterating
                    if addr in self.cache_interfaces.keys():
                        self.cache_interfaces[addr] = copy.deepcopy(elem)
                    else:
                        continue

                    if nat_ext_port == '':
                        self._handle_stun_none_response(addr)
                    else:
                        self._handle_stun_response(addr, nat_ext_ip, nat_ext_port,\
                             nat_type, stun_host, stun_port)

    def _send_single_stun_request(self, lcl_src_ip, lcl_src_port, stun_addr, stun_port):
>>>>>>> 9b6990fe
        """ sends one STUN request for an address.

        : param lcl_src_ip   : local IP address
        : param lcl_srt_port : local port
        : param stun_idx     : The STUN index in the list of STUN from which STUN requests will
                               be sent from
        : return :  nat_type     - nat type of the NAT -> str
                    net_ext_ip   - the public IP address -> str
                    nat_ext_port - the public port -> int
                    stun_index   - the STUN server's index in the list of servers -> int
        """
        dev_name = fwutils.get_interface_name(lcl_src_ip)
        if dev_name == None:
            return '','','',''

        fwglobals.log.debug("trying to find external %s:%s for device %s" %(lcl_src_ip,lcl_src_port, dev_name))
        fwutils.set_linux_reverse_path_filter(dev_name, False)

        nat_type, nat_ext_ip, nat_ext_port, stun_index = \
            fwstun.get_ip_info(lcl_src_ip, lcl_src_port, None, None, dev_name, stun_idx)

        fwutils.set_linux_reverse_path_filter(dev_name, True)
        return nat_type, nat_ext_ip, nat_ext_port, stun_index

    def _stun_thread(self, *args):
        """STUN thread
        Its function is to send STUN requests for address:4789 in a timely manner
        according to some algorithm-based calculations.
        """
        slept = 1
        reset_all_timeout = 10 * 60
        update_cache_from_os_timeout = 2 * 60
        send_stun_timeout = 3

        while self.is_running == True:

            try:  # Ensure thread doesn't exit on exception

                # Don't STUN if vpp is being initializing / shutting down,
                # as quering vpp for interface names/ip-s might generate exception.
                if not fwglobals.g.router_api.is_starting_stopping():

                    # send STUN requests for addresses that a request was not sent for
                    # them, or for ones that did not get reply previously
                    if slept % send_stun_timeout == 0:
                        self._send_stun_requests()

                    if slept % reset_all_timeout == 0:
                        # reset all STUN information every 10 minutes
                        self._reset_all()

                    if slept % update_cache_from_os_timeout == 0:
                        # every update_cache_timeout, refresh cache with updated IP addresses from OS
                        self._update_cache_from_OS()

            except Exception as e:
                fwglobals.log.error("%s: %s (%s)" %
                    (threading.current_thread().getName(), str(e), traceback.format_exc()))
                pass

            time.sleep(1)
            slept += 1

    def handle_down_tunnels(self, tunnel_stats):
        """ Run over all tunnels and get the source IP address of the tunnels that are not connected.
        If it was disconnected due to changes in its source IP address, check if this IP address is still
        valid. If it is, check that it is not used in other connected tunnels. If it is not used but still
        valid, add it to the STUN cache. It it is in use, do not add it to the STUN cache, because we don't
        want to start sending STUN requests on its behalf as it will lead to disconnection of the other
        tunnels with that IP address.

        : param tunnel_stats : dictionary of tunnel statistics. One of its properties is the tunnel status
                            ("up" or "down")
        """
        if self.standalone:
            return

        tunnels = fwglobals.g.router_cfg.get_tunnels()

        if not tunnels:
            return

        # Get list if IP addresses used by tunnels
        ip_up_set = fwtunnel_stats.get_if_addr_in_connected_tunnels(tunnel_stats, tunnels)
        # Get list of all IP addresses in the system
        ifaces = fwutils.get_all_interfaces()
        ips = [ifaces[pci].get('addr') for pci in ifaces if ifaces[pci].get('addr') != '' \
            and ifaces[pci].get('gw') != '']
        for tunnel in tunnels:
            tunnel_id = tunnel['tunnel-id']
            stats = tunnel_stats.get(tunnel_id)
            if stats and stats.get('status') == 'down':
                # Down tunnel found. However, the tunnel might be disconnected due to changes in
                # source IP address. In that case, the current source address of the tunnel
                # is no longer valid. To make things safe, we check if the IP address exists
                # in the system. If it is not, no point on adding it to the STUN cache.
                if tunnel['src'] not in ips:
                    fwglobals.log.debug("Tunnel %d is down, but its source address %s was not found in the system"\
                        %(tunnel_id, tunnel['src']))
                    continue
                # If valid IP, check if the IP is part of other connected tunnels. If so,
                # do not add it to the STUN hash, as it might cause other connected tunnels
                # with that IP to disconnect. If it is not part of any connected tunnel,
                # updates its source IP address to the cache of addresses for which
                # we will send STUN requests.
                if tunnel['src'] not in ip_up_set:
                    fwglobals.log.debug("Tunnel %d is down, updating address %s in STUN interfaces cache"\
                        %(tunnel_id, tunnel['src']))
                    pci = self._get_tunnel_source_pci(tunnel_id)
                    # Force sending STUN request on behalf of the tunnel's source address
                    if self.stun_cache.get(pci):
                        self.stun_cache[pci]['success'] = False
                        # it takes around 30 seconds to create a tunnel, so don't
                        # start sending STUN requests right away
                        self.stun_cache[pci]['send_time'] = time.time() + 30

    def _is_useStun(self, pci):
        """ check router DB for 'useStun' flag for a PCI address
        : param pci : PCI address to check the flag for
        : return : 'useStun' value in DB, or False if not found -> Bool
        """
        interfaces = fwglobals.g.router_cfg.get_interfaces(pci=pci)
        if interfaces and interfaces[0].get('useStun') != '':
            return interfaces[0].get('useStun')

        # The PCI was not found in the DB, so it is an unassigned interface. Let's check
        # if it has a GW configured. It so, it is a WAN interface, and we will return 'True'
        vpp_run = fwutils.vpp_does_run()
        name = fwutils.pci_to_linux_iface(pci)
        if name is None and vpp_run:
            name = fwutils.pci_to_tap(pci)
        if not name:
            return False
        gw, _ = fwutils.get_interface_gateway(name)
        if not gw:
            return False
        return True

    def _get_tunnel_source_pci(self, tunnel_id):
        """ get the PCI address of the tunnel's source IP address
        : param tunnel_id : the ID of the tunnel for which we need the PCI for
        : return : PCI address, or None -> str
        """
        tunnel = fwglobals.g.router_cfg.get_tunnel(tunnel_id)
        if tunnel:
            return tunnel.get('pci')
        return None

    def _map_ip_addr_to_pci(self, ip_no_mask):
        """ Utility function to try and map existing IP address to PCI address.
        : param ip_no_mask : ip address without mask
        : return : PCI address or None -> str
        """
        pci_ip_dict = fwutils.get_all_interfaces()
        for pci in pci_ip_dict:
            if pci_ip_dict[pci].get('addr') == ip_no_mask:
                return pci
        return None<|MERGE_RESOLUTION|>--- conflicted
+++ resolved
@@ -34,16 +34,10 @@
     every 60 seconds. Note, those counters are managed for each of the addresses
     separately.
 
-<<<<<<< HEAD
-    From globals, we use the global cache, and create fwglobals.g.AGENT_CACHE['stun_interfaces']
-    sub dictionary. This dictionary has the following structure:
-    fwglobals.g.AGENT_CACHE['stun_interfaces'][PCI address] = {
+    From globals, we use the global cache where following elements are kept:
+    {
         'local_ip':
         'gateway':
-=======
-    From globals, we use the global cache where following elements are kept:
-    {
->>>>>>> 9b6990fe
         'public_ip':
         'public_port':
         'send_time':
@@ -57,19 +51,7 @@
     More info can be found in unassigned_if.py
     """
 
-<<<<<<< HEAD
     def __init__(self, standalone):
-=======
-    def _log_address_cache(self):
-        """ prints the content on the local cache
-        """
-        if self.cache_interfaces:
-            for addr in self.cache_interfaces.keys():
-                if addr:
-                    fwglobals.log.debug("FwStunWrap: " + addr+':'+str(self.cache_interfaces[addr]))
-
-    def __init__(self):
->>>>>>> 9b6990fe
         """ Init function. This function inits the cache, gets the router-db handle
             and register callback and request names to listen too.
 
@@ -79,9 +61,7 @@
                                  do not want to sent STUN requests on their behalf as
                                  they will produce nothing.
         """
-<<<<<<< HEAD
-        fwglobals.g.AGENT_CACHE['stun_interfaces'] = {}
-        self.stun_cache    = fwglobals.g.AGENT_CACHE['stun_interfaces']
+        self.stun_cache    = fwglobals.g.cache.stun_cache
         self.thread_stun   = None
         self.is_running    = False
         self.standalone    = standalone
@@ -97,13 +77,6 @@
                 if self.stun_cache[pci].get('local_ip') != '' and \
                     self.stun_cache[pci].get('gateway') != '':
                     fwglobals.log.debug("FwStunWrap: " + pci + ':' + str(self.stun_cache[pci]))
-=======
-        self.cache_interfaces = fwglobals.g.cache.stun_interfaces
-        self.thread_stun = None
-        self.is_running = False
-        fwglobals.g.router_cfg.register_callback('fwstunwrap', self.fwstuncb, \
-            ['add-interface', 'remove-interface'])
->>>>>>> 9b6990fe
 
     def initialize(self):
         """ Initialize STUN cache by sending STUN requests on all WAN interfaces before the first
@@ -145,7 +118,6 @@
         tunnel_stats        = fwtunnel_stats.tunnel_stats_get()
         tunnels             = fwglobals.g.router_cfg.get_tunnels()
         tunnel_up_addr_list = fwtunnel_stats.get_if_addr_in_connected_tunnels(tunnel_stats, tunnels)
-<<<<<<< HEAD
         os_pci_dict         = fwutils.get_all_interfaces()
         os_addr_list        = [os_pci_dict[pci].get('addr') for pci in os_pci_dict if os_pci_dict[pci].get('addr','') != '' \
                                     and os_pci_dict[pci].get('gw','') != '']
@@ -161,19 +133,6 @@
             if self.stun_cache.get(pci) and \
                 os_pci_dict[pci].get('addr') == self.stun_cache[pci].get('local_ip') and \
                 os_pci_dict[pci].get('gw') == self.stun_cache[pci].get('gateway'):
-=======
-        os_addr_list        = fwutils.get_interface_address_all(filtr = 'gw')
-        cache_addr_list     = list(self.cache_interfaces.keys())
-
-        os_addr_list.sort()
-        cache_addr_list.sort()
-        fwglobals.log.debug("update_cache_from_OS: WAN IP list from OS %s" %(str(os_addr_list)))
-        fwglobals.log.debug("update_cache_from_OS: WAN IP list from STUN cache %s" %(str(cache_addr_list)))
-
-        # add new IP from OS to Cache
-        for ip in os_addr_list:
-            if ip in cache_addr_list:
->>>>>>> 9b6990fe
                 continue
             else:
                 # update STUN cache only if address is not part of connected tunnels. If the address
@@ -194,7 +153,6 @@
         : param addr    : Wan address to add to cache for STUN requests
         : param gateway : gateway of addr
         """
-<<<<<<< HEAD
         if pci == None:
             # see if we can map the address to an existing PCI
             pci = self._map_ip_addr_to_pci(addr)
@@ -215,55 +173,6 @@
             else:
                 fwglobals.log.debug("Updating PCI address %s in Cache" %(pci))
 
-=======
-        if addr == '':
-            return
-
-        # 1 add address with public info, as received by add-address from management,
-        # over-written the address if exist in cache.
-        if params and params.get('PublicIP','') != '' and params.get('PublicPort','') != '' \
-                and params.get('useStun', False) == True:
-            cached_addr = self.initialize_addr(addr, wait)
-            cached_addr['public_ip']        = params['PublicIP']
-            cached_addr['public_port']      = params['PublicPort']
-            cached_addr['success']          = True
-            # if we are here, it is because agent sent the data previously to flexiManage.
-            # In that case, the STUN server and port are already updated, no need to reset them.
-            fwglobals.log.debug("adding address %s to Cache with public information" %(str(addr)))
-
-        # 2 if address already in cache, do not add it, so its counters won't reset
-        elif addr not in self.cache_interfaces.keys():
-            cached_addr = self.initialize_addr(addr, wait)
-            cached_addr['stun_server']      = ''
-            cached_addr['stun_server_port'] = ''
-            cached_addr['nat_type']         = ''
-            fwglobals.log.debug("adding address %s to Cache" %(str(addr)))
-        else:
-        # 3 Address in cache but we still need its public data. Just make sure we are
-        # continuing sending STUN request on that address
-            self.cache_interfaces[addr]['success']          = False
-
-    def remove_addr(self, addr, params=None):
-        """ remove address from cache. The interface is no longer valid, no need to send
-        STUN request on its behalf.
-        Note that if the address is in the unassigned-interfaces cache, we will not
-        remove it from current cache, as we still want to be able to get public IP:PORT
-        on unassigned interfaces as well.
-
-        : param addr   : address to remove from cache.
-        : param params : interface parameters
-        """
-        if addr == '':
-            return
-
-        if addr in self.cache_interfaces.keys():
-            if (fwglobals.g.unassigned_interfaces.is_unassigned_addr(addr) == True) or \
-                (params and params.get('gateway','')!= ''):
-                    fwglobals.log.debug("remove_addr: Address %s has gateway, not removing" %(str(addr)))
-            else:
-                del self.cache_interfaces[addr]
-                fwglobals.log.debug("remove_addr: Removed address %s from Cache" %(str(addr)))
->>>>>>> 9b6990fe
 
     def find_addr(self,pci):
         """ find address in cache, and return its params, empty strings if not found
@@ -274,7 +183,6 @@
                     public_port of a local 4789 port or empty string -> int
                     nat_type which is the NAT server the device is behind or empty string -> str
         """
-<<<<<<< HEAD
         if self.standalone:
             #return empty info
             return '', '', '', ''
@@ -282,11 +190,6 @@
         if pci in self.stun_cache:
             c = self.stun_cache[pci]
             return c.get('local_ip'), c.get('public_ip'), c.get('public_port'), c.get('nat_type')
-=======
-        if addr_no_mask in self.cache_interfaces.keys():
-            c = self.cache_interfaces[addr_no_mask]
-            return c.get('public_ip'), c.get('public_port'), c.get('nat_type')
->>>>>>> 9b6990fe
         else:
             return '', '', '', ''
 
@@ -303,21 +206,15 @@
         : param pci : PCI address to reset in the cache.
         : return : the address entry in the cache -> dict
         """
-<<<<<<< HEAD
         if pci in self.stun_cache:
             cached_addr = self.stun_cache[pci]
             cached_addr['local_ip']    = ''
             cached_addr['gateway']     = ''
-=======
-        if address in self.cache_interfaces.keys():
-            cached_addr = self.cache_interfaces[address]
->>>>>>> 9b6990fe
             cached_addr['public_ip']   = ''
             cached_addr['public_port'] = ''
             cached_addr['send_time']   = 0
             cached_addr['success']     = False
         else:
-<<<<<<< HEAD
             self.stun_cache[pci] = {
                                 'local_ip':    '',
                                 'gateway':     '',
@@ -330,23 +227,6 @@
                            }
 
         return self.stun_cache[pci]
-=======
-            self.cache_interfaces[address] = {
-                                'public_ip':  '',
-                                'public_port':'',
-                                'sec_counter':0,
-                                'success':    False,
-                                'stun_server': '',
-                                'stun_server_port': '',
-                                'nat_type'        : '',
-                           }
-        if wait == True:
-            self.cache_interfaces[address]['next_time'] = 30
-        else:
-            self.cache_interfaces[address]['next_time'] = 0
-
-        return self.cache_interfaces[address]
->>>>>>> 9b6990fe
 
     def _reset_all(self):
         """ reset all data in the STUN cache for every interface that is not part
@@ -356,27 +236,11 @@
         tunnel_stats = fwtunnel_stats.tunnel_stats_get()
         tunnels      = fwglobals.g.router_cfg.get_tunnels()
         ip_up_set    = fwtunnel_stats.get_if_addr_in_connected_tunnels(tunnel_stats, tunnels)
-<<<<<<< HEAD
         for (pci, cached_addr) in self.stun_cache.items():
-=======
-        for addr in self.cache_interfaces:
->>>>>>> 9b6990fe
             # Do not reset info on interface participating in a connected tunnel
             if cached_addr.get('local_ip') in ip_up_set:
                 continue
-<<<<<<< HEAD
             self.initialize_addr(pci)
-=======
-            self.initialize_addr(addr, False)
-
-    def _increase_sec(self):
-        """ For each address not received an answer, increase the seconds counter by 1.
-        """
-        for addr in self.cache_interfaces.keys():
-            address = self.cache_interfaces[addr]
-            if address['success'] == False:
-                address['sec_counter']+=1
->>>>>>> 9b6990fe
 
     def _handle_stun_none_response(self, pci):
         """ Handle non response after STUN request was sent.
@@ -385,18 +249,10 @@
         : param pci : the PCI address associated with an IP address for which we did not receive
                       STUN reply
         """
-<<<<<<< HEAD
         cached_addr = self.stun_cache.get(pci)
         if not cached_addr:
             return
         cached_addr['send_time'] = time.time() + self.stun_retry # next retry after 60 seconds
-=======
-        cached_addr = self.cache_interfaces[address]
-        if cached_addr['next_time'] < 60:
-            cached_addr['next_time'] += 4
-        if cached_addr['next_time'] > 60:
-            cached_addr['next_time'] = 60
->>>>>>> 9b6990fe
         cached_addr['success'] = False
         cached_addr['server_index'] = 0
         fwglobals.log.debug("_handle_stun_none_response: failed getting public IP/port for address %s, retry in %d seconds"\
@@ -413,15 +269,10 @@
         : param st_index : The index of the STUN server in the list of servers from which a
                            good response was received
         """
-<<<<<<< HEAD
         cached_addr = self.stun_cache.get(pci)
         if not cached_addr:
             return
         fwglobals.log.debug("found external %s:%s for %s:4789" %(p_ip, p_port, cached_addr['local_ip']))
-=======
-        fwglobals.log.debug("found external %s:%s for %s:4789" %(p_ip, p_port, address))
-        cached_addr = self.cache_interfaces[address]
->>>>>>> 9b6990fe
         cached_addr['success']     = True
         cached_addr['send_time']   = 0
         cached_addr['nat_type']         = nat_type
@@ -434,7 +285,6 @@
         updated in the cache. Sent only if the current time equals or greater than
         the calculated time it should be sent ('send_time').
         """
-<<<<<<< HEAD
         if not self.stun_cache:
             return
 
@@ -457,35 +307,6 @@
                             nat_type, server_index)
 
     def _send_single_stun_request(self, lcl_src_ip, lcl_src_port, stun_idx):
-=======
-        if not self.cache_interfaces:
-            return
-
-        # now start sending STUN request
-        for addr in self.cache_interfaces.keys():
-            elem = copy.deepcopy(self.cache_interfaces.get(addr))
-            if not elem or elem.get('success',False) == True:
-                continue
-            else:
-                if elem['sec_counter'] >= elem['next_time']:
-                    nat_type, nat_ext_ip, nat_ext_port, stun_host, stun_port = \
-                        self._send_single_stun_request(addr, 4789, elem['stun_server'], \
-                        elem['stun_server_port'])
-                    elem['sec_counter'] = 0
-                    # address can be removed by another thread while iterating
-                    if addr in self.cache_interfaces.keys():
-                        self.cache_interfaces[addr] = copy.deepcopy(elem)
-                    else:
-                        continue
-
-                    if nat_ext_port == '':
-                        self._handle_stun_none_response(addr)
-                    else:
-                        self._handle_stun_response(addr, nat_ext_ip, nat_ext_port,\
-                             nat_type, stun_host, stun_port)
-
-    def _send_single_stun_request(self, lcl_src_ip, lcl_src_port, stun_addr, stun_port):
->>>>>>> 9b6990fe
         """ sends one STUN request for an address.
 
         : param lcl_src_ip   : local IP address
