--- conflicted
+++ resolved
@@ -34,14 +34,8 @@
     every 60 seconds. Note, those counters are managed for each of the addresses
     separately.
 
-<<<<<<< HEAD
-    From globals, we use the global cache, and create fwglobals.g.AGENT_CACHE['stun_interfaces']
-    sub dictionary. This dictionary has the following structure:
-    fwglobals.g.AGENT_CACHE['stun_interfaces'][dev_id] = {
-=======
     From globals, we use the global cache where following elements are kept:
     {
->>>>>>> 1e1520d5
         'local_ip':
         'gateway':
         'public_ip':
