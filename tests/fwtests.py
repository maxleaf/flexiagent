--- conflicted
+++ resolved
@@ -20,10 +20,7 @@
 # along with this program. If not, see <https://www.gnu.org/licenses/>.
 ################################################################################
 
-<<<<<<< HEAD
-=======
 import datetime
->>>>>>> 5166f016
 import json
 import filecmp
 import os
@@ -163,11 +160,7 @@
         # We need it to read output of 'vppctl' command that might exit abnormally
         # on 'clib_socket_init: connect (fd 3, '/run/vpp/cli.sock'): Connection refused' error.
         p = subprocess.Popen(cmd, stdin=subprocess.PIPE, stdout=subprocess.PIPE, stderr=subprocess.PIPE, shell=True)
-<<<<<<< HEAD
-        (out, unused_err) = p.communicate()
-=======
         (out, _) = p.communicate()
->>>>>>> 5166f016
         retcode = p.poll()
         return (retcode, out.rstrip())
 
@@ -303,22 +296,6 @@
                 return False
     return True
 
-
-def router_is_configured(expected_cfg_dump_filename, print_error=True):
-    # Dumps current agent configuration into temporary file and checks
-    # if the dump file is equal to the provided expected dump file.
-    actual_cfg_dump_filename = expected_cfg_dump_filename + ".actual.txt"
-    dump_configuration_cmd = "sudo fwagent show --router configuration > %s" % actual_cfg_dump_filename
-    subprocess.call(dump_configuration_cmd, shell=True)
-    dump_multilink_cmd = "sudo fwagent show --router multilink-policy >> %s" % actual_cfg_dump_filename
-    subprocess.call(dump_multilink_cmd, shell=True)
-    ok = filecmp.cmp(expected_cfg_dump_filename, actual_cfg_dump_filename)
-    if ok:
-        os.remove(actual_cfg_dump_filename)
-    elif print_error:
-        print("ERROR: %s does not match %s" % (expected_cfg_dump_filename, actual_cfg_dump_filename))
-    return ok
-
 def file_exists(filename, check_size=True):
     try:
         file_size_str = subprocess.check_output("sudo stat -c %%s %s" % filename, shell=True)
@@ -327,8 +304,6 @@
     if check_size and int(file_size_str.rstrip()) == 0:
         return False
     return True
-<<<<<<< HEAD
-=======
 
 def router_is_configured(expected_cfg_dump_filename,
                          fwagent_py='python /usr/share/flexiwan/agent/fwagent.py',
@@ -364,4 +339,3 @@
         log_time = "%s %s %s" % (tokens[0], tokens[1], tokens[2])
     return datetime.datetime.strptime(log_time, '%b %d %H:%M:%S')
 
->>>>>>> 5166f016
