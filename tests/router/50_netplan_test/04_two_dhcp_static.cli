[
    {
        "entity": "agent",
        "message": "add-interface",
        "params": {
            "dev_id": "pci:0000:00:03.00",
            "dhcp": "yes",
            "addr": "10.0.1.10/24",
            "gateway": "10.0.1.1",
            "metric": "100",
            "routing": "NONE",
            "type": "wan",
            "multilink": {
                "labels": []
            }
        }
    },
    {
        "entity": "agent",
        "message": "add-interface",
        "params": {
            "dev_id": "pci:0000:00:08.00",
            "dhcp": "no",
            "addr": "192.168.1.10/24",
            "routing": "NONE",
            "type": "lan",
            "multilink": {
                "labels": []
            }
        }
    },
    {
        "entity": "agent",
        "message": "add-interface",
        "params": {
<<<<<<< HEAD
            "pci": "0000:00:09.00",
            "dhcp": "no",
=======
            "dev_id": "pci:0000:00:09.00",
            "dhcp": "yes",
>>>>>>> 6e20d655
            "addr": "10.0.2.10/24",
            "routing": "NONE",
            "type": "wan",
            "multilink": {
                "labels": []
            }
        }
    }
]
<|MERGE_RESOLUTION|>--- conflicted
+++ resolved
@@ -1,51 +1,48 @@
-[
-    {
-        "entity": "agent",
-        "message": "add-interface",
-        "params": {
-            "dev_id": "pci:0000:00:03.00",
-            "dhcp": "yes",
-            "addr": "10.0.1.10/24",
-            "gateway": "10.0.1.1",
-            "metric": "100",
-            "routing": "NONE",
-            "type": "wan",
-            "multilink": {
-                "labels": []
-            }
-        }
-    },
-    {
-        "entity": "agent",
-        "message": "add-interface",
-        "params": {
-            "dev_id": "pci:0000:00:08.00",
-            "dhcp": "no",
-            "addr": "192.168.1.10/24",
-            "routing": "NONE",
-            "type": "lan",
-            "multilink": {
-                "labels": []
-            }
-        }
-    },
-    {
-        "entity": "agent",
-        "message": "add-interface",
-        "params": {
-<<<<<<< HEAD
-            "pci": "0000:00:09.00",
-            "dhcp": "no",
-=======
-            "dev_id": "pci:0000:00:09.00",
-            "dhcp": "yes",
->>>>>>> 6e20d655
-            "addr": "10.0.2.10/24",
-            "routing": "NONE",
-            "type": "wan",
-            "multilink": {
-                "labels": []
-            }
-        }
-    }
-]
+[
+    {
+        "entity": "agent",
+        "message": "add-interface",
+        "params": {
+            "dev_id": "pci:0000:00:03.00",
+            "dhcp": "yes",
+            "addr": "10.0.1.10/24",
+            "gateway": "10.0.1.1",
+            "metric": "100",
+            "routing": "NONE",
+            "type": "wan",
+            "multilink": {
+                "labels": []
+            }
+        }
+    },
+    {
+        "entity": "agent",
+        "message": "add-interface",
+        "params": {
+            "dev_id": "pci:0000:00:08.00",
+            "dhcp": "no",
+            "addr": "192.168.1.10/24",
+            "routing": "NONE",
+            "type": "lan",
+            "multilink": {
+                "labels": []
+            }
+        }
+    },
+    {
+        "entity": "agent",
+        "message": "add-interface",
+        "params": {
+            "dev_id": "pci:0000:00:09.00",
+            "dhcp": "yes",
+            "addr": "10.0.2.10/24",
+            "gateway": "10.0.2.1",
+            "metric": "200",
+            "routing": "NONE",
+            "type": "wan",
+            "multilink": {
+                "labels": []
+            }
+        }
+    }
+]