--- conflicted
+++ resolved
@@ -1196,16 +1196,15 @@
                 if re.match('wan', request['params']['type'], re.IGNORECASE):
                     if re.search(ip, request['params']['addr']):
                         pci = request['params']['pci']
-                        gw = request['params']['gateway']
+                        gw = request['params'].get('gateway')
                         # If gateway not exist in interface configuration, use default
                         # This is needed when upgrading from version 1.1.52 to 1.2.X
-<<<<<<< HEAD
-                        if not request['params']['gateway']:
+                        if not gw:
                             tap = pci_to_tap(pci)
                             return pci, fwutils.get_gateway(tap)
+
                         else:
                             return pci, gw
-
         return None
 
     def get_wan_interface_addr_pci(self):
@@ -1215,11 +1214,4 @@
                 if re.match('wan', request['params']['type'], re.IGNORECASE):
                     wan_list.append(request['params'])
 
-        return wan_list
-=======
-                        if request['params'].get('gateway'):
-                            return request['params']['pci'], request['params']['gateway']
-                        else:
-                            return request['params']['pci'], self.get_default_route_address()
-        return (None, None)
->>>>>>> e7bbf9aa
+        return wan_list