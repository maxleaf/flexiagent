--- conflicted
+++ resolved
@@ -228,31 +228,6 @@
 
         :returns: Status codes dictionary.
         """
-<<<<<<< HEAD
-        # modify-device requests are split into their corresponding remove/add requests.
-        # This code should be replaced with a true modify operation that performs
-        # the change in-place, without removing and adding the interface.
-        if req == 'modify-device':
-            return self._handle_modify_device_request(params)
-
-        if re.match('remove-application|add-application', req):
-            return self._handle_add_remove_application(req, params)
-
-        if re.match('add-multilink-policy', req):
-            return self._handle_add_multilink_policy(req, params)
-
-        if re.match('remove-tunnel|add-tunnel', req):
-            return self._handle_add_remove_tunnel(req, params)
-
-
-        # Router configuration requests might unite multiple requests of same type
-        # arranged into list, e.g. 'add-interface' : [ {iface1}, {iface2}, ...].
-        # To handle that we split that kinds of requests into multiple simple requests,
-        # as they would be received over network, and execute them one by one.
-        if re.match('add-|remove-', req) and type(params) is list:
-            requests = [{req: param} for param in params]
-            return self._call_aggregated(requests)
-=======
         # Some requests require preprocessing.
         # For example before handling 'add-application' the currently configured
         # applications should be removed. The simplest way to do that is just
@@ -264,7 +239,6 @@
 
         if request['message'] == 'aggregated-router-api':
             return self._call_aggregated(request['params']['requests'])
->>>>>>> 6d1a9ab7
         else:
             return self._call_simple(request)
 
@@ -331,26 +305,7 @@
     def _call_simple(self, request):
         """Execute single request.
 
-<<<<<<< HEAD
-    def _handle_upgrade_service(self, req, params):
-        """Handle upgrade application.
-
-        :param req:             Request name.
-        :param params:          Request parameters.
-
-        :returns: Status code.
-        """
-        requests = []
-        requests.append({'remove-service': params})
-        requests.append({'add-service': params})
-        return self._call_aggregated(requests)
-    
-
-    def _handle_add_remove_tunnel(self, req, params):
-        """Handle add-tunnel and remove-tunnel.
-=======
         :param request: The request received from flexiManage.
->>>>>>> 6d1a9ab7
 
         :returns: Status codes dictionary.
         """
