--- conflicted
+++ resolved
@@ -362,17 +362,8 @@
             # Permit 'start-router' to try to get out of failed state.
             # Permit configuration requests only ('add-XXX' & 'remove-XXX')
             # in order to enable management to fix configuration.
-<<<<<<< HEAD
-            # As well permit 'start-router' and reset 'XXX-router' requests
-            # to enable trial to recover from failed state.
-            #
-            if self._test_router_failure() and \
-               not re.match('add-|remove-',  req) and \
-               not re.search('-router',  req):
-=======
             if self._test_router_failure() and not ( \
                 req == 'start-router' or re.match('add-|remove-',  req)):
->>>>>>> a439c552
                 raise Exception("device failed, can't fulfill requests")
 
             router_was_started = fwutils.vpp_does_run()
