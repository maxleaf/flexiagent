#! /usr/bin/python

################################################################################
# flexiWAN SD-WAN software - flexiEdge, flexiManage.
# For more information go to https://flexiwan.com
#
# Copyright (C) 2019  flexiWAN Ltd.
#
# This program is free software: you can redistribute it and/or modify it under
# the terms of the GNU Affero General Public License as published by the Free
# Software Foundation, either version 3 of the License, or (at your option) any
# later version.
#
# This program is distributed in the hope that it will be useful,
# but WITHOUT ANY WARRANTY; without even the implied warranty of MERCHANTABILITY
# or FITNESS FOR A PARTICULAR PURPOSE.
# See the GNU Affero General Public License for more details.
#
# You should have received a copy of the GNU Affero General Public License
# along with this program. If not, see <https://www.gnu.org/licenses/>.
################################################################################

import os
import re
import time
import threading
import traceback
import yaml
import json
import subprocess

import fwglobals
import fwutils
import fwnetplan

from fwrouter_cfg import FwRouterCfg
from fwapplications import FwApps
from fwmultilink import FwMultilink
from vpp_api import VPP_API

import fwtunnel_stats

import fwtranslate_add_tunnel
import fwtranslate_add_interface

fwrouter_modules = {
    'fwtranslate_revert':          __import__('fwtranslate_revert') ,
    'fwtranslate_start_router':    __import__('fwtranslate_start_router'),
    'fwtranslate_add_interface':   __import__('fwtranslate_add_interface'),
    'fwtranslate_add_route':       __import__('fwtranslate_add_route'),
    'fwtranslate_add_tunnel':      __import__('fwtranslate_add_tunnel'),
    'fwtranslate_add_dhcp_config': __import__('fwtranslate_add_dhcp_config'),
    'fwtranslate_add_app':         __import__('fwtranslate_add_app'),
    'fwtranslate_add_policy':      __import__('fwtranslate_add_policy')
}

fwrouter_translators = {
    'start-router':               {'module':'fwtranslate_start_router',    'api':'start_router',      'key_func':'get_request_key'},
    'stop-router':                {'module':'fwtranslate_revert',          'api':'revert',            'src':'start-router'},
    'add-interface':              {'module':'fwtranslate_add_interface',   'api':'add_interface',     'key_func':'get_request_key'},
    'remove-interface':           {'module':'fwtranslate_revert',          'api':'revert',            'src':'add-interface'},
    'add-route':                  {'module':'fwtranslate_add_route',       'api':'add_route',         'key_func':'get_request_key'},
    'remove-route':               {'module':'fwtranslate_revert',          'api':'revert',            'src':'add-route'},
    'add-tunnel':                 {'module':'fwtranslate_add_tunnel',      'api':'add_tunnel',        'key_func':'get_request_key'},
    'remove-tunnel':              {'module':'fwtranslate_revert',          'api':'revert',            'src':'add-tunnel'},
    'add-dhcp-config':            {'module':'fwtranslate_add_dhcp_config', 'api':'add_dhcp_config',   'key_func':'get_request_key'},
    'remove-dhcp-config':         {'module':'fwtranslate_revert',          'api':'revert',            'src': 'add-dhcp-config'},
    'add-application':            {'module':'fwtranslate_add_app',         'api':'add_app',           'key_func':'get_request_key'},
    'remove-application':         {'module':'fwtranslate_revert',          'api': 'revert',           'src': 'add-application'},
    'add-multilink-policy':      {'module':'fwtranslate_add_policy',      'api': 'add_policy',       'key_func':'get_request_key'},
    'remove-multilink-policy':   {'module':'fwtranslate_revert',          'api': 'revert',           'src': 'add-multilink-policy'},
}

class FWROUTER_API:
    """This is Router API class representation.
    The Router API class provides control over vpp.
    That includes:
    - start and stop vpp functionality
    - wrappers for vpp configuration APIs
    - collecting statistics about vpp activity
    - monitoring vpp and restart it on exceptions
    - restoring vpp configuration on vpp restart or on device reboot

    :param multilink_db_file: name of file that stores persistent multilink data
    """
    def __init__(self, multilink_db_file):
        """Constructor method
        """
        self.vpp_api         = VPP_API()
        self.multilink       = FwMultilink(multilink_db_file)
        self.router_started  = False
        self.router_failure  = False
        self.thread_watchdog = None
        self.thread_tunnel_stats = None
        self.thread_dhcpc = None

    def finalize(self):
        """Destructor method
        """
        self.vpp_api.finalize()
        self.router_started = False
        self._stop_threads()

    def watchdog(self):
        """Watchdog thread.
        Its function is to monitor if VPP process is alive.
        Otherwise it will start VPP and restore configuration from DB.
        """
        while self.router_started:
            time.sleep(1)  # 1 sec
            try:           # Ensure watchdog thread doesn't exit on exception
                if not fwutils.vpp_does_run():      # This 'if' prevents debug print by restore_vpp_if_needed() every second
                    fwglobals.log.debug("watchdog: initiate restore")

                    self.vpp_api.disconnect()       # Reset connection to vpp to force connection renewal
                    restored = self.restore_vpp_if_needed()  # Rerun VPP and apply configuration

                    if not restored:                # If some magic happened and vpp is alive without restore, connect back to VPP
                        if fwutils.vpp_does_run():
                            fwglobals.log.debug("watchdog: vpp is alive with no restore!!! (pid=%s)" % str(fwutils.vpp_pid))
                            self.vpp_api.connect()
                        fwglobals.log.debug("watchdog: no need to restore")
                    else:
                        fwglobals.log.debug("watchdog: restore finished")
            except Exception as e:
                fwglobals.log.error("watchdog: exception: %s" % str(e))
                pass

    def tunnel_stats_thread(self):
        """Tunnel statistics thread.
        Its function is to monitor tunnel state and RTT.
        It is implemented by pinging the other end of the tunnel.
        """
        self._fill_tunnel_stats_dict()
        while self.router_started:
            time.sleep(1)  # 1 sec
            fwtunnel_stats.tunnel_stats_test()

    def dhcpc_thread(self):
        """DHCP client thread.
        Its function is to monitor state of WAN interfaces with DHCP.
        """
        time.sleep(10)  # 10 sec
        while self.router_started:
            time.sleep(1)  # 1 sec
            apply_netplan = False
            wan_list = self.get_wan_interface_addr_pci()

            for wan in wan_list:
                if wan['dhcp'] == 'no':
                    continue

                name = fwutils.pci_to_tap(wan['pci'])
                addr = fwutils.get_interface_address(name)
                if not addr:
                    apply_netplan = True

            if apply_netplan:
                try:
                    cmd = 'netplan apply'
                    fwglobals.log.debug(cmd)
                    subprocess.check_output(cmd, shell=True)
                except Exception as e:
                    fwglobals.log.debug("dhcpc_thread: %s failed: %s " % (cmd, str(e)))

    def restore_vpp_if_needed(self):
        """Restore VPP.
        If vpp doesn't run because of crash or device reboot,
        and it was started by management, start vpp and restore it's configuration.
        We do that by simulating 'start-router' request.
        Restore router state always to support multiple instances of Fwagent.

        :returns: `False` if no restore was performed, `True` otherwise.
        """
        self._restore_router_failure()

        # If vpp runs already, or if management didn't request to start it, return.
        vpp_runs = fwutils.vpp_does_run()
        vpp_should_be_started = fwglobals.g.router_cfg.exists('start-router')
        if vpp_runs or not vpp_should_be_started:
            fwglobals.log.debug("restore_vpp_if_needed: no need to restore(vpp_runs=%s, vpp_should_be_started=%s)" %
                (str(vpp_runs), str(vpp_should_be_started)))
            self.router_started = vpp_runs
            if self.router_started:
                fwglobals.log.debug("restore_vpp_if_needed: vpp_pid=%s" % str(fwutils.vpp_pid()))
                self._start_threads()
                netplan_files = fwnetplan.get_netplan_filenames()
                fwnetplan._set_netplan_filename(netplan_files)
            return False

        # Now start router.
        fwglobals.log.info("===restore vpp: started===")
        try:
            with FwApps(fwglobals.g.APP_REC_DB_FILE) as db_app_rec:
                db_app_rec.clean()
            with FwMultilink(fwglobals.g.MULTILINK_DB_FILE) as db_multilink:
                db_multilink.clean()
            self.call('start-router')
        except Exception as e:
            fwglobals.log.excep("restore_vpp_if_needed: %s" % str(e))
            self._set_router_failure("failed to restore vpp configuration")
        fwglobals.log.info("====restore vpp: finished===")
        return True

    def start_router(self):
        """Execute start router command.
        """
        fwglobals.log.info("FWROUTER_API: start_router")
        if self.router_started == False:
            self.call('start-router')
        fwglobals.log.info("FWROUTER_API: start_router: started")

    def stop_router(self):
        """Execute stop router command.
        """
        fwglobals.log.info("FWROUTER_API: stop_router")
        if self.router_started == True:
            self.call('stop-router')
        fwglobals.log.info("FWROUTER_API: stop_router: stopped")

    def call(self, req, params=None):
        """Executes simple request. To do that uses the _call_simple() method.
           This wrapper is needed to hack framework to handle requests that
           require pre-processing and/or post-processing.

        :param req:         Request name.
        :param params:      Parameters from flexiManage.

        :returns: Status codes dictionary.
        """

        if req == 'aggregated-router-api':
            return self._call_aggregated(params['requests'])

        # modify-device requests are split into their corresponding remove/add requests.
        # This code should be replaced with a true modify operation that performs
        # the change in-place, without removing and adding the interface.
        if req == 'modify-device':
            return self._handle_modify_device_request(params)

        if re.match('remove-application|add-application', req):
            return self._handle_add_remove_application(req, params)

        if re.match('remove-tunnel|add-tunnel', req):
            return self._handle_add_remove_tunnel(req, params)

        return self._call_simple(req, params)

    def _call_aggregated(self, requests):
        """Execute multiple requests.
        It do that as an atomic operation,
        i.e. if one of requests fails, all the previous are reverted.

        :param requests:         Request list.

        :returns: Status codes dictionary.
        """
        # Go over all remove-* requests and replace their parameters
        # with parameters of the corresponding add-* requests that are stored in request database.
        # Usually the remove-* request has only partial set of parameters
        # received with correspondent add-* request. That makes it impossible
        # to revert remove-* request if one of the subsequent requests
        # in the aggregated request fails and as a result of this whole aggregated request is rollback-ed.
        # For example, 'remove-interface' has 'pci' parameter only, and has no IP, LAN/WAN type, etc.
        fwglobals.log.debug("FWROUTER_API: === start handling aggregated request ===")
        for req in requests:
            try:
                if re.match('remove-', req['message']):
                    req['params'] = fwglobals.g.router_cfg.get_request_params(req['message'], req['params'])
            except Exception as e:
                fwglobals.log.excep("_call_aggregated: failed to fetch params for %s: %s " % (json.dumps(req), str(e)))
                raise e


        for (idx, req) in enumerate(requests):
            try:
                fwglobals.log.debug("_call_aggregated: executing request %s" % (json.dumps(req)))
                self.call(req['message'], req.get('params'))
            except Exception as e:
                # Revert previously succeeded simple requests
                fwglobals.log.error("_call_aggregated: failed to execute %s. reverting previous requests..." % json.dumps(req))
                for req in reversed(requests[0:idx]):
                    try:
                        op = req['message']
                        req['message'] = op.replace('add-','remove-') if re.match('add-', op) else op.replace('remove-','add-')
                        self._call_simple(req['message'], req['params'])
                    except Exception as e:
                        # on failure to revert move router into failed state
                        err_str = "_call_aggregated: failed to revert request %s while running rollback on aggregated request" % op
                        fwglobals.log.excep("%s: %s" % (err_str, format(e)))
                        self._set_router_failure(err_str)
                        pass
                raise

        fwglobals.log.debug("FWROUTER_API: === end handling aggregated request ===")
        return {'ok':1}

    def _fill_tunnel_stats_dict(self):
        """Get tunnels their corresponding loopbacks ip addresses
        to be used by tunnel statistics thread.
        """
        fwtunnel_stats.tunnel_stats_clear()
        tunnels = fwglobals.g.router_cfg.get_tunnels()
        for params in tunnels:
            id   = params['tunnel-id']
            addr = params['loopback-iface']['addr']
            fwtunnel_stats.tunnel_stats_add(id, addr)

    def _handle_add_remove_application(self, req, params):
        """Handle add-application and remove-application.

        :param req:             Request name.
        :param params:          Request parameters.

        :returns: Status code.
        """

        multilink_policy_params = fwglobals.g.router_cfg.get_multilink_policy()
        if multilink_policy_params:
            self._call_simple('remove-multilink-policy', multilink_policy_params)

        if req == 'add-application':
            self._call_simple('remove-application', params)

        self._call_simple(req, params)

        if multilink_policy_params:
            self._call_simple('add-multilink-policy', multilink_policy_params)
        return {'ok': 1}

    def _handle_add_remove_tunnel(self, req, params):
        """Handle add-tunnel and remove-tunnel.

        :param req:             Request name.
        :param params:          Request parameters.

        :returns: Status code.
        """

        multilink_policy_params = fwglobals.g.router_cfg.get_multilink_policy()
        if multilink_policy_params:
            self._call_simple('remove-multilink-policy', multilink_policy_params)

        self._call_simple(req, params)

        if multilink_policy_params:
            self._call_simple('add-multilink-policy', multilink_policy_params)
        return {'ok': 1}


    def _call_simple(self, req, params=None):
        """Execute request.

        :param req:         Request name.
        :param params:      Request parameters.

        :returns: Status codes dictionary.
        """
        try:
            # If device failed, which means it is in not well defined state,
            # reject request immediately as it can't be fulfilled.
            # Permit 'start-router' to try to get out of failed state.
            # Permit configuration requests only ('add-XXX' & 'remove-XXX')
            # in order to enable management to fix configuration.
<<<<<<< HEAD
            if self._test_router_failure() and not ( \
                req == 'start-router' or re.match('add-|remove-',  req)):
=======
            # As well permit 'start-router' and reset 'XXX-router' requests
            # to enable trial to recover from failed state.
            #
            if self._test_router_failure() and \
               not re.match('add-|remove-',  req) and \
               not re.search('-router',  req):
>>>>>>> 6e4a000f
                raise Exception("device failed, can't fulfill requests")

            router_was_started = fwutils.vpp_does_run()

            # The 'add-application' and 'add-multilink-policy' requests should
            # be translated and executed only if VPP runs, as the translations
            # depends on VPP API-s output. Therefore if VPP does not run,
            # just save the requests in database and return.
            if router_was_started == False and \
               (req == 'add-application' or req == 'add-multilink-policy'):
               fwglobals.g.router_cfg.update(req, params, cmd_list, executed)
               return {'ok':1}

            # Translate request to list of commands to be executed
            cmd_list = self._translate(req, params)

            # Execute list of commands. Do it only if vpp runs.
            # Some 'remove-XXX' requests must be executed
            # even if vpp doesn't run right now. This is to clean stuff in Linux
            # that was added by correspondent 'add-XXX' request if the last was
            # applied to running vpp.
            if router_was_started or req == 'start-router':
                self._execute(req, cmd_list)
                executed = True
            elif re.match('remove-',  req):
                self._execute(req, cmd_list, filter='must')
                executed = True
            else:
                executed = False

            # Save successfully handled configuration request into database.
            # We need it and it's translation to execute future 'remove-X'
            # requests as they are generated by reverting of correspondent
            # 'add-X' translations from last to the first. As well they are
            # needed to restore VPP configuration on device reboot or start of
            # crashed VPP by watchdog.
            try:
                fwglobals.g.router_cfg.update(req, params, cmd_list, executed)
            except Exception as e:
                self._revert(cmd_list)
                raise e

            if re.match('(add|remove)-tunnel',  req):
                self._fill_tunnel_stats_dict()

        except Exception as e:
            err_str = "FWROUTER_API::_call_simple: %s" % traceback.format_exc()
            fwglobals.log.error(err_str)
            if req == 'start-router' or req == 'stop-router':
                self._set_router_failure("failed to " + req)
            raise e

        return {'ok':1}


    def _translate(self, req, params=None):
        """Translate request in a series of commands.

        :param req:         Request name.
        :param params:      Request parameters.

        :returns: Status codes dictionary.
        """
        api_defs = fwrouter_translators.get(req)
        assert api_defs, 'FWROUTER_API: there is no api for request "' + req + '"'

        module = fwrouter_modules.get(fwrouter_translators[req]['module'])
        assert module, 'FWROUTER_API: there is no module for request "' + req + '"'

        func = getattr(module, fwrouter_translators[req]['api'])
        assert func, 'FWROUTER_API: there is no api function for request "' + req + '"'

        if fwrouter_translators[req]['api'] == 'revert':
            cmd_list = func(req, params)
            return cmd_list

        cmd_list = func(params) if params else func()
        return cmd_list

    def _execute(self, req, cmd_list, filter=None):
        """Execute request.

        :param req:         Request name.
        :param req_key:     Request key.
        :param cmd_list:    Commands list.
        :param filter:      Filter.

        :returns: None.
        """
        cmd_cache = {}

        fwglobals.log.debug("FWROUTER_API: === start execution of %s ===" % (req))

        for idx, t in enumerate(cmd_list):      # 't' stands for command Tuple, though it is Python Dictionary :)
            cmd = t['cmd']

            # If precondition exists, ensure that it is OK
            if 'precondition' in t:
                precondition = t['precondition']
                reply = fwglobals.g.handle_request(precondition['name'], precondition.get('params'), result)
                if reply['ok'] == 0:
                    fwglobals.log.debug("FWROUTER_API:_execute: %s: escape as precondition is not met: %s" % (cmd['descr'], precondition['descr']))
                    continue

            # If filter was provided, execute only commands that have the provided filter
            if filter:
                if not 'filter' in cmd or cmd['filter'] != filter:
                    fwglobals.log.debug("FWROUTER_API:_execute: filter out command by filter=%s (req=%s, cmd=%s, cmd['filter']=%s, params=%s)" %
                                        (filter, req, cmd['name'], str(cmd.get('filter')), str(cmd.get('params'))))
                    continue

            try:
                # Firstly perform substitutions if needed.
                # The params might include 'substs' key with list of substitutions.
                self._substitute(cmd_cache, cmd.get('params'))

                if 'params' in cmd and type(cmd['params'])==dict:
                    params = fwutils.yaml_dump(cmd['params'])
                elif 'params' in cmd:
                    params = format(cmd['params'])
                else:
                    params = ''
                fwglobals.log.debug("FWROUTER_API:_execute: %s(%s)" % (cmd['name'], params))

                # Now execute command
                result = None if not 'cache_ret_val' in cmd else \
                    { 'result_attr' : cmd['cache_ret_val'][0] , 'cache' : cmd_cache , 'key' :  cmd['cache_ret_val'][1] }
                reply = fwglobals.g.handle_request(cmd['name'], cmd.get('params'), result)
                if reply['ok'] == 0:        # On failure go back revert already executed commands
                    fwglobals.log.debug("FWROUTER_API: %s failed ('ok' is 0)" % cmd['name'])
                    raise Exception("API failed: %s" % reply['message'])

            except Exception as e:
                err_str = "_execute: %s(%s) failed: %s, %s" % (cmd['name'], format(cmd.get('params')), str(e), traceback.format_exc())
                fwglobals.log.error(err_str)
                fwglobals.log.debug("FWROUTER_API: === failed execution of %s ===" % (req))
                # On failure go back to the begining of list and revert executed commands.
                self._revert(cmd_list, idx)
                fwglobals.log.debug("FWROUTER_API: === finished revert of %s ===" % (req))
                raise Exception('failed to ' + cmd['descr'])

            # At this point the execution succeeded.
            # Now substitute the revert command, as it will be needed for complement request, e.g. for remove-tunnel.
            if 'revert' in t and 'params' in t['revert']:
                try:
                    self._substitute(cmd_cache, t['revert'].get('params'))
                except Exception as e:
                    fwglobals.log.excep("_execute: failed to substitute revert command: %s\n%s, %s" % \
                                (str(t), str(e), traceback.format_exc()))
                    fwglobals.log.debug("FWROUTER_API: === failed execution of %s ===" % (req))
                    self._revert(cmd_list, idx)
                    raise e

        fwglobals.log.debug("FWROUTER_API: === end execution of %s ===" % (req))

    def _revert(self, cmd_list, idx_failed_cmd=-1):
        """Revert commands.

        :param cmd_list:            Commands list.
        :param idx_failed_cmd:      The last command index to be reverted.

        :returns: None.
        """
        if idx_failed_cmd != 0:
            for t in reversed(cmd_list[0:idx_failed_cmd]):
                if 'revert' in t:
                    rev_cmd = t['revert']
                    try:
                        reply = fwglobals.g.handle_request(rev_cmd['name'], rev_cmd.get('params'))
                        if reply['ok'] == 0:
                            err_str = "handle_request(%s) failed" % rev_cmd['name']
                            fwglobals.log.error(err_str)
                            raise Exception(err_str)
                    except Exception as e:
                        err_str = "_revert: exception while '%s': %s(%s): %s" % \
                                    (t['cmd']['descr'], rev_cmd['name'], format(rev_cmd['params']), str(e))
                        fwglobals.log.excep(err_str)
                        self._set_router_failure("_revert: failed to revert '%s'" % t['cmd']['descr'])

    def _start_threads(self):
        """Start all threads.
        """
        if self.thread_watchdog is None:
            self.thread_watchdog = threading.Thread(target=self.watchdog, name='Watchdog Thread')
            self.thread_watchdog.start()
        if self.thread_tunnel_stats is None:
            self.thread_tunnel_stats = threading.Thread(target=self.tunnel_stats_thread, name='Tunnel Stats Thread')
            self.thread_tunnel_stats.start()
        if self.thread_dhcpc is None:
            self.thread_dhcpc = threading.Thread(target=self.dhcpc_thread, name='DHCP Client Thread')
            self.thread_dhcpc.start()

    def _stop_threads(self):
        """Stop all threads.
        """
        if self.thread_watchdog:
            self.thread_watchdog.join()
            self.thread_watchdog = None

        if self.thread_tunnel_stats:
            self.thread_tunnel_stats.join()
            self.thread_tunnel_stats = None

        if self.thread_dhcpc:
            self.thread_dhcpc.join()
            self.thread_dhcpc = None

    def _on_start_router(self):
        """Handles post start VPP activities.
        :returns: None.
        """
        self.router_started = True
        self._start_threads()
        self._unset_router_failure()
        fwglobals.log.info("router was started: vpp_pid=%s" % str(fwutils.vpp_pid()))

    def _on_stop_router(self):
        """Handles pre-VPP stop activities.
        :returns: None.
        """
        self.router_started = False 
        self._stop_threads()
        fwutils.reset_dhcpd()
        fwglobals.log.info("router is being stopped: vpp_pid=%s" % str(fwutils.vpp_pid()))

    def _create_remove_tunnels_request(self, params):
        """Creates a list of remove-tunnel requests for all tunnels
           that are connected to interfaces that are either modified
           or unassigned.

        :param params:          modify-device request parameters.

        :returns: Array of remove-tunnel requests.
        """

        # Get the pci address of all changed interfaces
        interfaces = [] if 'modify_router' not in params else params['modify_router'].get('unassign', [])
        interfaces += [] if 'modify_interfaces' not in params else params['modify_interfaces'].get('interfaces', [])
        pci_set = set(map(lambda interface: interface['pci'], interfaces))
        ip_set = set()

        # Create a set of the IP addresses that correspond to each PCI.
        for pci in pci_set:
            try:
                params = fwglobals.g.router_cfg.get_request_params('add-interface', {'pci': pci})
                if params != None:
                    ip_set.add(params['addr'].split('/')[0])
            except Exception as e:
                fwglobals.log.excep("failed to create remove-tunnel requests list %s" % str(e))
                raise e

        # Go over all tunnels in the database and add every tunnel
        # which src field exists in the IP addresses set
        tunnels_requests = []
        tunnels = fwglobals.g.router_cfg.get_tunnels()
        for params in tunnels:
            try:
                if params['src'] in ip_set:
                    tunnels_requests.append(
                        {
                            'message': 'remove-tunnel',
                            'params' : {'tunnel-id': params['tunnel-id']}
                        })
            except Exception as e:
                fwglobals.log.excep("failed to create remove-tunnel requests list %s" % str(e))
                raise e

        return tunnels_requests

    def _handle_modify_device_request(self, params):
        """Handle modify_routes, modify_interfaces or modify_router request.

        :param params:          Request parameters.

        :returns: Status code.
        """
        requests = []
        interfaces = []
        should_restart_router = False

        # First, create a list of remove-tunnel requests to remove
        # all tunnels that are connected to the modified interfaces.
        # These tunnels must be removed before modifying the interface
        # and will be added back (if needed) via a message from the MGMT.
        if 'modify_interfaces' in params or 'modify_router' in params:
            requests += self._create_remove_tunnels_request(params)
        if 'modify_routes' in params:
            requests += self._create_modify_routes_request(params['modify_routes'])
        if 'modify_interfaces' in params:
            interfaces = params['modify_interfaces']['interfaces']
            requests += self._create_modify_interfaces_request(params['modify_interfaces'])
        if 'modify_router' in params:
            # Changing the 'assigned' field of an interface requires router
            # restart. Only restart if the router is currently running.
            should_restart_router = self.router_started
            requests += self._create_modify_router_request(params['modify_router'])
        if 'modify_dhcp_config' in params:
            requests += self._create_modify_dhcp_config_request(params['modify_dhcp_config'])
        if 'modify_app' in params:
            requests += self._create_modify_app_request(params['modify_app'])
        if 'modify_policy' in params:
            requests += self._create_modify_policy_request(params['modify_policy'])

        try:
            if should_restart_router == True:
                self.call("stop-router")

            self._call_aggregated(requests)

            # Try to ping gateway to renew the neighbor in Linux
            # Delay 5 seconds to make sure Linux interfaces initialized
            time.sleep(5)
            for interface in interfaces:
                if 'type' in interface and interface['type'].lower() == 'wan' and interface.get('gateway') != None:
                    try:
                        cmd = 'ping -c 3 %s' % interface['gateway']
                        output = subprocess.check_output(cmd, shell=True)
                        fwglobals.log.debug("_handle_modify_device_request: ping result: %s" % output)
                    except Exception as e:
                        fwglobals.log.debug("_handle_modify_device_request: ping %s failed: %s " % (interface['gateway'], str(e)))

            if should_restart_router == True:
                self.call("start-router")

        except Exception as e:
                fwglobals.log.excep("_handle_modify_device_request: %s" % str(e))
                raise e

        return {'ok':1}

    def _create_modify_interfaces_request(self, params):
        """'modify-interface' pre-processing:
        This command is a wrapper around the 'add-interface' and 'remove-interface' commands.
        To modify the interface we simply remove the interface and add the it with the new configuration.

        :param params:          Request parameters.

        :returns: Array of requests.
        """
        modify_interface_requests = []

        if params:
            for interface in params['interfaces']:
                # Remove interface only if it exists in the database
                if fwglobals.g.router_cfg.exists('remove-interface', interface):
                    modify_interface_requests.append(
                        {
                            'message': 'remove-interface',
                            'params': interface
                        })
                modify_interface_requests.append(
                        {
                            'message': 'add-interface',
                            'params': interface
                        })

        return modify_interface_requests

    def _create_modify_routes_request(self, params):
        """'modify-route' pre-processing:
        This command is a wrapper around the 'add-route' and 'remove-route' commands.
        To modify the route we simply remove the old route and add the new one.

        :param params:          Request parameters.

        :returns: Array of requests.
        """
        modify_route_requests = []
        if params:
            for route in params['routes']:
                remove_route_params = {}
                add_route_params = {}

                # Modified routes will have both the 'old_route' and 'new_route'
                # fields, whereas added/removed routes will only have the 'new_route'
                # or 'old_route' fields.
                if route['old_route'] != '':
                    remove_route_params = {k:v for k,v in route.items() if k not in ['new_route']}
                    remove_route_params['via'] = remove_route_params.pop('old_route')
                    # Remove route only if it exists in the database
                    if fwglobals.g.router_cfg.exists('remove-route', remove_route_params):
                        modify_route_requests.append(
                            {
                                'message': 'remove-route',
                                'params':  remove_route_params
                            })
                if route['new_route'] != '':
                    add_route_params = {k:v for k,v in route.items() if k not in ['old_route']}
                    add_route_params['via'] = add_route_params.pop('new_route')
                    modify_route_requests.append(
                        {
                            'message': 'add-route',
                            'params':  add_route_params
                        })
        return modify_route_requests

    def _create_modify_router_request(self, params):
        """This command handles the transition of an interface from
        assigned to unassigned and vice versa. If an interface becomes
        assigned, it should be added to the router configuration.
        If an interface becomes unassigned, it should be removed.
        The router has to ber restarted after this operation.

        :param params:          Request parameters.

        :returns: Array of requests.
        """
        modify_router_requests = []
        if params:
            if 'unassign' in params:
                for ifc in params['unassign']:
                    # Remove interface only if it exists in the database
                    if fwglobals.g.router_cfg.exists('remove-interface', ifc):
                        modify_router_requests.append(
                            {
                                'message': 'remove-interface',
                                'params':   ifc
                            })
            if 'assign' in params:
                for ifc in params['assign']:
                    modify_router_requests.append(
                            {
                                'message': 'add-interface',
                                'params':  ifc
                            })
        return modify_router_requests

    def _create_modify_dhcp_config_request(self, params):
        """'modify_dhcp_config' pre-processing:
        This command is a wrapper around the 'add-dhcp-config' and 'remove-dhcp-config' commands.

        :param params:          Request parameters.

        :returns: Array of requests.
        """
        modify_requests = []

        if params:
            for config in params['dhcp_configs']:
                # Remove dhcp config only if it exists in the database
                if fwglobals.g.router_cfg.exists('remove-dhcp-config', config):
                    modify_requests.append(
                        {
                            'message': 'remove-dhcp-config',
                            'params':  config
                        })
                modify_requests.append(
                        {
                            'message': 'add-dhcp-config',
                            'params':  config
                        })
        return modify_requests

    def _create_modify_policy_request(self, params):
        """'modify_policy' pre-processing:
        This command is a wrapper around the 'add-multilink-policy' and 'remove-multilink-policy' commands.

        :param params:          Request parameters.

        :returns: Array of requests.
            """

        modify_requests = []

        if params:
            for policy in params['policies']:
                # Remove policy only if it exists in the database
                if fwglobals.g.router_cfg.exists('remove-multilink-policy', policy):
                    modify_requests.append(
                        {
                            'message': 'remove-multilink-policy',
                            'params':  policy
                        })
                modify_requests.append(
                        {
                            'message': 'add-multilink-policy',
                            'params':  policy
                        })
        return modify_requests

    def _create_modify_app_request(self, params):
        """'modify_app' pre-processing:
        This command is a wrapper around the 'add-application' and 'remove-application' commands.

        :param params:          Request parameters.

        :returns: Array of requests.
        """
        modify_requests = []

        if params:
            for app in params['apps']:
                # Remove app only if it exists in the database
                if fwglobals.g.router_cfg.exists('remove-application', app):
                    modify_requests.append(
                        {
                            'message': 'remove-application',
                            'params':  app
                        })
                modify_requests.append(
                        {
                            'message': 'add-application',
                            'params':  app
                        })
        return modify_requests

    def _set_router_failure(self, err_str):
        """Set router failure state.

        :param err_str:          Error string.

        :returns: None.
        """
        fwglobals.log.debug("_set_router_failure(current=%s): '%s'" % \
            (str(self.router_failure), err_str))
        if not self.router_failure:
            self.router_failure = True
            if not os.path.exists(fwglobals.g.ROUTER_STATE_FILE):
                with open(fwglobals.g.ROUTER_STATE_FILE, 'w') as f:
                    if fwutils.valid_message_string(err_str):
                        f.write(err_str + '\n')
                    else:
                        fwglobals.log.excep("Not valid router failure reason string: '%s'" % err_str)
            fwutils.stop_router()

    def _unset_router_failure(self):
        """Unset router failure state.

        :returns: None.
        """
        if self.router_failure:
            self.router_failure = False
            if os.path.exists(fwglobals.g.ROUTER_STATE_FILE):
                os.remove(fwglobals.g.ROUTER_STATE_FILE)

    def _test_router_failure(self):
        """Get router failure state.

        :returns: 'True' if router is in failed state and 'False' otherwise.
        """
        return self.router_failure

    def _restore_router_failure(self):
        """Restore router failure state.

        :returns: None.
        """
        self.router_failure = True if os.path.exists(fwglobals.g.ROUTER_STATE_FILE) else False
        if self.router_failure:
            fwglobals.log.excep("router is in failed state, use 'fwagent reset [--soft]' to recover if needed")

    def _on_apply_router_config(self):
        """Apply router configuration on successful VPP start.
        """
        types = [
            'add-interface',
            'add-tunnel',
            'add-application',
            'add-multilink-policy',
            'add-route',            # Routes should come after tunnels, as they might use them!
            'add-dhcp-config'
        ]
        messages = fwglobals.g.router_cfg.dump(types=types)
        for msg in messages:
            reply = fwglobals.g.handle_request(msg['message'], msg.get('params'))
            if reply.get('ok', 1) == 0:  # Break and return error on faiure of any request
                return reply


    # 'substitute' takes parameters in form of list or dictionary and
    # performs substitutions found in params.
    # Substitutions are kept in special element which is part of parameter list/dictionary.
    # When this function finishes to perform substitutions, it removes this element from params.
    # The substitution element is a dictionary with one key only - 'substs' and list
    # of substitutions as the value of this key: 
    #   { 'substs': [ {<subst1>} , {<subst2>} ... {<substN>} ] }
    # There are few types of substitutions:
    #   - substitution by function (see 'val_by_func' below)
    #   - substitution by value fetched from cache (see 'val_by_key' below)
    # As well 'substitute' function can
    #   - add new parameter to the original 'params' list/dictionary (see 'add_param' below)
    #   - go over all parameters found in 'params' and replace old value with new (see 'replace' below)
    # If function is used, the function argument can be
    #   - explicit value (see 'arg' below)
    #   - value fetched from cache (see 'arg_by_key' and 'val_by_key' below)
    #
    # That results in following format of single substitution element: 
    #   {
    #       'add_param'    : <name of keyword parameter to be added. Used for dict parameters only>
    #       'val_by_func'  : <function that maps argument into value of new 'add_param' parameter. It should sit in fwutils module>
    #       'arg'          : <input argument for 'val_by_func' function> 
    #   }
    #   {
    #       'add_param'    : <name of keyword parameter to be added. Used for dict parameters only>
    #       'val_by_func'  : <function that maps argument into value of new 'add_param' parameter. It should sit in fwutils module>
    #       'arg_by_key'   : <key to get the input argument for 'val_by_func' function from cache> 
    #   }
    #   {
    #       'add_param'    : <name of keyword parameter to be added. Used for dict parameters only>
    #       'val_by_key'   : <key to get the value of new parameter> 
    #   }
    #   {
    #       'replace'      : <substring to be replaced>
    #       'val_by_func'  : <function that maps argument into value of new 'add_param' parameter. It should sit in fwutils module>
    #       'arg'          : <input argument for 'val_by_func' function> 
    #   }
    #   {
    #       'replace'      : <substring to be replaced>
    #       'val_by_func'  : <function that maps argument into value of new 'add_param' parameter. It should sit in fwutils module>
    #       'arg_by_key'   : <key to get the input argument for 'val_by_func' function from cache> 
    #   }
    #   {
    #       'replace'      : <substring to be replaced>
    #       'val_by_key'   : <key to get the value of new parameter> 
    #   }
    #
    # Once function finishes to handle all substitutions found in the 'substs' element,
    # it removes 'substs' element from the 'params' list/dictionary.
    #
    def _substitute(self, cache, params):
        """It takes parameters in form of list or dictionary and
        performs substitutions found in params.
        Once function finishes to handle all substitutions found in the 'substs' element,
        it removes 'substs' element from the 'params' list/dictionary.

        :param cache:          Cache.
        :param params:         Parameters.

        :returns: None.
        """
        if params is None:
            return

        # Fetch list of substitutions
        substs = None
        if type(params)==dict and 'substs' in params:
            substs = params['substs']
        elif type(params)==list:
            for p in params:
                if type(p)==dict and 'substs' in p:
                    substs = p['substs']
                    substs_element = p
                    break
        if substs is None:
            return

        # Go over list of substitutions and perform each of them
        for s in substs:

            # Find the new value to be added to params
            if 'val_by_func' in s:
                func_name = s['val_by_func']
                func = getattr(fwutils, func_name)
                old  = s['arg'] if 'arg' in s else cache[s['arg_by_key']]
                new  = func(old)
                if new is None:
                    raise Exception("fwutils.py:substitute: %s failed to map %s in '%s'" % (func, old, format(params)))
            elif 'val_by_key' in s:
                new = cache[s['val_by_key']]
            else:
                raise Exception("fwutils.py:substitute: not supported type of substitution source in '%s'" % format(params))

            # Add new param/replace old value with new one
            if 'add_param' in s:
                if type(params) is dict:
                    if 'args' in params:        # Take care of cmd['cmd']['name'] = "python" commands
                        params['args'][s['add_param']] = new
                    else:                       # Take care of rest commands
                        params[s['add_param']] = new
                else:  # list
                    params.insert({s['add_param'], new})
            elif 'replace' in s:
                old = s['replace']
                if type(params) is dict:
                    raise Exception("fwutils.py:substitute: 'replace' is not supported for dictionary in '%s'" % format(params))
                else:  # list
                    for (idx, p) in enumerate(params):
                        if fwutils.is_str(p):
                            params.insert(idx, p.replace(old, new))
                            params.remove(p)
            else:
                raise Exception("fwutils.py.substitute: not supported type of substitution in '%s'" % format(params))

        # Once all substitutions are made, remove substitution list from params
        if type(params) is dict:
            del params['substs']
        else:  # list
            params.remove(substs_element)<|MERGE_RESOLUTION|>--- conflicted
+++ resolved
@@ -362,17 +362,8 @@
             # Permit 'start-router' to try to get out of failed state.
             # Permit configuration requests only ('add-XXX' & 'remove-XXX')
             # in order to enable management to fix configuration.
-<<<<<<< HEAD
             if self._test_router_failure() and not ( \
                 req == 'start-router' or re.match('add-|remove-',  req)):
-=======
-            # As well permit 'start-router' and reset 'XXX-router' requests
-            # to enable trial to recover from failed state.
-            #
-            if self._test_router_failure() and \
-               not re.match('add-|remove-',  req) and \
-               not re.search('-router',  req):
->>>>>>> 6e4a000f
                 raise Exception("device failed, can't fulfill requests")
 
             router_was_started = fwutils.vpp_does_run()
@@ -597,287 +588,6 @@
         self._stop_threads()
         fwutils.reset_dhcpd()
         fwglobals.log.info("router is being stopped: vpp_pid=%s" % str(fwutils.vpp_pid()))
-
-    def _create_remove_tunnels_request(self, params):
-        """Creates a list of remove-tunnel requests for all tunnels
-           that are connected to interfaces that are either modified
-           or unassigned.
-
-        :param params:          modify-device request parameters.
-
-        :returns: Array of remove-tunnel requests.
-        """
-
-        # Get the pci address of all changed interfaces
-        interfaces = [] if 'modify_router' not in params else params['modify_router'].get('unassign', [])
-        interfaces += [] if 'modify_interfaces' not in params else params['modify_interfaces'].get('interfaces', [])
-        pci_set = set(map(lambda interface: interface['pci'], interfaces))
-        ip_set = set()
-
-        # Create a set of the IP addresses that correspond to each PCI.
-        for pci in pci_set:
-            try:
-                params = fwglobals.g.router_cfg.get_request_params('add-interface', {'pci': pci})
-                if params != None:
-                    ip_set.add(params['addr'].split('/')[0])
-            except Exception as e:
-                fwglobals.log.excep("failed to create remove-tunnel requests list %s" % str(e))
-                raise e
-
-        # Go over all tunnels in the database and add every tunnel
-        # which src field exists in the IP addresses set
-        tunnels_requests = []
-        tunnels = fwglobals.g.router_cfg.get_tunnels()
-        for params in tunnels:
-            try:
-                if params['src'] in ip_set:
-                    tunnels_requests.append(
-                        {
-                            'message': 'remove-tunnel',
-                            'params' : {'tunnel-id': params['tunnel-id']}
-                        })
-            except Exception as e:
-                fwglobals.log.excep("failed to create remove-tunnel requests list %s" % str(e))
-                raise e
-
-        return tunnels_requests
-
-    def _handle_modify_device_request(self, params):
-        """Handle modify_routes, modify_interfaces or modify_router request.
-
-        :param params:          Request parameters.
-
-        :returns: Status code.
-        """
-        requests = []
-        interfaces = []
-        should_restart_router = False
-
-        # First, create a list of remove-tunnel requests to remove
-        # all tunnels that are connected to the modified interfaces.
-        # These tunnels must be removed before modifying the interface
-        # and will be added back (if needed) via a message from the MGMT.
-        if 'modify_interfaces' in params or 'modify_router' in params:
-            requests += self._create_remove_tunnels_request(params)
-        if 'modify_routes' in params:
-            requests += self._create_modify_routes_request(params['modify_routes'])
-        if 'modify_interfaces' in params:
-            interfaces = params['modify_interfaces']['interfaces']
-            requests += self._create_modify_interfaces_request(params['modify_interfaces'])
-        if 'modify_router' in params:
-            # Changing the 'assigned' field of an interface requires router
-            # restart. Only restart if the router is currently running.
-            should_restart_router = self.router_started
-            requests += self._create_modify_router_request(params['modify_router'])
-        if 'modify_dhcp_config' in params:
-            requests += self._create_modify_dhcp_config_request(params['modify_dhcp_config'])
-        if 'modify_app' in params:
-            requests += self._create_modify_app_request(params['modify_app'])
-        if 'modify_policy' in params:
-            requests += self._create_modify_policy_request(params['modify_policy'])
-
-        try:
-            if should_restart_router == True:
-                self.call("stop-router")
-
-            self._call_aggregated(requests)
-
-            # Try to ping gateway to renew the neighbor in Linux
-            # Delay 5 seconds to make sure Linux interfaces initialized
-            time.sleep(5)
-            for interface in interfaces:
-                if 'type' in interface and interface['type'].lower() == 'wan' and interface.get('gateway') != None:
-                    try:
-                        cmd = 'ping -c 3 %s' % interface['gateway']
-                        output = subprocess.check_output(cmd, shell=True)
-                        fwglobals.log.debug("_handle_modify_device_request: ping result: %s" % output)
-                    except Exception as e:
-                        fwglobals.log.debug("_handle_modify_device_request: ping %s failed: %s " % (interface['gateway'], str(e)))
-
-            if should_restart_router == True:
-                self.call("start-router")
-
-        except Exception as e:
-                fwglobals.log.excep("_handle_modify_device_request: %s" % str(e))
-                raise e
-
-        return {'ok':1}
-
-    def _create_modify_interfaces_request(self, params):
-        """'modify-interface' pre-processing:
-        This command is a wrapper around the 'add-interface' and 'remove-interface' commands.
-        To modify the interface we simply remove the interface and add the it with the new configuration.
-
-        :param params:          Request parameters.
-
-        :returns: Array of requests.
-        """
-        modify_interface_requests = []
-
-        if params:
-            for interface in params['interfaces']:
-                # Remove interface only if it exists in the database
-                if fwglobals.g.router_cfg.exists('remove-interface', interface):
-                    modify_interface_requests.append(
-                        {
-                            'message': 'remove-interface',
-                            'params': interface
-                        })
-                modify_interface_requests.append(
-                        {
-                            'message': 'add-interface',
-                            'params': interface
-                        })
-
-        return modify_interface_requests
-
-    def _create_modify_routes_request(self, params):
-        """'modify-route' pre-processing:
-        This command is a wrapper around the 'add-route' and 'remove-route' commands.
-        To modify the route we simply remove the old route and add the new one.
-
-        :param params:          Request parameters.
-
-        :returns: Array of requests.
-        """
-        modify_route_requests = []
-        if params:
-            for route in params['routes']:
-                remove_route_params = {}
-                add_route_params = {}
-
-                # Modified routes will have both the 'old_route' and 'new_route'
-                # fields, whereas added/removed routes will only have the 'new_route'
-                # or 'old_route' fields.
-                if route['old_route'] != '':
-                    remove_route_params = {k:v for k,v in route.items() if k not in ['new_route']}
-                    remove_route_params['via'] = remove_route_params.pop('old_route')
-                    # Remove route only if it exists in the database
-                    if fwglobals.g.router_cfg.exists('remove-route', remove_route_params):
-                        modify_route_requests.append(
-                            {
-                                'message': 'remove-route',
-                                'params':  remove_route_params
-                            })
-                if route['new_route'] != '':
-                    add_route_params = {k:v for k,v in route.items() if k not in ['old_route']}
-                    add_route_params['via'] = add_route_params.pop('new_route')
-                    modify_route_requests.append(
-                        {
-                            'message': 'add-route',
-                            'params':  add_route_params
-                        })
-        return modify_route_requests
-
-    def _create_modify_router_request(self, params):
-        """This command handles the transition of an interface from
-        assigned to unassigned and vice versa. If an interface becomes
-        assigned, it should be added to the router configuration.
-        If an interface becomes unassigned, it should be removed.
-        The router has to ber restarted after this operation.
-
-        :param params:          Request parameters.
-
-        :returns: Array of requests.
-        """
-        modify_router_requests = []
-        if params:
-            if 'unassign' in params:
-                for ifc in params['unassign']:
-                    # Remove interface only if it exists in the database
-                    if fwglobals.g.router_cfg.exists('remove-interface', ifc):
-                        modify_router_requests.append(
-                            {
-                                'message': 'remove-interface',
-                                'params':   ifc
-                            })
-            if 'assign' in params:
-                for ifc in params['assign']:
-                    modify_router_requests.append(
-                            {
-                                'message': 'add-interface',
-                                'params':  ifc
-                            })
-        return modify_router_requests
-
-    def _create_modify_dhcp_config_request(self, params):
-        """'modify_dhcp_config' pre-processing:
-        This command is a wrapper around the 'add-dhcp-config' and 'remove-dhcp-config' commands.
-
-        :param params:          Request parameters.
-
-        :returns: Array of requests.
-        """
-        modify_requests = []
-
-        if params:
-            for config in params['dhcp_configs']:
-                # Remove dhcp config only if it exists in the database
-                if fwglobals.g.router_cfg.exists('remove-dhcp-config', config):
-                    modify_requests.append(
-                        {
-                            'message': 'remove-dhcp-config',
-                            'params':  config
-                        })
-                modify_requests.append(
-                        {
-                            'message': 'add-dhcp-config',
-                            'params':  config
-                        })
-        return modify_requests
-
-    def _create_modify_policy_request(self, params):
-        """'modify_policy' pre-processing:
-        This command is a wrapper around the 'add-multilink-policy' and 'remove-multilink-policy' commands.
-
-        :param params:          Request parameters.
-
-        :returns: Array of requests.
-            """
-
-        modify_requests = []
-
-        if params:
-            for policy in params['policies']:
-                # Remove policy only if it exists in the database
-                if fwglobals.g.router_cfg.exists('remove-multilink-policy', policy):
-                    modify_requests.append(
-                        {
-                            'message': 'remove-multilink-policy',
-                            'params':  policy
-                        })
-                modify_requests.append(
-                        {
-                            'message': 'add-multilink-policy',
-                            'params':  policy
-                        })
-        return modify_requests
-
-    def _create_modify_app_request(self, params):
-        """'modify_app' pre-processing:
-        This command is a wrapper around the 'add-application' and 'remove-application' commands.
-
-        :param params:          Request parameters.
-
-        :returns: Array of requests.
-        """
-        modify_requests = []
-
-        if params:
-            for app in params['apps']:
-                # Remove app only if it exists in the database
-                if fwglobals.g.router_cfg.exists('remove-application', app):
-                    modify_requests.append(
-                        {
-                            'message': 'remove-application',
-                            'params':  app
-                        })
-                modify_requests.append(
-                        {
-                            'message': 'add-application',
-                            'params':  app
-                        })
-        return modify_requests
 
     def _set_router_failure(self, err_str):
         """Set router failure state.
