#! /usr/bin/python3

################################################################################
# flexiWAN SD-WAN software - flexiEdge, flexiManage.
# For more information go to https://flexiwan.com
#
# Copyright (C) 2019  flexiWAN Ltd.
#
# This program is free software: you can redistribute it and/or modify it under
# the terms of the GNU Affero General Public License as published by the Free
# Software Foundation, either version 3 of the License, or (at your option) any
# later version.
#
# This program is distributed in the hope that it will be useful,
# but WITHOUT ANY WARRANTY; without even the implied warranty of MERCHANTABILITY
# or FITNESS FOR A PARTICULAR PURPOSE.
# See the GNU Affero General Public License for more details.
#
# You should have received a copy of the GNU Affero General Public License
# along with this program. If not, see <https://www.gnu.org/licenses/>.
################################################################################

import copy
import enum
import os
import re
import time
import threading
import traceback
import json
import subprocess
import fwglobals
import fwutils
import fwnetplan
import fwroutes

from fwmultilink import FwMultilink
from fwpolicies import FwPolicies
from vpp_api import VPP_API
from fwcfg_request_handler import FwCfgRequestHandler
from fwikev2 import FwIKEv2
from netaddr import IPNetwork, IPAddress

import fwtunnel_stats
import fw_vpp_coredump_utils

fwrouter_translators = {
    'start-router':             {'module': __import__('fwtranslate_start_router'),    'api':'start_router'},
    'stop-router':              {'module': __import__('fwtranslate_revert') ,         'api':'revert'},
    'add-interface':            {'module': __import__('fwtranslate_add_interface'),   'api':'add_interface'},
    'remove-interface':         {'module': __import__('fwtranslate_revert') ,         'api':'revert'},
    'modify-interface':         {'module': __import__('fwtranslate_add_interface'),   'api':'modify_interface'},
    'add-route':                {'module': __import__('fwtranslate_add_route'),       'api':'add_route'},
    'remove-route':             {'module': __import__('fwtranslate_revert') ,         'api':'revert'},
    'add-tunnel':               {'module': __import__('fwtranslate_add_tunnel'),      'api':'add_tunnel'},
    'remove-tunnel':            {'module': __import__('fwtranslate_revert') ,         'api':'revert'},
    'modify-tunnel':            {'module': __import__('fwtranslate_add_tunnel'),      'api':'modify_tunnel'},
    'add-dhcp-config':          {'module': __import__('fwtranslate_add_dhcp_config'), 'api':'add_dhcp_config'},
    'remove-dhcp-config':       {'module': __import__('fwtranslate_revert') ,         'api':'revert'},
    'add-application':          {'module': __import__('fwtranslate_add_app'),         'api':'add_app'},
    'remove-application':       {'module': __import__('fwtranslate_revert') ,         'api':'revert'},
    'add-multilink-policy':     {'module': __import__('fwtranslate_add_multilink_policy'), 'api':'add_multilink_policy'},
    'remove-multilink-policy':  {'module': __import__('fwtranslate_revert'),          'api':'revert'},
    'add-switch':               {'module': __import__('fwtranslate_add_switch'),      'api':'add_switch'},
    'remove-switch':            {'module': __import__('fwtranslate_revert') ,         'api':'revert'},
    'add-firewall-policy':      {'module': __import__('fwtranslate_add_firewall_policy'), 'api':'add_firewall_policy'},
    'remove-firewall-policy':   {'module': __import__('fwtranslate_revert'),          'api':'revert'},
    'add-ospf':                 {'module': __import__('fwtranslate_add_ospf'),        'api':'add_ospf'},
    'remove-ospf':              {'module': __import__('fwtranslate_revert'),          'api':'revert'},
}

class FwRouterState(enum.Enum):
    STARTING  = 1
    STARTED   = 2
    STOPPING  = 3
    STOPPED   = 4
    FAILED    = 666

class FWROUTER_API(FwCfgRequestHandler):
    """This is Router API class representation.
    The Router API class provides control over vpp.
    That includes:
    - start and stop vpp functionality
    - wrappers for vpp configuration APIs
    - collecting statistics about vpp activity
    - monitoring vpp and restart it on exceptions
    - restoring vpp configuration on vpp restart or on device reboot

    :param multilink_db_file: name of file that stores persistent multilink data
    """
    def __init__(self, cfg, multilink_db_file):
        """Constructor method
        """
        self.vpp_api         = VPP_API()
        self.multilink       = FwMultilink(multilink_db_file)
        self.router_state    = FwRouterState.STOPPED
        self.thread_watchdog     = None
        self.thread_tunnel_stats = None
        self.thread_dhcpc        = None
        self.thread_static_route = None

        FwCfgRequestHandler.__init__(self, fwrouter_translators, cfg, self._on_revert_failed)

        fwutils.reset_router_api_db() # Initialize cache that persists device reboot / daemon restart

    def finalize(self):
        """Destructor method
        """
        self._stop_threads()  # IMPORTANT! Do that before rest of finalizations!
        self.vpp_api.finalize()

    def watchdog(self):
        """Watchdog thread.
        Its function is to monitor if VPP process is alive.
        Otherwise it will start VPP and restore configuration from DB.
        """
        pending_coredump_processing = True
        while self.state_is_started() and not fwglobals.g.teardown:
            time.sleep(1)  # 1 sec
            try:           # Ensure thread doesn't exit on exception
                if not fwutils.vpp_does_run():      # This 'if' prevents debug print by restore_vpp_if_needed() every second
                    fwglobals.log.debug("watchdog: initiate restore")

                    self.vpp_api.disconnect_from_vpp()          # Reset connection to vpp to force connection renewal
                    fwutils.stop_vpp()                          # Release interfaces to Linux

                    fwutils.reset_traffic_control()             # Release LTE operations.
                    fwutils.remove_linux_bridges()              # Release bridges for wifi.
                    fwutils.stop_hostapd()                      # Stop access point service

                    self.state_change(FwRouterState.STOPPED)    # Reset state so configuration will applied correctly
                    self._restore_vpp()                         # Rerun VPP and apply configuration

                    fwglobals.log.debug("watchdog: restore finished")
                    # Process if any VPP coredump
                    pending_coredump_processing = fw_vpp_coredump_utils.vpp_coredump_process()
                elif pending_coredump_processing:
                    pending_coredump_processing = fw_vpp_coredump_utils.vpp_coredump_process()

            except Exception as e:
                fwglobals.log.error("%s: %s (%s)" %
                    (threading.current_thread().getName(), str(e), traceback.format_exc()))
                pass

    def tunnel_stats_thread(self):
        """Tunnel statistics thread.
        Its function is to monitor tunnel state and RTT.
        It is implemented by pinging the other end of the tunnel.
        """
        fwtunnel_stats.fill_tunnel_stats_dict()
        while self.state_is_started() and not fwglobals.g.teardown:
            time.sleep(1)  # 1 sec
            try:           # Ensure thread doesn't exit on exception
                fwtunnel_stats.tunnel_stats_test()
            except Exception as e:
                fwglobals.log.error("%s: %s (%s)" %
                    (threading.current_thread().getName(), str(e), traceback.format_exc()))
                pass

    def dhcpc_thread(self):
        """DHCP client thread.
        Its function is to monitor state of WAN interfaces with DHCP.
        """
        while self.state_is_started() and not fwglobals.g.teardown:
            time.sleep(1)  # 1 sec

            try:  # Ensure thread doesn't exit on exception
                apply_netplan = False
                wan_list = self.cfg_db.get_interfaces(type='wan')

                for wan in wan_list:
                    dhcp = wan.get('dhcp', 'no')
                    device_type = wan.get('deviceType')
                    if dhcp == 'no' or device_type == 'lte':
                        continue

                    name = fwutils.dev_id_to_tap(wan['dev_id'])
                    addr = fwutils.get_interface_address(name, log=False)
                    if not addr:
                        fwglobals.log.debug("dhcpc_thread: %s has no ip address" % name)
                        apply_netplan = True

                if apply_netplan:
                    fwutils.netplan_apply('dhcpc_thread')
                    time.sleep(10)

            except Exception as e:
                fwglobals.log.error("%s: %s (%s)" %
                    (threading.current_thread().getName(), str(e), traceback.format_exc()))
                pass

    def static_route_thread(self):
        """Static route thread.
        Its function is to monitor static routes.
        """
        while self.state_is_started() and not fwglobals.g.teardown:
            time.sleep(1)

            if int(time.time()) % 5 != 0:
                continue  # Check routes every 5 seconds, while checking teardown every second

            try:  # Ensure thread doesn't exit on exception
                fwroutes.check_reinstall_static_routes()

            except Exception as e:
                fwglobals.log.error("%s: %s (%s)" %
                    (threading.current_thread().getName(), str(e), traceback.format_exc()))
                pass

    def restore_vpp_if_needed(self):
        """Restore VPP.
        If vpp doesn't run because of crash or device reboot,
        and it was started by management, start vpp and restore it's configuration.
        We do that by simulating 'start-router' request.
        Restore router state always to support multiple instances of Fwagent.

        :returns: `False` if no restore was performed, `True` otherwise.
        """

        # Restore failure state if recorded on disk:
        if os.path.exists(fwglobals.g.ROUTER_STATE_FILE):
            self.state_change(FwRouterState.FAILED, 'recorded failure was restored')
            fwglobals.log.excep("router is in failed state, try to start it from flexiManage \
                or use 'fwagent reset [--soft]' to recover")

        # If vpp runs already, or if management didn't request to start it, return.
        vpp_runs = fwutils.vpp_does_run()
        vpp_should_be_started = self.cfg_db.exists({'message': 'start-router'})
        if vpp_runs or not vpp_should_be_started:
            fwglobals.log.debug("restore_vpp_if_needed: no need to restore(vpp_runs=%s, vpp_should_be_started=%s)" %
                (str(vpp_runs), str(vpp_should_be_started)))
            if vpp_runs:
                self.state_change(FwRouterState.STARTED)
            if self.state_is_started():
                fwglobals.log.debug("restore_vpp_if_needed: vpp_pid=%s" % str(fwutils.vpp_pid()))
                self._start_threads()
                # We use here read_from_disk because we can't fill the netplan cache from scratch when vpp is running.
                # We use the original interface names in this cache,
                # but they don't exist when they are under dpdk control and replaced by vppsb interfaces.
                # Hence, we fill the cache with the backup in the disk
                fwnetplan.load_netplan_filenames(read_from_disk=vpp_runs)
            else:
                fwnetplan.restore_linux_netplan_files()
            return False

        self._restore_vpp()
        return True

    def _restore_vpp(self):
        fwglobals.log.info("===restore vpp: started===")
        try:
            with FwMultilink(fwglobals.g.MULTILINK_DB_FILE) as db_multilink:
                db_multilink.clean()
            with FwPolicies(fwglobals.g.POLICY_REC_DB_FILE) as db_policies:
                db_policies.clean()
            fwglobals.g.cache.dev_id_to_vpp_tap_name.clear()

            # Reboot might cause change of lte modem wan address,
            # so it will not match the netplan file that was before reboot.
            # That might cause contamination of vpp fib with wrong routes
            # during start-router execution. To avoid that we restore original
            # Linux netplan files to remove any lte related information.
            #
            fwnetplan.restore_linux_netplan_files()

            fwglobals.g.handle_request({'message': 'start-router'})
        except Exception as e:
            fwglobals.log.excep("restore_vpp_if_needed: %s" % str(e))
            self.state_change(FwRouterState.FAILED, "failed to restore vpp configuration")
        fwglobals.log.info("====restore vpp: finished===")

    def start_router(self):
        """Execute start router command.
        """
        fwglobals.log.info("start_router")
        if self.router_state == FwRouterState.STOPPED or self.router_state == FwRouterState.STOPPING:
            fwglobals.g.handle_request({'message': 'start-router'})
        fwglobals.log.info("start_router: started")

    def stop_router(self):
        """Execute stop router command.
        """
        fwglobals.log.info("stop_router")
        if self.router_state == FwRouterState.STARTED or self.router_state == FwRouterState.STARTING:
            fwglobals.g.handle_request({'message':'stop-router'})
        fwglobals.log.info("stop_router: stopped")

    def state_change(self, new_state, reason=''):
        log_reason = '' if not reason else ' (%s)' % reason
        fwglobals.log.debug("%s -> %s%s" % (str(self.router_state), str(new_state), log_reason))
        if self.router_state == new_state:
            return
        old_state = self.router_state
        self.router_state = new_state

        # On failure record the failure reason into file and kill vpp.
        # The file is used to persist reboot and to update flexiManage of
        # the router state.
        # On un-failure delete the file.
        #
        if new_state == FwRouterState.FAILED:
            if not os.path.exists(fwglobals.g.ROUTER_STATE_FILE):
                with open(fwglobals.g.ROUTER_STATE_FILE, 'w') as f:
                    if fwutils.valid_message_string(reason):
                        fwutils.file_write_and_flush(f, reason + '\n')
                    else:
                        fwglobals.log.excep("Not valid router failure reason string: '%s'" % reason)
            fwutils.stop_vpp()
        elif old_state == FwRouterState.FAILED:
            if os.path.exists(fwglobals.g.ROUTER_STATE_FILE):
                os.remove(fwglobals.g.ROUTER_STATE_FILE)

    def state_is_started(self):
        return (self.router_state == FwRouterState.STARTED)

    def state_is_stopped(self):
        return (self.router_state == FwRouterState.STOPPED)

    def state_is_starting_stopping(self):
        return (self.router_state == FwRouterState.STARTING or \
                self.router_state == FwRouterState.STOPPING)

    def call(self, request, dont_revert_on_failure=False):
        """Executes router configuration request: 'add-X','remove-X' or 'modify-X'.

        :param request: The request received from flexiManage.

        :returns: dictionary with status code and optional error message.
        """
        prev_logger = self.set_request_logger(request)   # Use request specific logger (this is to offload heavy 'add-application' logging)
        try:

            # First of all strip out requests that have no impact on configuration,
            # like 'remove-X' for not existing configuration items and 'add-X' for
            # existing configuration items.
            #
            new_request = self._strip_noop_request(request)
            if not new_request:
                self.log.debug("call: ignore no-op request: %s" % json.dumps(request))
                self.set_logger(prev_logger)  # Restore logger if was changed
                return { 'ok': 1, 'message':'request has no impact' }
            request = new_request

            # Now find out if:
            # 1. VPP should be restarted as a result of request execution.
            #    It should be restarted on addition/removal interfaces in order
            #    to capture new interface /release old interface back to Linux.
            # 2. Agent should reconnect proactively to flexiManage.
            #    It should reconnect on add-/remove-/modify-interface, as they might
            #    impact on connection under the connection legs. So it might take
            #    a time for connection to detect the change, to report error and to
            #    reconnect again by the agent infinite connection loop with random
            #    sleep between retrials.
            # 3. Gateway of WAN interfaces are going to be modified.
            #    In this case we have to ping the GW-s after modification.
            #    See explanations on that workaround later in this function.
            #
            (restart_router, reconnect_agent, gateways) = self._analyze_request(request)

            # Some requests require preprocessing.
            # For example before handling 'add-application' the currently configured
            # applications should be removed. The simplest way to do that is just
            # to simulate 'remove-application' receiving. Hence need in preprocessing.
            # The preprocessing adds the simulated 'remove-application' request to the
            # the real received 'add-application' forming thus new aggregation request.
            #
            request = self._preprocess_request(request)

            # Stop vpp if it should be restarted.
            #
            if restart_router:
                fwglobals.g.router_api._call_simple({'message':'stop-router'})

            # Finally handle the request
            #

            reply = FwCfgRequestHandler.call(self, request, dont_revert_on_failure)

            # Start vpp if it should be restarted
            #
            if restart_router:
                fwglobals.g.router_api._call_simple({'message':'start-router'})

            # Reconnect agent if needed
            #
            if reconnect_agent:
                fwglobals.g.fwagent.reconnect()


            ########################################################################
            # Workaround for following problem:
            # Today 'modify-interface' request is replaced by pair of correspondent
            # 'remove-interface' and 'add-interface' requests. if 'modify-interface'
            # request changes IP or GW of WAN interface, the correspondent
            # 'remove-interface' removes GW from the Linux neighbor table, but the
            # consequent 'add-interface' does not add it back.
            # As a result the VPP FIB is stuck with DROP rule for that interface,
            # and traffic on that interface is dropped.
            # The workaround below enforces Linux to update the neighbor table with
            # the latest GW-s. That causes VPPSB to propagate the ARP information
            # into VPP FIB.
            # Note we do this even if 'modify-interface' failed, as before failure
            # it might succeed to remove few interfaces from Linux.
            ########################################################################
            if gateways:
                # Delay 5 seconds to make sure Linux interfaces were initialized
                time.sleep(5)
                for gw in gateways:
                    try:
                        cmd = 'ping -c 3 %s' % gw
                        output = subprocess.check_output(cmd, shell=True).decode()
                        self.log.debug("call: %s: %s" % (cmd, output))
                    except Exception as e:
                        self.log.debug("call: %s: %s" % (cmd, str(e)))

        except Exception as e:
            self.set_logger(prev_logger)  # Restore logger if was changed
            raise e

        self.set_logger(prev_logger)  # Restore logger if was changed
        return reply

    def _call_simple(self, request):
        """Execute single request.

        :param request: The request received from flexiManage.

        :returns: dictionary with status code and optional error message.
        """
        try:
            whitelist = None
            req = request['message']

            router_was_started = fwutils.vpp_does_run()

            # The 'add-application' and 'add-multilink-policy' requests should
            # be translated and executed only if VPP runs, as the translations
            # depends on VPP API-s output. Therefore if VPP does not run,
            # just save the requests in database and return.
            #
            if router_was_started == False and \
                (req == 'add-application' or
                req == 'add-multilink-policy' or
                req == 'add-firewall-policy'):
                self.cfg_db.update(request)
                return {'ok':1}

            execute = False
            filter = None
            if router_was_started or req == 'start-router':
                execute = True
            elif re.match('remove-',  req):
                filter = 'must'
                execute = True

            FwCfgRequestHandler._call_simple(self, request, execute, filter)

        except Exception as e:
            err_str = "FWROUTER_API::_call_simple: %s" % str(traceback.format_exc())
            self.log.error(err_str)
            if req == 'start-router':
                self.state_change(FwRouterState.FAILED, 'failed to start router')
            raise e

        return {'ok':1}

    def _on_revert_failed(self, reason):
        self.state_change(FwRouterState.FAILED, "revert failed: %s" % reason)

    def _analyze_request(self, request):
        """Analyzes received request either simple or aggregated in order to
        deduce if some special actions, like router restart, are needed as a
        result or request handling. The collected information is returned back
        to caller in form of booleans. See more details in description of return
        value.

        :param request: The request received from flexiManage.

        :returns: tuple of flags as follows:
            restart_router - VPP should be restarted as 'add-interface' or
                        'remove-interface' was detected in request.
                        These operations require vpp restart as vpp should
                        capture or should release interfaces back to Linux.
            reconnect_agent - Agent should reconnect proactively to flexiManage
                        as add-/remove-/modify-interface was detected in request.
                        These operations might cause connection failure on TCP
                        timeout, which might take up to few minutes to detect!
                        As well the connection retrials are performed with some
                        interval. To short no connectivity periods we close and
                        retries the connection proactively.
            gateways - List of gateways to be pinged after request handling
                        in order to solve following problem:
                        today 'modify-interface' request is replaced by pair of
                        correspondent 'remove-interface' and 'add-interface'
                        requests. The 'remove-interface' removes GW from the
                        Linux neighbor table, but the consequent 'add-interface'
                        request does not add it back. As a result the VPP FIB is
                        stuck with DROP rule for that interface, and traffic
                        which is outgoing on that interface is dropped.
                        So we ping the gateways to enforces Linux to update the
                        neighbor table. That causes VPPSB to propagate the ARP
                        information into VPP FIB.
        """

        def _should_reconnect_agent_on_modify_interface(new_params):
            old_params = self.cfg_db.get_interfaces(dev_id=new_params['dev_id'])[0]
            if new_params.get('addr') and new_params.get('addr') != old_params.get('addr'):
                return True
            if new_params.get('gateway') != old_params.get('gateway'):
                return True
            if new_params.get('metric') != old_params.get('metric'):
                return True
            return False


        (restart_router, reconnect_agent, gateways) = \
        (False,          False,           [])

        if self.state_is_started():
            if re.match('(add|remove)-interface', request['message']):
                restart_router  = True
                reconnect_agent = True
            elif request['message'] == 'modify-interface':
                reconnect_agent = _should_reconnect_agent_on_modify_interface(request['params'])
            elif request['message'] == 'aggregated':
                for _request in request['params']['requests']:
                    if re.match('(add|remove)-interface', _request['message']):
                        restart_router = True
                        reconnect_agent = True
                    elif _request['message'] == 'modify-interface':
                        if _should_reconnect_agent_on_modify_interface(_request['params']):
                            reconnect_agent = True

        if re.match('(start|stop)-router', request['message']):
            reconnect_agent = True
        elif re.match('modify-interface', request['message']):
            gw = request['params'].get('gateway')
            if gw:
                gateways.append(gw)
        elif request['message'] == 'aggregated':
            for _request in request['params']['requests']:
                if re.match('(start|stop)-router', _request['message']):
                    reconnect_agent = True
                elif re.match('modify-interface', _request['message']):
                    gw = _request['params'].get('gateway')
                    if gw:
                        gateways.append(gw)

        return (restart_router, reconnect_agent, gateways)

    def _preprocess_request(self, request):
        """Some requests require preprocessing. For example before handling
        'add-application' the currently configured applications should be removed.
        The simplest way to do that is just to simulate 'remove-application'
        receiving: before the 'add-application' is processed we have
        to process the simulated 'remove-application' request.
        To do that we just create the new aggregated request and put the simulated
        'remove-application' request and the original 'add-application' request
        into it.
            Note the main benefit of this approach is automatic revert of
        the simulated requests if the original request fails.

        :param request: The original request received from flexiManage

        :returns: request - The new aggregated request and it's parameters.
                        Note the parameters are list of requests that might be
                        a mix of simulated requests and original requests.
                        This mix should include one original request and one or
                        more simulated requests.
        """

        def _preprocess_modify_X(request):
            _req    = request['message']
            _params = request['params']
            remove_req = _req.replace("modify-", "remove-")
            old_params = self.cfg_db.get_request_params(request)
            add_req    = _req.replace("modify-", "add-")
            new_params = copy.deepcopy(old_params)
            new_params.update(_params)

            return [
                { 'message': remove_req, 'params' : old_params },
                { 'message': add_req,    'params' : new_params }
            ]


        req     = request['message']
        params  = request.get('params')
        changes = {}

        # 'modify-X' preprocessing:
        #  1. Replace 'modify-X' with 'remove-X' and 'add-X' pair.
        #     Implement real modification on demand :)
        #
        if re.match('modify-interface', req):
            req     = 'aggregated'
            params  = { 'requests' : _preprocess_modify_X(request) }
            request = {'message': req, 'params': params}
            changes['insert'] = True
            # DON'T RETURN HERE !!! FURTHER PREPROCESSING IS NEEDED !!!
        elif req == 'aggregated':
            new_requests = []
            for _request in params['requests']:
                if re.match('modify-interface', _request['message']):
                    new_requests += _preprocess_modify_X(_request)
                    changes['insert'] = True
                else:
                    new_requests.append(_request)
            params['requests'] = new_requests

        # For aggregated request go over all remove-X requests and replace their
        # parameters with current configuration for X stored in database.
        # The remove-* request might have partial set of parameters only.
        # For example, 'remove-interface' has 'dev_id' parameter only and
        # has no IP, LAN/WAN type, etc.
        # That makes it impossible to revert these partial remove-X requests
        # on aggregated message rollback that might happen due to failure in
        # in one of the subsequent  requests in the aggregation list.
        #
        if req == 'aggregated':
            for _request in params['requests']:
                if re.match('remove-', _request['message']):
                    _request['params'] = self.cfg_db.get_request_params(_request)

        ########################################################################
        # The code below preprocesses 'add-application' and 'add-multilink-policy'
        # requests. This preprocessing just adds 'remove-application' and
        # 'remove-multilink-policy' requests to clean vpp before original
        # request. This should happen only if vpp was started and
        # initial configuration was applied to it during start. If that is not
        # the case, there is nothing to remove yet, so removal will fail.
        ########################################################################
        if self.state_is_stopped():
            if changes.get('insert'):
                self.log.debug("_preprocess_request: Simple request was \
                        replaced with %s" % json.dumps(request))
            return request

        multilink_policy_params = self.cfg_db.get_multilink_policy()
        firewall_policy_params = self.cfg_db.get_firewall_policy()

        # 'add-application' preprocessing:
        # 1. The currently configured applications should be removed firstly.
        #    We do that by adding simulated 'remove-application' request in
        #    front of the original 'add-application' request.
        # 2. The multilink policy should be re-installed: if exists, the policy
        #    should be removed before application removal/adding and should be
        #    added again after it.
        #
        application_params = self.cfg_db.get_applications()
        if application_params:
            if req == 'add-application':
                pre_requests = [ { 'message': 'remove-application', 'params' : application_params } ]
                process_requests = [ { 'message': 'add-application', 'params' : params } ]
                if multilink_policy_params:
                    pre_requests.insert(0, { 'message': 'remove-multilink-policy', 'params' : multilink_policy_params })
                    process_requests.append({ 'message': 'add-multilink-policy', 'params' : multilink_policy_params })
                if firewall_policy_params:
                    pre_requests.insert(0, { 'message': 'remove-firewall-policy', 'params' : firewall_policy_params })
                    process_requests.append({ 'message': 'add-firewall-policy', 'params' : firewall_policy_params })

                updated_requests = pre_requests + process_requests
                params = { 'requests' : updated_requests }
                request = {'message': 'aggregated', 'params': params}
                self.log.debug("_preprocess_request: Application request \
                        was replaced with %s" % json.dumps(request))
                return request

        # 'add-multilink-policy' preprocessing:
        # 1. The currently configured policy should be removed firstly.
        #    We do that by adding simulated 'remove-multilink-policy' request in
        #    front of the original 'add-multilink-policy' request.
        #
        if multilink_policy_params:
            if req == 'add-multilink-policy':
                updated_requests = [
                    { 'message': 'remove-multilink-policy', 'params' : multilink_policy_params },
                    { 'message': 'add-multilink-policy',    'params' : params }
                ]
                request = {'message': 'aggregated', 'params': { 'requests' : updated_requests }}
                self.log.debug("_preprocess_request: Multilink \
                        request was replaced with %s" % json.dumps(request))
                return request

        # Setup remove-firewall-policy before executing add-firewall-policy
        if firewall_policy_params:
            if req == 'add-firewall-policy':
                updated_requests = [
                    { 'message': 'remove-firewall-policy', 'params' : firewall_policy_params },
                    { 'message': 'add-firewall-policy',    'params' : params }
                ]
                request = {'message': 'aggregated', 'params': { 'requests' : updated_requests }}
                self.log.debug("_preprocess_request: Firewall request \
                        was replaced with %s" % json.dumps(request))
                return request

        # 'add/remove-application' preprocessing:
        # 1. The multilink policy should be re-installed: if exists, the policy
        #    should be removed before application removal/adding and should be
        #    added again after it.
        #
        if multilink_policy_params or firewall_policy_params:
            if re.match('(add|remove)-(application)', req):
                if multilink_policy_params and firewall_policy_params:
                    pre_add_requests = [
                        { 'message': 'remove-multilink-policy', 'params' : multilink_policy_params },
                        { 'message': 'remove-firewall-policy', 'params' : firewall_policy_params },
                    ]
                    post_add_requests = [
                        { 'message': 'add-multilink-policy', 'params' : multilink_policy_params },
                        { 'message': 'add-firewall-policy', 'params' : firewall_policy_params },
                    ]
                elif multilink_policy_params:
                    pre_add_requests = [
                        { 'message': 'remove-multilink-policy', 'params' : multilink_policy_params }
                    ]
                    post_add_requests = [
                        { 'message': 'add-multilink-policy', 'params' : multilink_policy_params }
                    ]
                else:
                    pre_add_requests = [
                        { 'message': 'remove-firewall-policy', 'params' : firewall_policy_params }
                    ]
                    post_add_requests = [
                        { 'message': 'add-firewall-policy', 'params' : firewall_policy_params },
                    ]
                params['requests'] = pre_add_requests
                params['requests'].append({ 'message': req, 'params' : params })
                params['requests'].extend(post_add_requests)
                request = {'message': 'aggregated', 'params': params}
                self.log.debug("_preprocess_request: Aggregated request \
                        with application config was replaced with %s" % json.dumps(request))
                return request

        # No preprocessing is needed for rest of simple requests, return.
        if req != 'aggregated':
            return request

        ########################################################################
        # Handle 'aggregated' request.
        # Perform same preprocessing for aggregated requests, either
        # original or created above.
        ########################################################################

        # Go over all requests and rearrange them, as order of requests is
        # important for proper configuration of VPP!
        # The list should start with the 'remove-X' requests in following order:
        #   [ 'add-firewall-policy', 'add-multilink-policy', 'add-application',
        #     'add-dhcp-config', 'add-route', 'add-tunnel', 'add-interface' ]
        # Than the 'add-X' requests should follow in opposite order:
        #   [ 'add-interface', 'add-tunnel', 'add-route', 'add-dhcp-config',
        #     'add-application', 'add-multilink-policy', 'add-firewall-policy' ]
        #
        add_order = [
            'add-ospf', 'add-switch', 'add-interface', 'add-tunnel', 'add-route',
            'add-dhcp-config', 'add-application', 'add-multilink-policy', 'add-firewall-policy', 'start-router'
        ]
        remove_order = [ re.sub('add-','remove-', name) for name in add_order if name != 'start-router' ]
        remove_order.append('stop-router')
        remove_order.reverse()
        requests     = []
        for req_name in remove_order:
            for _request in params['requests']:
                if re.match(req_name, _request['message']):
                    requests.append(_request)
        for req_name in add_order:
            for _request in params['requests']:
                if re.match(req_name, _request['message']):
                    requests.append(_request)
        if requests != params['requests']:
            params['requests'] = requests
        requests = params['requests']


        # We do few passes on requests to find insertion points if needed.
        # It is based on the first appearance of the preprocessor requests.
        #
        indexes = {
            'remove-switch'           : -1,
            'add-switch'              : -1,
            'remove-interface'        : -1,
            'add-interface'           : -1,
            'remove-application'      : -1,
            'add-application'         : -1,
            'remove-multilink-policy' : -1,
            'add-multilink-policy'    : -1,
            'remove-firewall-policy'  : -1,
            'add-firewall-policy'     : -1
        }

        reinstall_multilink_policy = True
        reinstall_firewall_policy = True

        for (idx , _request) in enumerate(requests):
            for req_name in indexes:
                if req_name == _request['message']:
                    if indexes[req_name] == -1:
                        indexes[req_name] = idx
                    if req_name == 'remove-multilink-policy':
                        reinstall_multilink_policy = False
                    if req_name == 'remove-firewall-policy':
                        reinstall_firewall_policy = False
                    break

        def _insert_request(requests, idx, req_name, params):
            requests.insert(idx, { 'message': req_name, 'params': params })
            # Update indexes
            indexes[req_name] = idx
            for name in indexes:
                if name != req_name and indexes[name] >= idx:
                    indexes[name] += 1
            changes['insert'] = True

        # Now preprocess 'add-application': insert 'remove-application' if:
        # - there are applications to be removed
        # - the 'add-application' was found in requests
        #
        if application_params and indexes['add-application'] > -1:
            if indexes['remove-application'] == -1:
                # If list has no 'remove-application' at all just add it before 'add-applications'.
                idx = indexes['add-application']
                _insert_request(requests, idx, 'remove-application', application_params)
            elif indexes['remove-application'] > indexes['add-application']:
                # If list has 'remove-application' after the 'add-applications',
                # it is not supported yet ;) Implement on demand
                raise Exception("_preprocess_request: 'remove-application' was found after 'add-application': NOT SUPPORTED")

        # Now preprocess 'add-multilink-policy': insert 'remove-multilink-policy' if:
        # - there are policies to be removed
        # - there are interfaces to be removed or to be added
        # - the 'add-multilink-policy' was found in requests
        #
        def add_corresponding_remove_policy_message(requests, indexes, request_name, params):
            if request_name == 'multilink':
                add_request_name = 'add-multilink-policy'
                remove_request_name = 'remove-multilink-policy'
            elif request_name == 'firewall':
                add_request_name = 'add-firewall-policy'
                remove_request_name = 'remove-firewall-policy'
            if params and indexes[add_request_name] > -1:
                if indexes[remove_request_name] == -1:
                    # If list has no 'remove-X-policy' at all just add it before 'add-X-policy'.
                    idx = indexes[add_request_name]
                    _insert_request(requests, idx, remove_request_name, params)
                    changes['insert'] = True
                elif indexes[remove_request_name] > indexes[add_request_name]:
                    # If list has 'remove-X-policy' after the 'add-X-policy',
                    # it is not supported yet ;) Implement on demand
                    raise Exception("_preprocess_request: 'remove-X-policy' was found after \
                            'add-X-policy': NOT SUPPORTED")
                self.log.debug("_add_corresponding_remove_policy_message: %s" % request_name)

        add_corresponding_remove_policy_message(requests, indexes, 'multilink',
                multilink_policy_params)

        add_corresponding_remove_policy_message(requests, indexes, 'firewall',
                firewall_policy_params)

        # Now preprocess 'add/remove-application' and 'add/remove-interface':
        # reinstall multilink policy if:
        # - any of 'add/remove-application', 'add/remove-interface' appears in request
        # - the original request does not have 'remove-multilink-policy'
        #
        if multilink_policy_params or firewall_policy_params:
            # Firstly find the right place to insert the 'remove-multilink-policy' - idx.
            # It should be the first appearance of one of the preprocessing requests.
            # As well find the right place to insert the 'add-multilink-policy' - idx_last.
            # It should be the last appearance of one of the preprocessing requests.
            #
            idx = 10000
            idx_last = -1
            for req_name in indexes:
                if indexes[req_name] > -1:
                    if indexes[req_name] < idx:
                        idx = indexes[req_name]
                    if indexes[req_name] > idx_last:
                        idx_last = indexes[req_name]
            if idx == 10000:
                # No requests to preprocess were found, return
                return request


            def update_policy_message_positions(requests, request_name, params,
                    indexes, max_idx, reinstall_needed):
                insert_count = 0
                if request_name == 'multilink':
                    add_request_name = 'add-multilink-policy'
                    remove_request_name = 'remove-multilink-policy'
                elif request_name == 'firewall':
                    add_request_name = 'add-firewall-policy'
                    remove_request_name = 'remove-firewall-policy'

                if indexes[remove_request_name] > idx:
                    # Move 'remove-X-policy' to the min position:
                    # insert it as the min position and delete the original 'remove-X-policy'.
                    idx_policy = indexes[remove_request_name]
                    _insert_request(requests, idx, remove_request_name, params)
                    del requests[idx_policy + 1]
                if indexes[add_request_name] > -1 and indexes[add_request_name] < max_idx:
                    # We exploit the fact that only one 'add-X-policy' is possible
                    # Move 'add-multilink-policy' to the idx_last+1 position to be after all other 'add-X':
                    # insert it at the idx_last position and delete the original 'add-multilink-policy'.
                    idx_policy = indexes[add_request_name]
                    _insert_request(requests, max_idx + 1, add_request_name, params)
                    del requests[idx_policy]
                if indexes[remove_request_name] == -1:
                    _insert_request(requests, idx, remove_request_name, params)
                    insert_count += 1
                    max_idx += 1
                if indexes[add_request_name] == -1 and reinstall_needed:
                    _insert_request(requests, max_idx + 1, add_request_name, params)
                    insert_count += 1
                return insert_count

            # Now add policy reinstallation if needed.
            if multilink_policy_params:
                idx_last +=update_policy_message_positions(requests, 'multilink',
                        multilink_policy_params, indexes, idx_last, reinstall_multilink_policy)

            if firewall_policy_params:
                update_policy_message_positions(requests, 'firewall', firewall_policy_params,
                        indexes, idx_last, reinstall_firewall_policy)

        if changes.get('insert'):
            self.log.debug("_preprocess_request: request was replaced with %s" % json.dumps(request))
        return request

    def _start_threads(self):
        """Start all threads.
        """
        if self.thread_watchdog is None or self.thread_watchdog.is_alive() == False:
            self.thread_watchdog = threading.Thread(target=self.watchdog, name='Watchdog Thread')
            self.thread_watchdog.start()
        if self.thread_tunnel_stats is None or self.thread_tunnel_stats.is_alive() == False:
            self.thread_tunnel_stats = threading.Thread(target=self.tunnel_stats_thread, name='Tunnel Stats Thread')
            self.thread_tunnel_stats.start()
        if self.thread_dhcpc is None or self.thread_dhcpc.is_alive() == False:
            self.thread_dhcpc = threading.Thread(target=self.dhcpc_thread, name='DHCP Client Thread')
            self.thread_dhcpc.start()
        if self.thread_static_route is None or self.thread_static_route.is_alive() == False:
            self.thread_static_route = threading.Thread(target=self.static_route_thread, name='Static route Thread')
            self.thread_static_route.start()

    def _stop_threads(self):
        """Stop all threads.
        """
        if self.state_is_started(): # Ensure thread loops will break
            self.state_change(FwRouterState.STOPPED)

        if self.thread_watchdog:
            self.thread_watchdog.join()
            self.thread_watchdog = None

        if self.thread_tunnel_stats:
            self.thread_tunnel_stats.join()
            self.thread_tunnel_stats = None

        if self.thread_dhcpc:
            self.thread_dhcpc.join()
            self.thread_dhcpc = None

        if self.thread_static_route:
            self.thread_static_route.join()
            self.thread_static_route = None

    def _on_start_router_before(self):
        """Handles pre start VPP activities.
        :returns: None.
        """
        self.state_change(FwRouterState.STARTING)

        # Clean VPP API trace from previous invocation (if exists)
        #
        os.system('sudo rm -rf /tmp/*%s' % fwglobals.g.VPP_TRACE_FILE_EXT)

        # Clean FRR config files
        if os.path.exists(fwglobals.g.FRR_CONFIG_FILE):
            os.remove(fwglobals.g.FRR_CONFIG_FILE)
        if os.path.exists(fwglobals.g.FRR_OSPFD_FILE):
            os.remove(fwglobals.g.FRR_OSPFD_FILE)

        fwutils.reset_router_api_db(enforce=True)

        fwutils.vmxnet3_unassigned_interfaces_up()

        fwnetplan.load_netplan_filenames()

    def _on_start_router_after(self):
        """Handles post start VPP activities.
        :returns: None.
        """
        self.state_change(FwRouterState.STARTED)
        self._start_threads()
        fwutils.clear_linux_interfaces_cache()
        self.log.info("router was started: vpp_pid=%s" % str(fwutils.vpp_pid()))

    def _on_stop_router_before(self):
        """Handles pre-VPP stop activities.
        :returns: None.
        """
        self.state_change(FwRouterState.STOPPING)
        with FwIKEv2() as ike:
            ike.clean()
        self._stop_threads()
        fwglobals.g.cache.dev_id_to_vpp_tap_name.clear()
        self.log.info("router is being stopped: vpp_pid=%s" % str(fwutils.vpp_pid()))

    def _on_stop_router_after(self):
        """Handles post-VPP stop activities.
        :returns: None.
        """
        self.router_stopping = False
        fwutils.reset_traffic_control()
        fwutils.remove_linux_bridges()
        fwutils.stop_hostapd()

        # keep LTE connectivity on linux interface
        fwglobals.g.system_api.restore_configuration(types=['add-lte'])

        self.state_change(FwRouterState.STOPPED)
        fwglobals.g.cache.dev_id_to_vpp_tap_name.clear()
        fwglobals.g.cache.dev_id_to_vpp_if_name.clear()
        fwutils.clear_linux_interfaces_cache()

        with FwMultilink(fwglobals.g.MULTILINK_DB_FILE) as db_multilink:
            db_multilink.clean()
        with FwPolicies(fwglobals.g.POLICY_REC_DB_FILE) as db_policies:
            db_policies.clean()

    def _on_add_interface_after(self, type, sw_if_index):
        """add-interface postprocessing

        :param type:        "wan"/"lan"
        :param sw_if_index: vpp sw_if_index of the interface
        """
        self._update_cache_sw_if_index(sw_if_index, type, True)

    def _on_remove_interface_before(self, type, sw_if_index):
        """remove-interface preprocessing

        :param type:        "wan"/"lan"
        :param sw_if_index: vpp sw_if_index of the interface
        """
        self._update_cache_sw_if_index(sw_if_index, type, False)

    def _on_add_tunnel_after(self, sw_if_index, params):
        """add-tunnel postprocessing

        :param sw_if_index: VPP sw_if_index of the tunnel interface
        :param params:      Parameters from Fleximanage.
        """
        vpp_if_name = fwutils.tunnel_to_vpp_if_name(params)
        fwutils.tunnel_change_postprocess(False, vpp_if_name)

    def _on_remove_tunnel_before(self, sw_if_index, params):
        """remove-tunnel preprocessing

        :param sw_if_index: VPP sw_if_index of the tunnel interface
        :param params:      Parameters from Fleximanage.
        """
        vpp_if_name = fwutils.tunnel_to_vpp_if_name(params)
        fwutils.tunnel_change_postprocess(True, vpp_if_name)

        if 'peer' in params:
            via = str(IPNetwork(params['peer']['addr']).ip)
        else:
            via = fwutils.build_tunnel_remote_loopback_ip(params['loopback-iface']['addr'])
<<<<<<< HEAD
        fwutils.add_remove_static_routes(via, False)
=======

        fwroutes.add_remove_static_routes(via, False)
>>>>>>> 8fdb4a24

    def _update_cache_sw_if_index(self, sw_if_index, type, add, params=None):
        """Updates persistent caches that store mapping of sw_if_index into
        name of vpp interface and via versa, and other caches.

        :param sw_if_index: vpp sw_if_index of the vpp software interface
        :param type:        "wan"/"lan"/"tunnel" - type of interface
        :param add:         True to add to cache, False to remove from cache
        :param params:      the 'params' section of 'add-interface'/'add-tunnel' request
        """
        router_api_db  = fwglobals.g.db['router_api']  # SqlDict can't handle in-memory modifications, so we have to replace whole top level dict
        cache_by_index = router_api_db['sw_if_index_to_vpp_if_name']
        cache_by_name  = router_api_db['vpp_if_name_to_sw_if_index'][type]
        cache_tap_by_name = router_api_db['vpp_if_name_to_tap_if_name']
        if add:
            if type == 'tunnel':  # For tunnels use shortcut  - exploit vpp internals ;)
                vpp_if_name = fwutils.tunnel_to_vpp_if_name(params)
            else:
                vpp_if_name = fwutils.vpp_sw_if_index_to_name(sw_if_index)
            cache_by_name[vpp_if_name]  = sw_if_index
            cache_by_index[sw_if_index] = vpp_if_name
            tap = fwutils.vpp_if_name_to_tap(vpp_if_name)
            if tap:
                cache_tap_by_name[vpp_if_name] = tap
        else:
            vpp_if_name = cache_by_index[sw_if_index]
            del cache_by_name[vpp_if_name]
            del cache_by_index[sw_if_index]
            if vpp_if_name in cache_tap_by_name:
                del cache_tap_by_name[vpp_if_name]
        fwglobals.g.db['router_api'] = router_api_db

    def _on_apply_router_config(self):
        """Apply router configuration on successful VPP start.
        """
        types = [
            'add-ospf',
            'add-switch',
            'add-interface',
            'add-tunnel',
            'add-application',
            'add-multilink-policy',
            'add-firewall-policy',
            'add-route',            # Routes should come after tunnels as they might use them!
            'add-dhcp-config'
        ]
        messages = self.cfg_db.dump(types=types)
        for msg in messages:
            reply = fwglobals.g.router_api._call_simple(msg)
            if reply.get('ok', 1) == 0:  # Break and return error on failure of any request
                return reply

    def sync_full(self, incoming_requests):
        self.log.debug("_sync_device: start router full sync")

        restart_router = False
        if self.state_is_started():
            self.log.debug("_sync_device: restart_router=True")
            restart_router = True
            fwglobals.g.handle_request({'message':'stop-router'})

        FwCfgRequestHandler.sync_full(self, incoming_requests)

        if restart_router:
            fwglobals.g.handle_request({'message': 'start-router'})

        self.log.debug("_sync_device: router full sync succeeded")<|MERGE_RESOLUTION|>--- conflicted
+++ resolved
@@ -1065,12 +1065,7 @@
             via = str(IPNetwork(params['peer']['addr']).ip)
         else:
             via = fwutils.build_tunnel_remote_loopback_ip(params['loopback-iface']['addr'])
-<<<<<<< HEAD
-        fwutils.add_remove_static_routes(via, False)
-=======
-
         fwroutes.add_remove_static_routes(via, False)
->>>>>>> 8fdb4a24
 
     def _update_cache_sw_if_index(self, sw_if_index, type, add, params=None):
         """Updates persistent caches that store mapping of sw_if_index into
