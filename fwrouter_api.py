--- conflicted
+++ resolved
@@ -568,21 +568,12 @@
             self.thread_tunnel_stats.join()
             self.thread_tunnel_stats = None
 
-<<<<<<< HEAD
-    def _on_start_router(self):
-        """Handles post start VPP activities.
-=======
         if self.thread_dhcpc:
             self.thread_dhcpc.join()
             self.thread_dhcpc = None
 
-    def _start_router(self, req, params):
-        """Start and configure VPP.
-
-        :param req:             start-router request.
-        :param params:          Request parameters.
-
->>>>>>> cf55f35b
+    def _on_start_router(self):
+        """Handles post start VPP activities.
         :returns: None.
         """
         self.router_started = True
