--- conflicted
+++ resolved
@@ -1194,15 +1194,12 @@
         """Handles post-VPP stop activities.
         :returns: None.
         """
-<<<<<<< HEAD
         self.router_stopping = False
         fwutils.reset_traffic_control()
         fwutils.remove_linux_bridges()
         fwutils.stop_hostapd()
         fwutils.set_lte_info_on_linux_interface()
-=======
         self.state_change(FwRouterState.STOPPED)
->>>>>>> 4ad1d85b
         fwglobals.g.cache.dev_id_to_vpp_tap_name = {}
 
     def _on_apply_router_config(self):
