--- conflicted
+++ resolved
@@ -106,13 +106,10 @@
     'remove-application':           {'name': '_call_router_api', 'sign': True},
     'add-multilink-policy':         {'name': '_call_router_api', 'sign': True},
     'remove-multilink-policy':      {'name': '_call_router_api', 'sign': True},
-<<<<<<< HEAD
     'add-switch':                   {'name': '_call_router_api', 'sign': True},
     'remove-switch':                {'name': '_call_router_api', 'sign': True},
-=======
     'add-firewall-policy':          {'name': '_call_router_api', 'sign': True},
     'remove-firewall-policy':       {'name': '_call_router_api', 'sign': True},
->>>>>>> 8ef99da6
 
     # System API
     'add-lte':                        {'name': '_call_system_api'},
