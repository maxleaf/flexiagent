#! /usr/bin/python

################################################################################
# flexiWAN SD-WAN software - flexiEdge, flexiManage.
# For more information go to https://flexiwan.com
#
# Copyright (C) 2019  flexiWAN Ltd.
#
# This program is free software: you can redistribute it and/or modify it under
# the terms of the GNU Affero General Public License as published by the Free
# Software Foundation, either version 3 of the License, or (at your option) any
# later version.
#
# This program is distributed in the hope that it will be useful,
# but WITHOUT ANY WARRANTY; without even the implied warranty of MERCHANTABILITY
# or FITNESS FOR A PARTICULAR PURPOSE.
# See the GNU Affero General Public License for more details.
#
# You should have received a copy of the GNU Affero General Public License
# along with this program. If not, see <https://www.gnu.org/licenses/>.
################################################################################

import json
import os
import Pyro4
import re
import traceback
import yaml

from fwrouter_api import FWROUTER_API
from fwagent_api import FWAGENT_API
from os_api import OS_API
from fwlog import Fwlog
from fwapplications_api import FwApps
from fwpolicies_api import FwPolicies

modules = {
    'fwagent_api':  __import__('fwagent_api'),
    'fwapps_api':   __import__('fwapplications_api'),
    'fwpolicy_api': __import__('fwpolicies_api'),
    'fwrouter_api': __import__('fwrouter_api'),
    'os_api':       __import__('os_api'),
}

request_handlers = {

    ##############################################################
    # DEVICE API-s
    # ------------------------------------------------------------
    # These API-s implement interface between FlexiEdge device
    # and FlexiManage server. The device API-s are invoked using
    # requests sent by server to device over secured connection.
    ##############################################################

    # Agent API
    'handle-request':               '_call_agent_api',
    'get-device-info':              '_call_agent_api',
    'get-device-stats':             '_call_agent_api',
    'get-device-logs':              '_call_agent_api',
    'get-device-os-routes':         '_call_agent_api',
    'get-router-config':            '_call_agent_api',
    'upgrade-device-sw':            '_call_agent_api',

    # Applications API
    'add-app-info':                 '_call_apps_api',
    'remove-app-info':              '_call_apps_api',

    # Policy API
    'add-policy-info':              '_call_policy_api',
    'remove-policy-info':           '_call_policy_api',

    # Router API
    'start-router':                 '_call_router_api',
    'stop-router':                  '_call_router_api',
    'reset-router':                 '_call_router_api',
    'add-interface':                '_call_router_api',
    'remove-interface':             '_call_router_api',
    'add-route':                    '_call_router_api',
    'remove-route':                 '_call_router_api',
    'add-tunnel':                   '_call_router_api',
    'remove-tunnel':                '_call_router_api',
    'modify-device':                '_call_router_api',
<<<<<<< HEAD
    'add-app':                      '_call_router_api',
    'remove-app':                   '_call_router_api',
    'add-policy':                   '_call_router_api',
    'remove-policy':                '_call_router_api',
=======
    'add-dhcp-config':              '_call_router_api',
    'remove-dhcp-config':           '_call_router_api',


>>>>>>> 47857c8e

    ##############################################################
    # INTERNAL API-s
    # ------------------------------------------------------------
    # These API-s are invoked locally by handlers of server
    # requests, e.g. by FWROUTER_API module.
    # The FWROUTER_API module translates received requests
    # into lists of commands that might be not executed immediately.
    # These internal commands represent the INTERNAL API-s
    # listed below. They are recorded into database and are invoked
    # later, when router is started.
    ##############################################################

    # OS API
    'interfaces':                   '_call_os_api',
    'cpuutil':                      '_call_os_api',
    'exec':                         '_call_os_api',
    'savefile':                     '_call_os_api',
    'pcisub':                       '_call_os_api',
    'tapsub':                       '_call_os_api',
    'gresub':                       '_call_os_api',
    'ifcount':                      '_call_os_api',
    'ifstats':                      '_call_os_api',
    'stop_router':                  '_call_os_api',
    'connect_to_router':            '_call_os_api',
    'disconnect_from_router':       '_call_os_api',

    # VPP API
    'abf_itf_attach_add_del':       '_call_vpp_api',
    'abf_policy_add_del':           '_call_vpp_api',
    'acl_add_replace':              '_call_vpp_api',
    'acl_del':                      '_call_vpp_api',
    'bridge_domain_add_del':        '_call_vpp_api',
    'create_loopback_instance':     '_call_vpp_api',
    'delete_loopback':              '_call_vpp_api',
    'ipsec_gre_add_del_tunnel':     '_call_vpp_api',
    'ipsec_sad_add_del_entry':      '_call_vpp_api',
    'ipsec_spd_add_del':            '_call_vpp_api',
    'ipsec_interface_add_del_spd':  '_call_vpp_api',
    'ipsec_spd_add_del_entry':      '_call_vpp_api',
    'l2_flags':                     '_call_vpp_api',
    'nat44_add_del_interface_addr':             '_call_vpp_api',
    'nat44_interface_add_del_output_feature':   '_call_vpp_api',
    'nat44_forwarding_enable_disable':          '_call_vpp_api',
    'nat44_add_del_identity_mapping':           '_call_vpp_api',
    'sw_interface_add_del_address': '_call_vpp_api',
    'sw_interface_set_flags':       '_call_vpp_api',
    'sw_interface_set_l2_bridge':   '_call_vpp_api',
    'sw_interface_set_mac_address': '_call_vpp_api',
    'sw_interface_set_mtu':         '_call_vpp_api',
    'vmxnet3_create':               '_call_vpp_api',
    'vmxnet3_delete':               '_call_vpp_api',
    'vxlan_add_del_tunnel':         '_call_vpp_api',

    # Python API
    'python':                       '_call_python_api'
}

global g_initialized
g_initialized = False

@Pyro4.expose
class Fwglobals:
    """This is global data class representation.

    """
    class FwConfiguration:
        """This is configuration class representation.

        :param filename:    YAML configuration file name.
        :param data_path:   Path to token file.
        """
        def __init__(self, filename, data_path):
            """Constructor method
            """
            global log
            DEFAULT_BYPASS_CERT    = False
            DEFAULT_DEBUG          = False
            DEFAULT_MANAGEMENT_URL = 'https://app.flexiwan.com:443'
            DEFAULT_TOKEN_FILE     = data_path + 'token.txt'
            DEFAULT_UUID           = None
            try:
                with open(filename, 'r') as conf_file:
                    conf = yaml.load(conf_file, Loader=yaml.SafeLoader)
                agent_conf = conf.get('agent', {})
                self.BYPASS_CERT    = agent_conf.get('bypass_certificate', DEFAULT_BYPASS_CERT)
                self.DEBUG          = agent_conf.get('debug',  DEFAULT_DEBUG)
                self.MANAGEMENT_URL = agent_conf.get('server', DEFAULT_MANAGEMENT_URL)
                self.TOKEN_FILE     = agent_conf.get('token',  DEFAULT_TOKEN_FILE)
                self.UUID           = agent_conf.get('uuid',   DEFAULT_UUID)
            except Exception as e:
                log.excep("FwConfiguration: %s, set defaults" % str(e))
                self.BYPASS_CERT    = DEFAULT_BYPASS_CERT
                self.DEBUG          = DEFAULT_DEBUG
                self.MANAGEMENT_URL = DEFAULT_MANAGEMENT_URL
                self.TOKEN_FILE     = DEFAULT_TOKEN_FILE
                self.UUID           = DEFAULT_UUID
            if self.DEBUG:
                log.set_level(Fwlog.FWLOG_LEVEL_DEBUG)

    def __init__(self):
        """Constructor method
        """
        # Set default configuration
        self.NUM_RETRIES_ALLOWED = 3
        self.RETRY_INTERVAL_MIN  = 5 # seconds - is used for both registration and main connection
        self.RETRY_INTERVAL_MAX  = 15
        self.RETRY_INTERVAL_LONG_MIN = 50
        self.RETRY_INTERVAL_LONG_MAX = 70
        self.DATA_PATH           = '/etc/flexiwan/agent/'
        self.FWAGENT_CONF_FILE   = self.DATA_PATH + 'fwagent_conf.yaml'  # Optional, if not present, defaults are taken
        self.DEVICE_TOKEN_FILE   = self.DATA_PATH + 'fwagent_info.txt'
        self.VERSIONS_FILE       = self.DATA_PATH + '.versions.yaml'
        self.SQLITE_DB_FILE      = self.DATA_PATH + '.requests.sqlite'
        self.ROUTER_STATE_FILE   = self.DATA_PATH + '.router.state'
        self.CONN_FAILURE_FILE   = self.DATA_PATH + '.upgrade_failed'
        self.ROUTER_LOG_FILE     = '/var/log/flexiwan/agent.log'
        self.VPP_CONFIG_FILE     = '/etc/vpp/startup.conf'
        self.VPP_CONFIG_FILE_BACKUP = '/etc/vpp/startup.conf.orig'
        self.FRR_CONFIG_FILE     = '/etc/frr/daemons'
        self.FRR_OSPFD_FILE      = '/etc/frr/ospfd.conf'
<<<<<<< HEAD
        self.APP_REC_DB_FILE = self.DATA_PATH + '.app_rec.sqlite'
=======
        self.DHCPD_CONFIG_FILE = '/etc/dhcp/dhcpd.conf'
        self.DHCPD_CONFIG_FILE_BACKUP = '/etc/dhcp/dhcpd.conf.orig'
>>>>>>> 47857c8e
        self.FWAGENT_DAEMON_NAME = 'fwagent.daemon'
        self.FWAGENT_DAEMON_HOST = '127.0.0.1'
        self.FWAGENT_DAEMON_PORT = 9090
        self.FWAGENT_DAEMON_URI  = 'PYRO:%s@%s:%d' % (self.FWAGENT_DAEMON_NAME, self.FWAGENT_DAEMON_HOST, self.FWAGENT_DAEMON_PORT)
        self.WS_STATUS_CODE_NOT_APPROVED = 403
        self.WS_STATUS_DEVICE_CHANGE     = 900
        self.WS_STATUS_LOCAL_ERROR       = 999

        # Load configuration from file
        self.cfg = self.FwConfiguration(self.FWAGENT_CONF_FILE, self.DATA_PATH)

        # Load websocket status codes on which agent should reconnect into a list
        self.ws_reconnect_status_codes = []
        for a in dir(self):
            if re.match("WS_STATUS_", a):
                self.ws_reconnect_status_codes.append(getattr(self, a))


    def load_configuration_from_file(self):
        """Load configuration from YAML file.

        :returns: None.
        """
        # Load configuration
        self.cfg.__init__(self.FWAGENT_CONF_FILE, self.DATA_PATH)
        # Print loaded configuration into log
        if self.cfg.DEBUG:
            global log
            log.debug("Fwglobals configuration: " + self.__str__(), to_terminal=False)
            # for a in dir(self.cfg):
            #     val = getattr(self, a)
            #     if isinstance(val, (int, float, str, unicode)):
            #         log.debug("  %s: %s" % (a, str(val)), to_terminal=False)
            # for a in dir(self):
            #     val = getattr(self, a)
            #     if isinstance(val, (int, float, str, unicode)):
            #         log.debug("  %s: %s" % (a, str(val)), to_terminal=False)

    def initialize(self):
        """Initialize agent, router and OS API.
        Restore VPP if needed.

        :returns: None.
        """
        self.agent_api  = FWAGENT_API()
        self.router_api = FWROUTER_API(self.SQLITE_DB_FILE)
        self.os_api     = OS_API()
        self.apps_api   = FwApps(self.APP_REC_DB_FILE)
        self.policy_api = FwPolicies()

        self.router_api.restore_vpp_if_needed()

    def finalize(self):
        """Destructor method
        """
        self.router_api.finalize()

    def __str__(self):
        """Get string represantation of configuration.

        :returns: String in JSON format.
        """
        return json.dumps({
            'MANAGEMENT_URL':       self.cfg.MANAGEMENT_URL,
            'TOKEN_FILE':           self.cfg.TOKEN_FILE,
            'BYPASS_CERT':          self.cfg.BYPASS_CERT,
            'DEBUG':                self.cfg.DEBUG,
            'UUID':                 self.cfg.UUID,
            'FWAGENT_CONF_FILE':    self.FWAGENT_CONF_FILE,
            'NUM_RETRIES_ALLOWED':  self.NUM_RETRIES_ALLOWED,
            'RETRY_INTERVAL_MIN':   self.RETRY_INTERVAL_MIN,
            'RETRY_INTERVAL_MAX':   self.RETRY_INTERVAL_MAX,
            }, indent = 2)

    def _call_agent_api(self, req, params):
        return self.agent_api.call(req, params)

    def _call_apps_api(self, req, params):
        return self.apps_api.call(req, params)

    def _call_policy_api(self, req, params):
        return self.policy_api.call(req, params)

    def _call_router_api(self, req, params):
        return self.router_api.call(req, params)

    def _call_os_api(self, req, params):
        return self.os_api.call_simple(req, params)

    def _call_vpp_api(self, req, params, result=None):
        return self.router_api.vpp_api.call_simple(req, params, result)

    def _call_python_api(self, req, params):
        module = __import__(params['module'])
        func   = getattr(module, params['func'])
        args   = params['args']
        ok, ret = func(args)
        if not ok:
            log.error('_call_python_api: %s(%s) failed: %s' % \
                    (params['func'], json.dumps(args), ret))
        reply = {'ok':ok, 'message':ret}
        return reply

    # result - how to store result of command.
    #          It is dict of {<attr> , <cache>, <cache key>}.
    #          On success we fetch value of attribute <attr> of the object,
    #          returned by 'cmd' command and store it in the <cache> by key <cache key>.
    #          Note <attr> may be used for any semantic, depeneding on the command.
    #          For example, it might contain pattern for grep to be run
    #          on command output.
    #
    def handle_request(self, req, params=None, result=None):
        """Handle request.

        :param params:    Parameters from flexiManage.
        :param result:    Place for result.

        :returns: Dictionary with error string and status code.
        """

        try:
            handler = request_handlers.get(req)
            assert handler, 'fwglobals: "%s" request is not supported' % req

            handler_func = getattr(self, handler)
            assert handler_func, 'fwglobals: handler=%s not found for req=%s' % (handler, req)

            if result is None:
                reply = handler_func(req, params)
            else:
                reply = handler_func(req, params, result)
            if reply['ok'] == 0:
                if 'usage' in params and params['usage'] != 'precondition':  # Don't generate error if precondition fails
                    myCmd = 'sudo vppctl api trace save error.api'
                    os.system(myCmd)
                    raise Exception(reply['message'])

            return reply

        except Exception as e:
            global log
            err_str = "%s(%s): %s" % (req, format(params), str(e)) 
            log.error(err_str + ': %s' % traceback.format_exc())
            reply = {"message":err_str, 'ok':0}
            return reply


def initialize(log_level=Fwlog.FWLOG_LEVEL_INFO):
    """Initialize global instances of LOG, and GLOBALS.

    :param log_level:    LOG severity level.

    :returns: None.
    """
    global g_initialized
    if not g_initialized:
        global log
        log = Fwlog(log_level)
        global g
        g = Fwglobals()
        g_initialized = True<|MERGE_RESOLUTION|>--- conflicted
+++ resolved
@@ -80,17 +80,12 @@
     'add-tunnel':                   '_call_router_api',
     'remove-tunnel':                '_call_router_api',
     'modify-device':                '_call_router_api',
-<<<<<<< HEAD
+    'add-dhcp-config':              '_call_router_api',
+    'remove-dhcp-config':           '_call_router_api',
     'add-app':                      '_call_router_api',
     'remove-app':                   '_call_router_api',
     'add-policy':                   '_call_router_api',
     'remove-policy':                '_call_router_api',
-=======
-    'add-dhcp-config':              '_call_router_api',
-    'remove-dhcp-config':           '_call_router_api',
-
-
->>>>>>> 47857c8e
 
     ##############################################################
     # INTERNAL API-s
@@ -212,12 +207,9 @@
         self.VPP_CONFIG_FILE_BACKUP = '/etc/vpp/startup.conf.orig'
         self.FRR_CONFIG_FILE     = '/etc/frr/daemons'
         self.FRR_OSPFD_FILE      = '/etc/frr/ospfd.conf'
-<<<<<<< HEAD
+        self.DHCPD_CONFIG_FILE = '/etc/dhcp/dhcpd.conf'
         self.APP_REC_DB_FILE = self.DATA_PATH + '.app_rec.sqlite'
-=======
-        self.DHCPD_CONFIG_FILE = '/etc/dhcp/dhcpd.conf'
         self.DHCPD_CONFIG_FILE_BACKUP = '/etc/dhcp/dhcpd.conf.orig'
->>>>>>> 47857c8e
         self.FWAGENT_DAEMON_NAME = 'fwagent.daemon'
         self.FWAGENT_DAEMON_HOST = '127.0.0.1'
         self.FWAGENT_DAEMON_PORT = 9090
