--- conflicted
+++ resolved
@@ -203,12 +203,8 @@
         self.VPP_LOG_FILE        = '/var/log/vpp/vpp.log'
         self.OSPF_LOG_FILE       = '/var/log/frr/ospfd.log'
         self.VPP_CONFIG_FILE     = '/etc/vpp/startup.conf'
-<<<<<<< HEAD
-        self.VPP_CONFIG_FILE_BACKUP = '/etc/vpp/startup.conf.baseline'
+        self.VPP_CONFIG_FILE_BACKUP   = '/etc/vpp/startup.conf.orig'
         self.VPP_CONFIG_FILE_RESTORE = '/etc/vpp/startup.conf.orig'
-=======
-        self.VPP_CONFIG_FILE_BACKUP   = '/etc/vpp/startup.conf.orig'
->>>>>>> 6d1a9ab7
         self.FRR_CONFIG_FILE     = '/etc/frr/daemons'
         self.FRR_OSPFD_FILE      = '/etc/frr/ospfd.conf'
         self.DHCPD_CONFIG_FILE   = '/etc/dhcp/dhcpd.conf'
