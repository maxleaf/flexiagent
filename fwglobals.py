--- conflicted
+++ resolved
@@ -288,7 +288,6 @@
             log.warning('Fwglobals.initialize_agent: agent exists')
             return
 
-<<<<<<< HEAD
         self.fwagent      = FwAgent(handle_sigterm=False)
         self.router_cfg   = FwRouterCfg(self.ROUTER_CFG_FILE) # IMPORTANT! Initialize database at the first place!
         self.agent_api    = FWAGENT_API()
@@ -297,16 +296,6 @@
         self.services_api = FwServices()
         self.apps         = FwApps(self.APP_REC_DB_FILE)
         self.policies     = FwPolicies(self.POLICY_REC_DB_FILE)
-        
-=======
-        self.fwagent    = FwAgent(handle_signals=False)
-        self.router_cfg = FwRouterCfg(self.ROUTER_CFG_FILE) # IMPORTANT! Initialize database at the first place!
-        self.agent_api  = FWAGENT_API()
-        self.router_api = FWROUTER_API(self.MULTILINK_DB_FILE)
-        self.os_api     = OS_API()
-        self.apps       = FwApps(self.APP_REC_DB_FILE)
-        self.policies   = FwPolicies(self.POLICY_REC_DB_FILE)
->>>>>>> 817724a0
 
         self.router_api.restore_vpp_if_needed()
 
