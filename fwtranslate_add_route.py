#! /usr/bin/python

################################################################################
# flexiWAN SD-WAN software - flexiEdge, flexiManage.
# For more information go to https://flexiwan.com
#
# Copyright (C) 2019  flexiWAN Ltd.
#
# This program is free software: you can redistribute it and/or modify it under
# the terms of the GNU Affero General Public License as published by the Free
# Software Foundation, either version 3 of the License, or (at your option) any
# later version.
#
# This program is distributed in the hope that it will be useful,
# but WITHOUT ANY WARRANTY; without even the implied warranty of MERCHANTABILITY
# or FITNESS FOR A PARTICULAR PURPOSE.
# See the GNU Affero General Public License for more details.
#
# You should have received a copy of the GNU Affero General Public License
# along with this program. If not, see <https://www.gnu.org/licenses/>.
################################################################################

import os
import fwglobals
import fwtranslate_revert
import fwutils

# add_route
# --------------------------------------
# Translates request:
#
#    {
#       "message": "add-route",
#       "params": {
#           "addr":"10.0.0.4/24" (OR "10.0.0.4" OR "default")
#           "via":"192.168.1.1",
#           "dev_id":"0000:00:08.00"   (device, optional)
#       }
#    }
#
# into one of following commands:
#
#   ip route add default via 192.168.1.1 [dev <interface>]
#   ip route add 192.0.2.1 via 10.0.0.1 [dev <interface>]
#   ip route add 192.0.2.0/24 via 10.0.0.1 [dev <interface>]
#
#   On CentOS/Fedora/RH "systemctl restart network.service" is needed afterwards.
#
#
def add_route(params):
    """Generate commands to configure ip route in Linux and VPP.

     :param params:        Parameters from flexiManage.

     :returns: List of commands.
     """
    cmd_list = []

    cmd = {}
    cmd['cmd'] = {}
    cmd['cmd']['name']      = "python"
    cmd['cmd']['descr']     = "ip route add %s via %s dev %s" % (params['addr'], params['via'], str(params.get('dev_id')))
    cmd['cmd']['params']    = {
                                'module': 'fwutils',
                                'func':   'add_static_route',
                                'args':   {
                                    'addr'  : params['addr'],
                                    'via'   : params['via'],
                                    'metric': params.get('metric'),
                                    'remove': False,
<<<<<<< HEAD
                                    'dev_id':    params.get('dev_id')
=======
                                    'dev_id': params.get('dev_id')
>>>>>>> e973f16d
                                }
                              }
    cmd['revert'] = {}
    cmd['revert']['name']   = "python"
    cmd['revert']['descr']  = "ip route del %s via %s dev %s" % (params['addr'], params['via'], str(params.get('dev_id')))
    cmd['revert']['params'] = {
                                'module': 'fwutils',
                                'func':   'add_static_route',
                                'args':   {
                                    'addr'  : params['addr'],
                                    'via'   : params['via'],
                                    'metric': params.get('metric'),
                                    'remove': True,
<<<<<<< HEAD
                                    'dev_id':    params.get('dev_id')
=======
                                    'dev_id': params.get('dev_id')
>>>>>>> e973f16d
                                }
                              }
    cmd_list.append(cmd)
    return cmd_list

def get_request_key(params):
    """Get add route command key.

     :param params:        Parameters from flexiManage.

     :returns: A key.
     """
    if 'dev_id' in params:
        key = 'add-route:%s:%s:%s' % (params['addr'], params['via'], params['dev_id'])
    elif 'pci' in params: # Used for pci_to_dev_id migration only to compute the right key
        key = 'add-route:%s:%s:%s' % (params['addr'], params['via'], params['pci'])
    else:
        key = 'add-route:%s:%s' % (params['addr'], params['via'])

    if params.get('metric'):
        key += ':' + str(params['metric'])

    return key<|MERGE_RESOLUTION|>--- conflicted
+++ resolved
@@ -68,11 +68,7 @@
                                     'via'   : params['via'],
                                     'metric': params.get('metric'),
                                     'remove': False,
-<<<<<<< HEAD
-                                    'dev_id':    params.get('dev_id')
-=======
                                     'dev_id': params.get('dev_id')
->>>>>>> e973f16d
                                 }
                               }
     cmd['revert'] = {}
@@ -86,11 +82,7 @@
                                     'via'   : params['via'],
                                     'metric': params.get('metric'),
                                     'remove': True,
-<<<<<<< HEAD
-                                    'dev_id':    params.get('dev_id')
-=======
                                     'dev_id': params.get('dev_id')
->>>>>>> e973f16d
                                 }
                               }
     cmd_list.append(cmd)
