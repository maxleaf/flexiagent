#! /usr/bin/python

################################################################################
# flexiWAN SD-WAN software - flexiEdge, flexiManage.
# For more information go to https://flexiwan.com
#
# Copyright (C) 2019  flexiWAN Ltd.
#
# This program is free software: you can redistribute it and/or modify it under
# the terms of the GNU Affero General Public License as published by the Free
# Software Foundation, either version 3 of the License, or (at your option) any
# later version.
#
# This program is distributed in the hope that it will be useful,
# but WITHOUT ANY WARRANTY; without even the implied warranty of MERCHANTABILITY
# or FITNESS FOR A PARTICULAR PURPOSE.
# See the GNU Affero General Public License for more details.
#
# You should have received a copy of the GNU Affero General Public License
# along with this program. If not, see <https://www.gnu.org/licenses/>.
################################################################################


import os
import re
import subprocess

import fwsystem_checker_common

class Checker(fwsystem_checker_common.Checker):
    """This is Checker class representation.
    """
<<<<<<< HEAD
    def soft_check_resolvconf(self, fix=False, silently=False, prompt=None):
        """Check if resolvconf is installed.

        :param fix:             Install resolvconf.
        :param silently:        Run silently.
        :param prompt:          Ask user for prompt.

        :returns: 'True' if it resolvconf is installed, 'False' otherwise.
        """
        installed = False
        config_filename = '/etc/resolvconf/resolv.conf.d/tail'
        try: # Refresh self.nameservers on every invocation
            out = subprocess.check_output("grep '^nameserver ' %s" % config_filename, shell=True).decode().strip().split('\n')
            self.nameservers = [ line.split(' ')[1] for line in out ]  # 'line' format is 'nameserver 127.0.0.53'
        except:
            self.nameservers = []

        try:
            out = subprocess.check_output('dpkg -l | grep resolvconf', shell=True).decode().strip()
            if len(out) == 0:
                raise Exception(prompt + 'resolvconf is not installed')
            else:
                installed = True
            # The resolvconf is installed now , ensure that it is configured with DNS servers
            if len(self.nameservers) == 0:
                raise Exception('no name servers was found in %s' % config_filename)
            return True
        except Exception as e:
            print(prompt + str(e))
            if not fix:
                return False
            else:
                if silently:
                    # Install the daemon if not installed
                    if not installed:
                        ret = os.system('apt -y install resolvconf > /dev/null 2>&1')
                        if ret != 0:
                            print(prompt + 'failed to install resolvconf')
                            return False
                    # Now add the 8.8.8.8 to it's configuration
                    if len(self.nameservers) == 0:
                        ret = os.system('printf "\nnameserver 1.1.1.1\nnameserver 8.8.8.8\n" >> %s' % config_filename)
                        if ret != 0:
                            print(prompt + 'failed to add 8.8.8.8 to %s' % config_filename)
                            return False
                        os.system('systemctl restart resolvconf > /dev/null 2>&1')
                        return True
                else:
                    # Install the daemon if not installed
                    if not installed:
                        choice = input(prompt + "download and install resolvconf? [Y/n]: ")
                        if choice == 'y' or choice == 'Y' or choice == '':
                            ret = os.system('apt -y install resolvconf')
                            if ret != 0:
                                print(prompt + 'failed to install resolvconf')
                                return False
                        else:
                            return False
                    # Now add DNS servers to it's configuration, if no servers present
                    if len(self.nameservers) == 0:
                        while True:
                            server = input(prompt + "enter DNS Server address, e.g. 8.8.8.8: ")
                            ret = os.system('printf "nameserver %s\n" >> %s' % (server, config_filename))
                            ret_str = 'succeeded' if ret == 0 else 'failed'
                            print(prompt + ret_str + ' to add ' + server)
                            choice = input(prompt + "repeat? [y/N]: " )
                            if choice == 'y' or choice == 'Y':
                                continue
                            elif choice == 'n' or choice == 'N' or choice == '':
                                break
                        os.system('systemctl restart resolvconf > /dev/null 2>&1')
                        return True if ret == 0 else False
                    return True

=======
>>>>>>> 974c8ed0
    def _is_service_active(self, service):
        """Return True if service is running"""
        cmd = '/bin/systemctl status %s.service' % service
        proc = subprocess.Popen(cmd, shell=True, stdout=subprocess.PIPE)
        lines = proc.communicate()[0].decode().split('\n')
        for line in lines:
            if 'Active:' in line:
                if '(running)' in line:
                    return True
        return False

    def _start_service(self, service):
        """Return True if service is started"""
        os.system('/bin/systemctl unmask %s.service > /dev/null 2>&1' % service)
        os.system('/bin/systemctl enable %s.service > /dev/null 2>&1' % service)
        os.system('/bin/systemctl start %s.service > /dev/null 2>&1' % service)
        return True

    def soft_check_networkd(self, fix=False, silently=False, prompt=None):
        """Check if networkd is running.

        :param fix:             Run networkd.
        :param silently:        Run silently.
        :param prompt:          Ask user for prompt.

        :returns: 'True' if it networkd is running, 'False' otherwise.
        """
        running = False
        try:
            running = self._is_service_active("systemd-networkd")
            if running == False:
                raise Exception(prompt + 'networkd is not running')
            else:
                running = True
            return True
        except Exception as e:
            print(prompt + str(e))
            if not fix:
                return False
            else:
                if silently:
                    # Run the daemon if not running
                    if not running:
                        ret = self._start_service("systemd-networkd")
                        if not ret:
                            print(prompt + 'failed to start networkd')
                            return ret
                    return True
                else:
                    # Run the daemon if not running
                    if not running:
                        choice = input(prompt + "start networkd? [Y/n]: ")
                        if choice == 'y' or choice == 'Y' or choice == '':
                            ret = self._start_service("systemd-networkd")
                            if not ret:
                                print(prompt + 'failed to start networkd')
                                return ret
                            return True
                        else:
                            return False

    def soft_check_disable_linux_autoupgrade(self, fix=False, silently=False, prompt=None):
        """Check if Linux autoupgrade is disabled.

        :param fix:             Disable autoupgrade.
        :param silently:        Run silently.
        :param prompt:          Ask user for prompt.

        :returns: 'True' if it autoupgrade is disabled, 'False' otherwise.
        """
        autoupgrade_file   = '/etc/apt/apt.conf.d/20auto-upgrades'
        autoupgrade_params = [
            'APT::Periodic::Update-Package-Lists',
            'APT::Periodic::Unattended-Upgrade'
        ]

        def _fetch_autoupgrade_param(param):
            try:
                out = subprocess.check_output("grep '%s' %s " % (param, autoupgrade_file) , shell=True).decode().strip().split('\n')[0]
                # APT::Periodic::Update-Package-Lists "0";
                m = re.search(' "(.)";', out)
                if m:
                    enabled = True if int(m.group(1)) else False
                    return enabled
                raise Exception("not supported format in %s (out=%s)" % (autoupgrade_file, out))
            except subprocess.CalledProcessError:
                raise Exception("not found")
            return False

        def _set_autoupgrade_param(param, val):
            # Firstly remove parameter from file if exist.
            # Than add the parameter as a new line.
            # Example of line in file: APT::Periodic::Update-Package-Lists "0";
            os.system('sed -i -E "/%s /d" %s' % (param, autoupgrade_file))
            os.system('printf "%s \\"%s\\";\n" >> %s' % (param, str(val), autoupgrade_file))

        # Firstly ensure that autoupgrade configuration file exists.
        # If it doesn't exist, create it.
        #
        if not os.path.isfile(autoupgrade_file):
            if not fix:
                print(prompt + '%s not found' % autoupgrade_file)
                return False
            else:
                os.system('touch ' + autoupgrade_file)

        # Check if there is a least one parameter that should be fixed
        params_to_fix = []
        for param in autoupgrade_params:
            try:
                enabled = _fetch_autoupgrade_param(param)
                if enabled:
                    params_to_fix.append({'name': param, 'status': 'enabled'})
            except Exception as e:
                params_to_fix.append({'name': param, 'status': str(e)})
        if len(params_to_fix) == 0:
            return True

        # Fix parameter if needed
        if not fix:
            for param in params_to_fix:
                print(prompt + '%s %s' % (param['name'], param['status']))
            return False
        else:
            succeeded = True
            for param in params_to_fix:
                try:
                    _set_autoupgrade_param(param['name'], 0)
                except Exception as e:
                    print(prompt + 'failed to disable %s: %s' % (param['name'], str(e)))
                    succeeded = False
            return succeeded


    def soft_check_utc_timezone(self, fix=False, silently=False, prompt=None):
        """Check if UTC zone is configured.

        :param fix:             Configure UTC zone.
        :param silently:        Run silently.
        :param prompt:          Ask user for prompt.

        :returns: 'True' if it UTC zone is configured, 'False' otherwise.
        """
        #>> timedatectl
        #          Local time: Wed 2019-10-30 17:22:24 UTC
        #      Universal time: Wed 2019-10-30 17:22:24 UTC
        #            RTC time: Wed 2019-10-30 17:22:24
        #           Time zone: Etc/UTC (UTC, +0000)
        # System clock synchronized: no
        # systemd-timesyncd.service active: yes
        #     RTC in local TZ: no
        try:
            out = subprocess.check_output("timedatectl | grep 'Time zone:'", shell=True).decode().strip()
        except Exception as e:
            print(prompt + str(e))
            return False
        if 'Time zone: Etc/UTC' in out or 'Time zone: UTC' in out:
            return True

        if not fix:
            print(prompt + 'time zone is not UTC: ' + out)
            return False

        ret = os.system('timedatectl set-timezone UTC')
        if ret != 0:
            return False
        return True<|MERGE_RESOLUTION|>--- conflicted
+++ resolved
@@ -30,83 +30,6 @@
 class Checker(fwsystem_checker_common.Checker):
     """This is Checker class representation.
     """
-<<<<<<< HEAD
-    def soft_check_resolvconf(self, fix=False, silently=False, prompt=None):
-        """Check if resolvconf is installed.
-
-        :param fix:             Install resolvconf.
-        :param silently:        Run silently.
-        :param prompt:          Ask user for prompt.
-
-        :returns: 'True' if it resolvconf is installed, 'False' otherwise.
-        """
-        installed = False
-        config_filename = '/etc/resolvconf/resolv.conf.d/tail'
-        try: # Refresh self.nameservers on every invocation
-            out = subprocess.check_output("grep '^nameserver ' %s" % config_filename, shell=True).decode().strip().split('\n')
-            self.nameservers = [ line.split(' ')[1] for line in out ]  # 'line' format is 'nameserver 127.0.0.53'
-        except:
-            self.nameservers = []
-
-        try:
-            out = subprocess.check_output('dpkg -l | grep resolvconf', shell=True).decode().strip()
-            if len(out) == 0:
-                raise Exception(prompt + 'resolvconf is not installed')
-            else:
-                installed = True
-            # The resolvconf is installed now , ensure that it is configured with DNS servers
-            if len(self.nameservers) == 0:
-                raise Exception('no name servers was found in %s' % config_filename)
-            return True
-        except Exception as e:
-            print(prompt + str(e))
-            if not fix:
-                return False
-            else:
-                if silently:
-                    # Install the daemon if not installed
-                    if not installed:
-                        ret = os.system('apt -y install resolvconf > /dev/null 2>&1')
-                        if ret != 0:
-                            print(prompt + 'failed to install resolvconf')
-                            return False
-                    # Now add the 8.8.8.8 to it's configuration
-                    if len(self.nameservers) == 0:
-                        ret = os.system('printf "\nnameserver 1.1.1.1\nnameserver 8.8.8.8\n" >> %s' % config_filename)
-                        if ret != 0:
-                            print(prompt + 'failed to add 8.8.8.8 to %s' % config_filename)
-                            return False
-                        os.system('systemctl restart resolvconf > /dev/null 2>&1')
-                        return True
-                else:
-                    # Install the daemon if not installed
-                    if not installed:
-                        choice = input(prompt + "download and install resolvconf? [Y/n]: ")
-                        if choice == 'y' or choice == 'Y' or choice == '':
-                            ret = os.system('apt -y install resolvconf')
-                            if ret != 0:
-                                print(prompt + 'failed to install resolvconf')
-                                return False
-                        else:
-                            return False
-                    # Now add DNS servers to it's configuration, if no servers present
-                    if len(self.nameservers) == 0:
-                        while True:
-                            server = input(prompt + "enter DNS Server address, e.g. 8.8.8.8: ")
-                            ret = os.system('printf "nameserver %s\n" >> %s' % (server, config_filename))
-                            ret_str = 'succeeded' if ret == 0 else 'failed'
-                            print(prompt + ret_str + ' to add ' + server)
-                            choice = input(prompt + "repeat? [y/N]: " )
-                            if choice == 'y' or choice == 'Y':
-                                continue
-                            elif choice == 'n' or choice == 'N' or choice == '':
-                                break
-                        os.system('systemctl restart resolvconf > /dev/null 2>&1')
-                        return True if ret == 0 else False
-                    return True
-
-=======
->>>>>>> 974c8ed0
     def _is_service_active(self, service):
         """Return True if service is running"""
         cmd = '/bin/systemctl status %s.service' % service
