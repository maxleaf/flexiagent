#! /usr/bin/python

################################################################################
# flexiWAN SD-WAN software - flexiEdge, flexiManage.
# For more information go to https://flexiwan.com
#
# Copyright (C) 2019  flexiWAN Ltd.
#
# This program is free software: you can redistribute it and/or modify it under
# the terms of the GNU Affero General Public License as published by the Free
# Software Foundation, either version 3 of the License, or (at your option) any
# later version.
#
# This program is distributed in the hope that it will be useful,
# but WITHOUT ANY WARRANTY; without even the implied warranty of MERCHANTABILITY
# or FITNESS FOR A PARTICULAR PURPOSE.
# See the GNU Affero General Public License for more details.
#
# You should have received a copy of the GNU Affero General Public License
# along with this program. If not, see <https://www.gnu.org/licenses/>.
################################################################################

import glob
import json
import os
import psutil
import re
import ruamel.yaml
import subprocess
import sys
import uuid
import yaml
import shutil

common_tools = os.path.join(os.path.dirname(os.path.realpath(__file__)) , '..' , 'common')
sys.path.append(common_tools)
import fwtool_vpp_startupconf_dict

globals = os.path.join(os.path.dirname(os.path.realpath(__file__)) , '..' , '..')
sys.path.append(globals)
import fwglobals
<<<<<<< HEAD
import fwutils
=======
import fwnetplan
>>>>>>> cf55f35b

class Checker:
    """This is Checker class representation.

    :param debug:          Debug mode.

    """
    def __init__(self, debug=False):
        """Constructor method
        """
        fwglobals.initialize()

        self.CFG_VPP_CONF_FILE      = fwglobals.g.VPP_CONFIG_FILE
        self.CFG_FWAGENT_CONF_FILE  = fwglobals.g.FWAGENT_CONF_FILE
        self.debug                  = debug   # Don't use fwglobals.g.cfg.DEBUG to prevent temporary checker files even DEBUG is enabled globally
        self.wan_interfaces         = None
        self.nameservers            = None
        self.detected_nics          = None
        self.supported_nics         = None
        self.vpp_configuration      = fwtool_vpp_startupconf_dict.load(self.CFG_VPP_CONF_FILE)
        self.vpp_config_modified    = False
        self.update_grub            = False

        supported_nics_filename = os.path.join(os.path.dirname(os.path.realpath(__file__)) , 'dpdk_supported_nics.json')
        with open(supported_nics_filename, 'r') as f:
            self.supported_nics = json.load(f)

    def save_config (self):
        if self.vpp_config_modified:
            fwtool_vpp_startupconf_dict.dump(self.vpp_configuration, self.CFG_VPP_CONF_FILE, debug=self.debug)
            self.update_grub_file(False)
        shutil.copyfile(fwglobals.g.VPP_CONFIG_FILE, fwglobals.g.VPP_CONFIG_FILE_BACKUP)

    def __enter__(self):
        return self

    def __exit__(self, exc_type, exc_value, traceback):
        # The three arguments to `__exit__` describe the exception
        # caused the `with` statement execution to fail. If the `with`
        # statement finishes without an exception being raised, these
        # arguments will be `None`.
        if self.vpp_config_modified:
            fwtool_vpp_startupconf_dict.dump(self.vpp_configuration, self.CFG_VPP_CONF_FILE, debug=self.debug)
            
            
    def hard_check_sse42(self, supported):
        """Check SSE 4.2 support.

        :param supported:       Unused.

        :returns: 'True' if supported and 'False' otherwise.
        """
        try:
            out = subprocess.check_output('cat /proc/cpuinfo | grep sse4_2', shell=True).strip()
        except subprocess.CalledProcessError:
            return False
        return True

    def hard_check_ram(self, gb):
        """Check RAM requirements.

        :param gb:       Minimum RAM size in GB.

        :returns: 'True' if check is successful and 'False' otherwise.
        """
        if psutil.virtual_memory().total < gb * pow(1000, 3):  # 1024^3 might be too strict if some RAM is pre-allocated for VM
            return False
        return True

    def hard_check_cpu_number(self, num_cores):
        """Check CPU requirements.

        :param num_cores:       Minimum CPU cores number.

        :returns: 'True' if check is successful and 'False' otherwise.
        """
        if psutil.cpu_count() < num_cores:
            return False
        return True

    def hard_check_nic_number(self, num_nics):
        """Check NICs number.

        :param num_nics:       Minimum NICs number.

        :returns: 'True' if check is successful and 'False' otherwise.
        """
        try:
            # NETWORK_BASE_CLASS = "02", so look for 'Class:  02XX'
            out = subprocess.check_output("lspci -Dvmmn | grep -cE 'Class:[[:space:]]+02'", shell=True).strip()
            if int(out) < num_nics:
                return False
        except subprocess.CalledProcessError:
            return False
        return True

    def hard_check_wan_connectivity(self, supported):
        """Check WAN connectivity.

        :param supported:       Unused.

        :returns: 'True' if check is successful and 'False' otherwise.
        """
        self.wan_interfaces = []
        interfaces = [ str(iface) for iface in psutil.net_if_addrs() if str(iface) != "lo" ]
        for iface in interfaces:
            print "\rcheck WAN connectivity on %s" % iface,
            sys.stdout.flush()      # Need this as tail ',' remove the 'newline' in print(), so the print is not flushed immediately
            ret = os.system("ping -c 1 -W 5 -I %s 8.8.8.8 > /dev/null 2>&1" % iface)
            if ret == 0:
                self.wan_interfaces.append(str(iface))
        print "\r                                                         \r",  # Clean the line before it is overwrote by next print
        if len(self.wan_interfaces) == 0:
            return False
        return True

    def hard_check_kernel_io_modules(self, supported):
        """Check kernel IP modules presence.

        :param supported:       Unused.

        :returns: 'True' if check is successful and 'False' otherwise.
        """
        modules = [
            # 'uio_pci_generic',  # it is not supported on Amazon, and it is not required as we use 'vfio-pci'
            'vfio-pci'
        ]
        succeeded = True
        for mod in modules:
            ret = os.system('modinfo %s > /dev/null 2>&1' %  mod)
            if ret:
                print(mod + ' not found')
                succeeded = False
        return succeeded

    def hard_check_nic_drivers(self, supported):
        """Check NIC drivers.

        :param supported:       Unused.

        :returns: 'True' if check is successful and 'False' otherwise.
        """
        # Firstly gather info about installed network cards
        if self.detected_nics is None:
            self.detected_nics = {}
            try:
                out = subprocess.check_output("lspci -vnn", shell=True).strip().split('\n\n')
                # 00:03.0 Ethernet controller [0200]: Intel Corporation 82540EM Gigabit Ethernet Controller [8086:100e] (rev 02)
                #     Subsystem: Intel Corporation PRO/1000 MT Desktop Adapter [8086:001e]
                #     Flags: bus master, 66MHz, medium devsel, latency 64, IRQ 19
                #     Memory at f1200000 (32-bit, non-prefetchable) [size=128K]
                #     I/O ports at d020 [size=8]
                #     Capabilities: [dc] Power Management version 2
                #     Capabilities: [e4] PCI-X non-bridge device
                #     Kernel driver in use: e1000
                #     Kernel modules: e1000
                for device in out:
                    params = device.split('\n', 1)
                    match = re.search('\[02..\]:', params[0])   # [02XX] stands for Network Base Class
                    if not match:
                        continue
                    match = re.search('([^ ]+) .*\[02..\]: ([^ ]+)', params[0])
                    if not match:
                        print("device: %s" % (str(device)))
                        print("params[0]: %s" % (str(params[0])))
                        raise Exception("not supported format of 'lspci -vnn' output")
                    pci          = match.group(1)
                    manufacturer = match.group(2)
                    driver       = device.split('Kernel driver in use: ', 1)[1].split('\n')[0]

                    # Don't take manufacturer into account, as it's name might differ a little bit,
                    # e.g. Amazon in supported_nics vs Amazon.com in 'lspci -vnn' on AWS Ubuntu
                    ##supported    = True if manufacturer.lower() in self.supported_nics and \
                    ##               driver in self.supported_nics[manufacturer.lower()] else False
                    ### Take care of virtualization
                    ##if not supported and driver in self.supported_nics['paravirtualization']:
                    ##    supported = True
                    supported = False
                    for m in self.supported_nics:
                        if driver.lower() in self.supported_nics[m]:
                            supported = True
                    self.detected_nics[pci] = {
                        'manufacturer' : manufacturer,
                        'driver' : driver,
                        'supported' : supported }
            except Exception as e:
                print(str(e))
                return False

        # Now go over found network cards and ensure that they are supported
        succeeded = True
        for pci in self.detected_nics:
            device = self.detected_nics[pci]
            if not device['supported']:
                print('%s %s driver is not supported' % (device['manufacturer'], device['driver']))
                succeeded = False
        return succeeded

    def soft_check_uuid(self, fix=False, silently=False, prompt=''):
        """Check if UUID is present in system.

        :param fix:             Fix problem.
        :param silently:        Do not prompt user.
        :param prompt:          User prompt prefix.

        :returns: 'True' if check is successful and 'False' otherwise.
        """
        uuid_filename = '/sys/class/dmi/id/product_uuid'
        try:
            found_uuid = subprocess.check_output(['cat', uuid_filename]).decode().split('\n')[0].strip()
            if not found_uuid:
                raise Exception("failed to read %s" % uuid_filename)
            # Ensure proper syntax of retrieved UUID
            try:
                uuid_obj = uuid.UUID(found_uuid)
                if uuid_obj.variant==uuid.RFC_4122 and not uuid_obj.version:
                    raise Exception("failed to deduce version of found UUID according RFC4122: %s" % found_uuid)
            except ValueError:
                raise Exception("found UUID '%s' doesn't comply to RFC" % found_uuid)
            return True

        except Exception as e:
            print(prompt + str(e))

            # Check if fwagent configuration file has the simulated uuid
            with open(self.CFG_FWAGENT_CONF_FILE, 'r') as f:
                conf = yaml.load(f, Loader=yaml.SafeLoader)
                if conf.get('agent') and conf['agent'].get('uuid'):
                    return True

            print(prompt + "UUID was found neither in system nor in %s" % self.CFG_FWAGENT_CONF_FILE)
            if not fix:
                return False

            # Fix UUID: generate it and save into fwagent configuration file.
            # We use ruamel.yaml and not yaml to preserve comments.
            new_uuid = str(uuid.uuid1()).upper()
            if not silently:
                choice = raw_input(prompt + "use %s ? [Y/n]: " % new_uuid)
                if choice != 'y' and choice != 'Y' and choice != '':
                    return False
            f = open(self.CFG_FWAGENT_CONF_FILE, 'r')
            ruamel_yaml = ruamel.yaml.YAML()
            conf = ruamel_yaml.load(f)
            conf['agent']['uuid'] = new_uuid
            f.close()
            f = open(self.CFG_FWAGENT_CONF_FILE, 'w')
            ruamel_yaml.dump(conf, f)
            f.close()
            return True

    def hard_check_default_route_connectivity(self, fix=False, silently=False, prompt=''):
        """Check route connectivity.

        :param fix:             Fix problem.
        :param silently:        Do not prompt user.
        :param prompt:          User prompt prefix.

        :returns: 'True' if check is successful and 'False' otherwise.
        """
        try:
            # If self.wan_interfaces was not filled yet (by hard_soft_checker), fill it
            if self.wan_interfaces is None:
                self.hard_check_wan_connectivity(True)

            # Find all default routes and ensure that configured interface has WAN connectivity
            default_routes = subprocess.check_output('ip route | grep default', shell=True).strip().split('\n')
            if len(default_routes) == 0:
                print(prompt + "no default route was found")
                return False
            for route in default_routes:
                # The 'route' should be in 'default via 192.168.1.1 dev enp0s3 proto static' format
                # Extracts the interface name from this line and ensure that it presents in self.wan_interfaces.
                iface_name = route.split(' ')[4]
                if iface_name in self.wan_interfaces:
                    return True
            print(prompt + "default route has no WAN connectivity")
            return False
        except Exception as e:
            print(prompt + str(e))
            return False

    def soft_check_default_route(self, fix=False, silently=False, prompt=''):
        """Check if default route is present.

        :param fix:             Fix problem.
        :param silently:        Do not prompt user.
        :param prompt:          User prompt prefix.

        :returns: 'True' if check is successful and 'False' otherwise.
        """
        try:
            # Find all default routes and ensure that there is exactly one default route
            default_routes = subprocess.check_output('ip route | grep default', shell=True).strip().split('\n')
            if len(default_routes) == 0:
                raise Exception("no default route was found")
            return True
        except Exception as e:
            print(prompt + str(e))
            if not fix:
                return False
            else:
                if silently:
                    return False
                while True:
                    ip = raw_input(prompt + "please enter GW address, e.g. 192.168.1.1: ")
                    try:
                        out = subprocess.check_output('ip route add default via %s' % ip, shell=True).strip()
                        return True
                    except Exception as e:
                        print(prompt + str(e))
                        while True:
                            choice = raw_input(prompt + "repeat? [Y/n]: ")
                            if choice == 'y' or choice == 'Y' or choice == '':
                                break
                            elif choice == 'n' or choice == 'N':
                                return False

    def _get_duplicate_metric(self):
        output = subprocess.check_output('ip route show default', shell=True).strip()
        routes = output.splitlines()

        metrics = {}
        for route in routes:
            dev = route.split('dev ')[1].split(' ')[0]
            rip = route.split('via ')[1].split(' ')[0]
            parts = route.split('metric ')
            metric = 0
            if len(parts) > 1:
                metric = int(parts[1])
            if metric in metrics:
                metrics[metric].append([dev,rip])
            else:
                metrics[metric] = [[dev,rip]]

        for metric, gws in metrics.items():
            if len(gws) > 1:
                return metric, metrics

        return None, None

    def _get_gateways(self):
        output = subprocess.check_output('ip route show default', shell=True).strip()
        routes = output.splitlines()

        gws = []
        for route in routes:
            rip = route.split('via ')[1].split(' ')[0]
            gws.append(rip)

        return gws

    def _add_netplan_interface(self, fname, dev, metric):
        print("%s is assigned metric %u" % (dev, metric))
        with open(fname, 'r') as stream:
            config = yaml.safe_load(stream)
            network = config['network']

        ethernets = network['ethernets']
        if dev in ethernets:
            section = ethernets[dev]
            if 'dhcp4' in section and section['dhcp4'] == True:
                section['dhcp4-overrides'] = {'route-metric': metric}
            else:
                def_route_existed = False
                if 'routes' in section:
                    routes = section['routes']
                    for route in routes:
                        if route['to'] == '0.0.0.0/0':
                            route['metric'] = metric
                            def_route_existed = True
                if not def_route_existed and 'gateway4' in section:
                    section['routes'] = [{'to': '0.0.0.0/0',
                                          'via': section['gateway4'],
                                          'metric': metric}]
                    del section['gateway4']

        with open(fname, 'w') as stream:
            yaml.safe_dump(config, stream)

    def _fix_duplicate_metric(self, primary_gw):
        metric, metrics = self._get_duplicate_metric()
        if metric is None:
            return True

        files = fwnetplan.get_netplan_filenames()
        metric = 100
        for fname, devices in files.items():
            os.system('cp %s %s.fworig' % (fname, fname))
            fname_baseline = fname.replace('yaml', 'baseline.yaml')
            os.system('mv %s %s' % (fname, fname_baseline))

            for dev in devices:
                ifname = dev.get('ifname')
                gateway = dev.get('gateway')
                if gateway is None:
                    continue
                if primary_gw is not None and gateway == primary_gw:
                    self._add_netplan_interface(fname_baseline, ifname, 0)
                else:
                    self._add_netplan_interface(fname_baseline, ifname, metric)
                    metric += 100

        subprocess.check_output('sudo netplan apply', shell=True)

        return True

    def soft_check_default_routes_metric(self, fix=False, silently=False, prompt=''):
        """Check if default routes have duplicate metrics.

        :param fix:             Fix problem.
        :param silently:        Do not prompt user.
        :param prompt:          User prompt prefix.

        :returns: 'True' if check is successful and 'False' otherwise.
        """
        try:
            # Find all default routes and ensure that there are no duplicate metrics
            metric, metrics = self._get_duplicate_metric()
            if metric is not None:
                raise Exception("Multiple default routes with the same metric %u" % metric)
            return True
        except Exception as e:
            print(prompt + str(e))
            if not fix:
                return False
            else:
                if silently:
                    gws = self._get_gateways()
                    return self._fix_duplicate_metric(gws[0])
                while True:
                    try:
                        print("\nGateways to choose from:")
                        gws = self._get_gateways()
                        id = 1
                        for gw in gws:
                            print("         %u  - %s" % (id, gw))
                            id += 1
                        id = int(raw_input(prompt + "please choose the gw number: "))
                        if id > len(gws):
                            print("Wrong number chosen!")
                            return False
                        return self._fix_duplicate_metric(gws[id-1])
                    except Exception as e:
                        print(prompt + str(e))
                        while True:
                            choice = raw_input(prompt + "repeat? [Y/n]: ")
                            if choice == 'y' or choice == 'Y' or choice == '':
                                break
                            elif choice == 'n' or choice == 'N':
                                return False


    def soft_check_hostname_syntax(self, fix=False, silently=False, prompt=None):
        """Check hostname syntax.

        :param fix:             Fix problem.
        :param silently:        Do not prompt user.
        :param prompt:          User prompt prefix.

        :returns: 'True' if check is successful and 'False' otherwise.
        """
        # Ensure the syntax of hostname.
        # We permit following symbols to keep MGMT robust: /^[a-zA-Z0-9-_.]{1,253}$/
        # Note standard requires all small letters, but Amazon uses capital letters too,
        # so we enable them.
        # ===========================================================================
        pattern = '^[a-zA-Z0-9\-_.]{1,253}$'
        try:
            hostname = subprocess.check_output(['hostname']).decode().split('\n')[0].strip()
            if not hostname:
                raise Exception("empty hostname was retrieved by 'hostname'")
            if not re.match(pattern, hostname):
                raise Exception("hostname '%s' does not comply standard" % hostname)
            result = True
        except Exception as e:
            print(prompt + str(e))
            hostname = ''
            result = False

        if not fix or silently:
            return result

        # Get new hostname from user
        while True:
            new_hostname = raw_input(prompt + "enter hostname: ")
            if re.match(pattern, new_hostname):
                break
            print(prompt + "hostname '%s' does not comply standard (%s)" % (new_hostname, pattern))

        # Write it into /etc/hostname
        hostname_filename = '/etc/hostname'
        ret = os.system('printf "%s\n" > %s' % (new_hostname, hostname_filename))
        if ret != 0:
            print(prompt + "failed to write '%s' into %s" % (new_hostname, hostname_filename))
            return False

        # On Ubuntu 18.04 server we should ensure 'preserve_hostname: true'
        # in '/etc/cloud/cloud.cfg', so change in /etc/hostname will survive reboot.
        cloud_cfg_filename = '/etc/cloud/cloud.cfg'
        if os.path.isfile(cloud_cfg_filename):
            ret = os.system('sed -i -E "s/(^[ ]*)preserve_hostname:.*/\\1preserve_hostname: true/" %s' % cloud_cfg_filename)
            if ret != 0:
                print(prompt + 'failed to modify %s' % cloud_cfg_filename)
                return False

        print(prompt + "please reboot upon configuration completion")
        return True


    def soft_check_hostname_in_hosts(self, fix=False, silently=False, prompt=None):
        """Check if hostname is present in /etc/hosts.

        :param fix:             Fix problem.
        :param silently:        Do not prompt user.
        :param prompt:          User prompt prefix.

        :returns: 'True' if check is successful and 'False' otherwise.
        """
        # Ensure that hostname appears in /etc/hosts with 127.0.0.1 and ::1
        hosts_file = '/etc/hosts'

        try:
            hostname = subprocess.check_output(['hostname']).decode().split('\n')[0].strip()
            if not hostname:
                raise Exception("empty hostname was retrieved by 'hostname'")
        except Exception as e:
            print(prompt + str(e))
            return False

        ret_ipv4 = os.system("grep --perl-regex '^[0-9.]+[\t ]+.*%s' %s > /dev/null 2>&1" % (hostname, hosts_file))
        ret_ipv6 = os.system("grep --perl-regex '^[a-fA-F0-9:]+[\t ]+.*%s' %s > /dev/null 2>&1" % (hostname, hosts_file))
        if ret_ipv4 == 0 :  # and  ret_ipv6 == 0:  # Enforce IPv4 and relax IPv6
            return True

        if not fix:
            print(prompt + "hostname '%s' not found in %s" % (hostname, hosts_file))
            return False

        def _add_record(address):
            try:
                out = subprocess.check_output("grep '%s' %s" % (address, hosts_file), shell=True).strip().split('\n')[0]
                if not out:
                    raise Exception
                # At this point we have 127.0.0.1 line, just go and add the hostname to it
                record = out + '\t' + hostname
                ret = os.system('sed -i -E "s/%s/%s/" %s' % (out, record, hosts_file))
                if ret != 0:
                    print(prompt + "failed to add '%s  %s' to %s" % (address, hostname, hosts_file))
                    return False
            except Exception as e:
                # At this point we have no 127.0.0.1 line, just go and add new record to the file
                ret = os.system('printf "%s\t%s\n" >> %s' % (address, hostname, hosts_file))
                if ret != 0:
                    print(prompt + "failed to add '%s  %s' to %s" % (address, hostname, hosts_file))
                    return False
            return True

        if ret_ipv4 != 0:
            success = _add_record('127.0.0.1')
            if not success:
                return False
        if ret_ipv6 != 0:
            success = _add_record('::1')
            if not success:
                return False
        return True

    def soft_check_disable_transparent_hugepages(self, fix=False, silently=False, prompt=None):
        """Check if transparent hugepages are disabled.

        :param fix:             Fix problem.
        :param silently:        Do not prompt user.
        :param prompt:          User prompt prefix.

        :returns: 'True' if check is successful and 'False' otherwise.
        """
        # Ensure that the /sys/kernel/mm/transparent_hugepage/enabled file includes [never].
        # Note this file uses '[]' to denote the chosen option.
        filename = '/sys/kernel/mm/transparent_hugepage/enabled'

        # If we installed 'hugepages' utility by previous invocation of this checker,
        # just go and call it to disable the Transparent Hugepages.
        # We do it on every checker invocation as the utility result doesn't persist reboot :(
        # And it is not easy anymore (since 18.04) to configure Ubuntu to run scripts on startup.
        ret = os.system('dpkg -l | grep hugepages > /dev/null')
        if ret == 0:
            os.system('hugeadm --thp-never')

        # Now perform the check
        with open(filename, "r") as f:
            first_line = f.readlines()[0]
            if re.search('\[never\]', first_line):
                return True

        if not fix:
            print(prompt + "'never' is not chosen in %s" % filename)
            return False

        # Disable transparent hugepages:
        # -----------------------------------------------------------
        # Trial #1:
        # echo never > /sys/kernel/mm/transparent_hugepage/enabled
        # -----------------------------------------------------------
        # filename = '/sys/kernel/mm/transparent_hugepage/enabled'
        # os.system('cp %s %s.orig' % (filename, filename))
        # ret = os.system('echo never > %s' % filename)
        #if ret != 0:
        #    print(prompt + "failed to write 'never' into %s" % (filename))
        #    return False
        # -----------------------------------------------------------
        # Direct editing of doesn't work, so try workaround below!
        # Trial #2:
        # Found here: https://askubuntu.com/questions/597372/how-do-i-modify-sys-kernel-mm-transparent-hugepage-enabled
        # Does not work too!!!
        # -----------------------------------------------------------
        # Trial #3:
        # Install hugepages soft and use it.
        # Seems to work. But requires run of 'hugeadm --thp-never' after every reboot!
        # -----------------------------------------------------------
        ret = os.system('dpkg -l | grep hugepages > /dev/null')
        if ret != 0:
            # Ask user approval to install the 3rd party
            if not silently:
                while True:
                    choice = raw_input(prompt + "install 'hugepages' utility (required for configuration)? [Y/n]: ")
                    if choice == 'y' or choice == 'Y' or choice == '':
                        break
                    elif choice == 'n' or choice == 'N':
                        return False
            cmd = 'apt -y install hugepages'
            ret = os.system(cmd)
            if ret != 0:
                print(prompt + "'%s' failed (%d)" % (cmd,ret))
                return False
        ret = os.system('hugeadm --thp-never')
        if ret != 0:
            print(prompt + "'hugeadm --thp-never' failed (%d)" % (cmd,ret))
            return False
        return True


    def soft_check_hugepage_number(self, fix=False, silently=False, prompt=None):
        """Check if there is enough hugepages available.

        :param fix:             Fix problem.
        :param silently:        Do not prompt user.
        :param prompt:          User prompt prefix.

        :returns: 'True' if check is successful and 'False' otherwise.
        """
        # This function ensures that "vm.nr_hugepages=1024" appears in /etc/sysctl.d/80-vpp.conf
        vpp_hugepages_file = '/etc/sysctl.d/80-vpp.conf'
        default_hugepages  = 1024

        num_hugepages = None
        try:
            with open(vpp_hugepages_file, 'r') as f:
                for line in f.readlines():
                    if re.match('^[#\s]', line):    # skip commented lines
                        continue
                    match = re.search('hugepages[\s]*=[\s]*([0-9]+)', line)
                    if match:
                        num_hugepages = int(match.group(1))
                        break
        except Exception as e:
            print(prompt + str(e))      # File should be created during vpp installation, so return if not exists!
            return False


        # Even if found, still enable user to configure it in interactive mode
        #if num_hugepages:
        #    return True

        if not fix:
            if num_hugepages is None:
                print(prompt + "'hugepages' was not found in %s" % vpp_hugepages_file)
                return False
            return True

        if silently:
            if num_hugepages is None:   # If not found in file
                ret = os.system('\nprintf "# Number of 2MB hugepages desired\nvm.nr_hugepages=%d\n" >> %s' % (default_hugepages, vpp_hugepages_file))
                if ret != 0:
                    print(prompt + "failed to write hugepages=%d into %s" % (default_hugepages, vpp_hugepages_file))
                    return False
                return True
            return True

        # Read parameter from user input
        hugepages = default_hugepages if num_hugepages is None else num_hugepages
        while True:
            str_hugepages = raw_input(prompt + "Enter number of 2MB huge pages [%d]: " % hugepages)
            try:
                if len(str_hugepages) == 0:
                    break
                hugepages = int(str_hugepages)
                break
            except Exception as e:
                print(prompt + str(e))

        if num_hugepages:   # If not None, that means it was found in file, delete it firstly from file
            os.system('sed -i -E "/Number of .* hugepages desired/d" %s' % (vpp_hugepages_file))
            ret = os.system('sed -i -E "/vm.nr_hugepages.*=/d" %s' % (vpp_hugepages_file))
            if ret != 0:
                print(prompt + "failed to remove old hugepages from %s" % (vpp_hugepages_file))
                return False
        # Now add parameter by new line
        ret = os.system('\nprintf "# Number of 2MB hugepages desired\nvm.nr_hugepages=%d\n" >> %s' % (default_hugepages, vpp_hugepages_file))
        if ret != 0:
            print(prompt + "failed to write hugepages=%d into %s" % (hugepages, vpp_hugepages_file))
            return False
        return True

    def soft_check_dpdk_num_buffers(self, fix=False, silently=False, prompt=None):
        """Check if there is enough DPDK buffers available.

        :param fix:             Fix problem.
        :param silently:        Do not prompt user.
        :param prompt:          User prompt prefix.

        :returns: 'True' if check is successful and 'False' otherwise.
        """
        # This function sets "num-mbufs 16384" into "dpdk" section in /etc/vpp/startup.conf

        # 'Fix' and 'silently' has no meaning for vpp configuration parameters,
        # as any value is good for it, and if no value was configured,
        # the default will be used.
        if not fix or silently:
            return True

        # Fetch current value if exists
        buffers = 16384  # Set default
        conf    = self.vpp_configuration
        conf_param = None
        if conf and conf.get('dpdk'):
            for param in conf['dpdk']:
                if 'num-mbufs' in param:
                    buffers = int(param.split(' ')[1])
                    conf_param = param
                    break
        old = buffers
        while True:
            str_buffers = raw_input(prompt + "Enter number of memory buffers per CPU core [%d]: " % (buffers))
            try:
                if len(str_buffers) == 0:
                    break
                buffers = int(str_buffers)
                break
            except Exception as e:
                print(prompt + str(e))

        if old == buffers:
            return True     # No need to update

        if conf_param:
            conf['dpdk'].remove(conf_param)
            conf_param = 'num-mbufs %d' % buffers
            conf['dpdk'].append(conf_param)
            self.vpp_config_modified = True
            return True

        if not conf:
            conf = {}
        if conf.get('dpdk') is None:
            conf['dpdk'] = []
        conf['dpdk'].append({ 'num-mbufs' : buffers })
        self.vpp_config_modified = True
        return True

    def soft_check_vpp_workers_core(self, fix=False, silently=False, prompt=''):
        """Check and set number of worker cores to process incoming packets.

        :param fix:             Fix problem.
        :param silently:        Do not prompt user.
        :param prompt:          User prompt prefix.

        :returns: 'True' if check is successful and 'False' otherwise.
        """
        # This function does the following:
        # 1. sets "main-core", "corelist-worrkers" and "workers" in "cpu" section in /etc/vpp/startup.conf
        # 2. sets "num-rx-queues" in "dpdk" section in /etc/vpp/startup.conf
        # 3. updates "GRUB_CMDLINE_LINUX_DEFAULT" in /etc/defualt/grub
        # 4. sudo update-grub

        if not fix or silently:
            return True
        # 'Fix' and 'silently' has no meaning for vpp configuration parameters,
        # as any value is good for it, and if no value was configured,
        # the exisiting values will be used, or zero if none.

        num_worker_cores = psutil.cpu_count() - 1
        input_cores = 0
        while True:
            str_cores = raw_input(prompt + "Enter number of cores to process packets (max:[%d]): " % num_worker_cores)
            try:
                if len(str_cores) == 0:
                    break
                input_cores = int(str_cores)
                if input_cores > num_worker_cores:
                    print ("Number of cores entered (%d) was set to maximum available (%d)" % (input_cores, num_worker_cores))
                    input_cores = num_worker_cores
                break
            except Exception as e:
                print(prompt + str(e))

        conf = self.vpp_configuration
        need_to_update = False
        
        main_core_param                 = None
        main_core_param_val             = 0
        corelist_worker_param_nim_val   = 0
        corelist_worker_param_max_val   = 0
        corelist_worker_param           = None
        corelist_worker_param_val       = None
        workers_param                   = None
        workers_param_val               = 0
        num_of_rx_queues_param          = None
        num_of_rx_queues_param_val      = 0

        # if configuration files does not exist, create it, and create the 'cpu' and 'dpdk' sections.
        if not conf:
            conf = {}
        if conf.get('cpu') is None:
            conf['cpu'] = []
            conf['cpu'].append('main-core 0')
            if input_cores == 0:
                conf['cpu'].append('corelist-workers 0')
            elif input_cores == 1:
                conf['cpu'].append('corelist-workers 1')
            else:
                conf['cpu'].append('corelist-workers 1-%d' % (input_cores))
            conf['cpu'].append('workers %d' % (input_cores))
            self.vpp_config_modified = True
   
        if conf.get('dpdk') is None:
            conf['dpdk'] = []
            self._add_dict_to_dpdk(input_cores)
            self.vpp_config_modified = True
            self.update_grub = True
            return True

        # configuration file exist    
        if conf and conf.get('cpu'):
            for param in conf['cpu']:
                if 'main-core' in param:
                    main_core_param = param
                    main_core_param_val = int(main_core_param.split(' ')[1])
                    
            for param in conf['cpu']:
                if 'corelist-workers' in param:
                    corelist_worker_param = param
                    corelist_worker_param_val = corelist_worker_param.split(' ')[1]
                    if corelist_worker_param_val.isdigit():
                        corelist_worker_param_nim_val = corelist_worker_param_max_val = corelist_worker_param_val
                    else:
                        corelist_worker_param_nim_val = int(corelist_worker_param_val.split('-')[0])
                        corelist_worker_param_max_val = int(corelist_worker_param_val.split('-')[1])

            for param in conf['cpu']:
                if 'workers' == param[0:7]:
                    workers_param = param
                    workers_param_val = int(workers_param.split(' ')[1])
 
        if conf and conf['dpdk']:
            for element in conf['dpdk']:
                if str(type(element)) == "<class 'ruamel.yaml.comments.CommentedMap'>":
                    for element2 in element['dev default']:
                        if 'num-rx-queues' in element2:
                            num_of_rx_queues_param = element2
                            num_of_rx_queues_param_val = int(num_of_rx_queues_param.split(' ')[1])

        # we assume the following configuration in 'cpu' and 'dpdk' sections:
        # main-core 0
        # corelist_workers 1-%input_cores
        # workers %input_cores
        # num-rx-queues %input_cores
        
        # in case no multi core requested
        if input_cores == 0:
            if main_core_param:
                conf['cpu'].remove(main_core_param)
                main_core_param = 'main-core 0'
                conf['cpu'].append(main_core_param)
            if corelist_worker_param:
                conf['cpu'].remove(corelist_worker_param)
                corelist_worker_param = 'corelist-workers 0' 
                conf['cpu'].append(corelist_worker_param)
            if workers_param:
                conf['cpu'].remove(workers_param)
                workers_param = 'workers 0'
                conf['cpu'].append(workers_param)

            if num_of_rx_queues_param:
                for element in conf['dpdk']:
                    if str(type(element)) == "<class 'ruamel.yaml.comments.CommentedMap'>":
                        if num_of_rx_queues_param in element['dev default']:
                            element['dev default'].remove(num_of_rx_queues_param)
                            num_of_rx_queues_param = 'num-rx-queues 0'
                            element['dev default'].append(num_of_rx_queues_param)   
            self.vpp_config_modified = True
            self.update_grub = True
            return True 


        # in case multi core configured
        if input_cores != 0:
            if main_core_param:
                if main_core_param_val != 0:
                    conf['cpu'].remove(main_core_param)
                    main_core_param = 'main-core 0'
                    conf['cpu'].append(main_core_param)
                    self.vpp_config_modified = True
        
            if corelist_worker_param:
                if corelist_worker_param_nim_val != 1 or corelist_worker_param_max_val != input_cores:
                    conf['cpu'].remove(corelist_worker_param)
                    if input_cores == 1:
                        corelist_worker_param = 'corelist-workers 1'
                    else:
                        corelist_worker_param = 'corelist-workers 1-%d' % (input_cores)
                    conf['cpu'].append(corelist_worker_param)
                    self.vpp_config_modified = True
 
            if workers_param:
                if workers_param_val != input_cores:
                    conf['cpu'].remove(workers_param)
                    workers_param = 'workers %d' % (input_cores)
                    conf['cpu'].append(workers_param)
                    self.vpp_config_modified = True
 
            if num_of_rx_queues_param_val != input_cores:
                if conf.get('dpdk'):
                    dict_found = False
                    for element in conf['dpdk']:
                        if str(type(element)) == "<class 'ruamel.yaml.comments.CommentedMap'>":
                            dict_found = True
                            if num_of_rx_queues_param in element['dev default']:
                                element['dev default'].remove(num_of_rx_queues_param)
                                num_of_rx_queues_param = 'num-rx-queues %d' % (input_cores)
                                element['dev default'].append(num_of_rx_queues_param)
                                self.vpp_config_modified = True   
                    if dict_found == False:
                        self._add_dict_to_dpdk(input_cores)
                        self.vpp_config_modified = True 

            if self.vpp_config_modified == True:
                self.update_grub = True
            return True

    def _add_dict_to_dpdk(self, num_of_cores):
        """ The configuration file is "translated" to a kind of yaml file.
        conf is the main dictioanry, containing key:value elements.
        dpdk is a key in this dictionary, with a list as a value.
        One of the elements of this list is an un-named sub-dictionary.
        it also contains key:value elements.
        One of it's keys is 'dev default', which is a key to a list.
        This list contains string values, such as 'num-rx-queues some_value'

        So, the function checks if the 'dpdk' list contains a dictionary.
        If not, it creates it, and add the list 'dev default' with one value of
        'num-rx-queues %num_of_cores'

        :param num_of_cores:  num of cores to handle incoming traffic

        :returns True
        """
        # This function does the following:
        # 1. create a new sub directory in 'dpdk'
        # 2. populated it with num-rx-queues %value
        cfg = self.vpp_configuration
        dict_exist = False
        for element in cfg['dpdk']:
            if str(type(element)) == "<class 'ruamel.yaml.comments.CommentedMap'>":
                dict_exist = True
                element['dev default'] = []
                element['dev default'].append('num-rx-queues %d' % (num_of_cores))
                break
        if dict_exist == False:
            cfg['dpdk'].append({'dev default':{}})
            for element in cfg['dpdk']:
                if 'dev default' in element:
                    element['dev default'] = []
                    element['dev default'].append('num-rx-queues %d' % (num_of_cores))
                    break
 
        return True

    def soft_check_cpu_power_saving(self, fix=False, silently=False, prompt=''):
        """Set power saving on main core: add delay to polling frequancy to main core loop

        :param fix:             Fix problem.
        :param silently:        Do not prompt user.
        :param prompt:          User prompt prefix.

        :returns: 'True' if check is successful and 'False' otherwise.
        """
        # This function does the following:
        # 1. Ask the user if to emable power saving mode
        # 2. If so, set poll-sleep-usec parameter in startup.conf's unix 
        #    section to some TBD value.

        if not fix or silently:
            return True

        enable_ps_mode  = False
        usec_rest       = 300
        usec            = 0
        conf            = self.vpp_configuration
        conf_param      = None
        if conf and conf.get('unix'):
            for param in conf['unix']:
                if 'poll-sleep-usec' in param:
                    usec = int(param.split(' ')[1])
                    conf_param = param
                    break

        while True:
            str_ps_mode = raw_input(prompt + "Enable Power-Saving mode on main core (y/N/q)?")        
            if str_ps_mode == 'Y' or str_ps_mode == 'y':
                enable_ps_mode = True
                break
            elif str_ps_mode == 'N' or str_ps_mode == 'n' or str_ps_mode == '':
                enable_ps_mode = False
                break
            else:
                return True  #nothing to do

        if enable_ps_mode == True:
            if usec == usec_rest:
                return True   #nothing to do    

            if conf_param:
                conf['unix'].remove(conf_param)
                conf_param = 'poll-sleep-usec %d' % usec_rest
                conf['unix'].append(conf_param)
                self.vpp_config_modified = True
            else:
                conf_param = 'poll-sleep-usec %d' % usec_rest
                conf['unix'].append(conf_param)
                self.vpp_config_modified = True

            return True

            if not conf:
                conf = {}
            if conf.get('unix') is None:
                conf['unix'] = []
            conf['unix'].append({ 'poll-sleep-usec' : usec_rest })
            self.vpp_config_modified = True
            return True

        if enable_ps_mode == False:
            if conf_param:
                conf['unix'].remove(conf_param)
                self.vpp_config_modified = True
                return True

        return True         

    def update_grub_file(self, reset=False):
        """Update /etc/default/grub to work with more then 1 core.

        :returns True if values were changed by user and system needs to reboot or False
        """
        # This function does the following:
        # 1. check how many cores to update
        # 2. updates "GRUB_CMDLINE_LINUX_DEFAULT" in /etc/defualt/grub
        # 3. sudo update-grub
        if self.update_grub == False:
            return

        if reset == True:
            num_of_workers_cores = 0
        else:
            num_of_workers_cores = 0
            cfg = self.vpp_configuration
            if cfg and cfg['cpu']:
                for param in cfg['cpu']:
                    if 'workers' == param[0:7]:
                        current_workers_param = param
                        num_of_workers_cores = int(current_workers_param.split(' ')[1])

        if num_of_workers_cores == 0:
            update_line = 'GRUB_CMDLINE_LINUX_DEFAULT=\"iommu=pt intel_iommu=on\"'
        elif num_of_workers_cores == 1:
            update_line = 'GRUB_CMDLINE_LINUX_DEFAULT=\"iommu=pt intel_iommu=on isolcpus=1 nohz_full=1 rcu_nocbs=1\"'
        else:
            update_line = 'GRUB_CMDLINE_LINUX_DEFAULT=\"iommu=pt intel_iommu=on isolcpus=1-%d nohz_full=1-%d rcu_nocbs=1-%d\"' % (num_of_workers_cores, num_of_workers_cores, num_of_workers_cores)
        grub_read_file  = '/etc/default/grub'
        grub_write_file = '/etc/default/grub.tmp'

        add_grub_line = False
        read_file  = open(grub_read_file, "r")
        write_file = open(grub_write_file, "w")
        for line in read_file:
            if "GRUB_CMDLINE_LINUX_DEFAULT" in line:
                if line.startswith("#"):
                    write_file.write(line)
                else: 
                    line = "# " + line
                    write_file.write(line)
                    add_grub_line = True
            else:
                write_file.write(line)
                add_grub_line = True
        if add_grub_line == True:
            write_file.write(update_line + '\n')
        write_file.close()
        read_file.close()
        shutil.copyfile (grub_write_file, grub_read_file)
        os.remove (grub_write_file)
        if add_grub_line == True:
            os.system ("sudo update-grub")
            return True
        else:
            return False<|MERGE_RESOLUTION|>--- conflicted
+++ resolved
@@ -39,11 +39,8 @@
 globals = os.path.join(os.path.dirname(os.path.realpath(__file__)) , '..' , '..')
 sys.path.append(globals)
 import fwglobals
-<<<<<<< HEAD
 import fwutils
-=======
 import fwnetplan
->>>>>>> cf55f35b
 
 class Checker:
     """This is Checker class representation.
@@ -87,8 +84,7 @@
         # arguments will be `None`.
         if self.vpp_config_modified:
             fwtool_vpp_startupconf_dict.dump(self.vpp_configuration, self.CFG_VPP_CONF_FILE, debug=self.debug)
-            
-            
+
     def hard_check_sse42(self, supported):
         """Check SSE 4.2 support.
 
@@ -381,7 +377,7 @@
 
         for metric, gws in metrics.items():
             if len(gws) > 1:
-                return metric, metrics
+                return metric, gws
 
         return None, None
 
@@ -436,18 +432,11 @@
             fname_baseline = fname.replace('yaml', 'baseline.yaml')
             os.system('mv %s %s' % (fname, fname_baseline))
 
-            for dev in devices:
-                ifname = dev.get('ifname')
-                gateway = dev.get('gateway')
-                if gateway is None:
-                    continue
-                if primary_gw is not None and gateway == primary_gw:
-                    self._add_netplan_interface(fname_baseline, ifname, 0)
-                else:
-                    self._add_netplan_interface(fname_baseline, ifname, metric)
-                    metric += 100
-
-        subprocess.check_output('sudo netplan apply', shell=True)
+        for route in routes:
+            metric += 100
+            rip = route.split('via ')[1].split(' ')[0]
+            subprocess.check_output('ip route del default via %s' % rip, shell=True).strip()
+            subprocess.check_output('ip route add default via %s metric %u' % (rip, metric), shell=True).strip()
 
         return True
 
