#! /usr/bin/python

################################################################################
# flexiWAN SD-WAN software - flexiEdge, flexiManage.
# For more information go to https://flexiwan.com
#
# Copyright (C) 2019  flexiWAN Ltd.
#
# This program is free software: you can redistribute it and/or modify it under
# the terms of the GNU Affero General Public License as published by the Free
# Software Foundation, either version 3 of the License, or (at your option) any
# later version.
#
# This program is distributed in the hope that it will be useful,
# but WITHOUT ANY WARRANTY; without even the implied warranty of MERCHANTABILITY
# or FITNESS FOR A PARTICULAR PURPOSE.
# See the GNU Affero General Public License for more details.
#
# You should have received a copy of the GNU Affero General Public License
# along with this program. If not, see <https://www.gnu.org/licenses/>.
################################################################################


# This script checks if system is capable to run FlexiWAN Edge device.
# It adjusts various system parameters, if approved by user.
# This script should be run by the flexiwan-router installer
# as the last step of installation and before flexiwan-router.service is up.
# If it returns failure, the flexiwan-router.service should not be started.
# The script exits with:
#   0 on success
#   1 on unmet hard requirements
#   2 on unmet soft requirements
#   3 on system configuration failure
#   4 on on user aborted configuration

import os
import subprocess

import getopt
import importlib
import platform
import sys
import shutil

globals = os.path.join(os.path.dirname(os.path.realpath(__file__)) , '..' , '..')
sys.path.append(globals)
import fwglobals
import fwutils

FW_EXIT_CODE_OK = 0
FW_EXIT_CODE_ERROR_UNMET_HARDWARE_REQUIREMENTS        = 0x1
FW_EXIT_CODE_ERROR_UNMET_SYSTEM_REQUIREMENTS          = 0x2
FW_EXIT_CODE_ERROR_FAILED_TO_FIX_SYSTEM_CONFIGURATION = 0x4
FW_EXIT_CODE_ERROR_ABORTED_BY_USER                    = 0x8

hard_checkers = [
    { 'hard_check_sse42'              : [ True , 'critical' , 'support in SSE 4.2 is required' ] },
    { 'hard_check_ram'                : [ 4 ,    'critical' , 'at least 4GB RAM is required' ] },
    { 'hard_check_cpu_number'         : [ 2,     'critical' , 'at least 2 logical CPU-s are required' ] },
    { 'hard_check_nic_number'         : [ 2,     'critical' , 'at least 2 Network Interfaces are required' ] },
    { 'hard_check_nic_drivers'        : [ True , 'optional' , 'supported network cards' ] },
    { 'hard_check_kernel_io_modules'  : [ True , 'optional' , 'kernel has i/o modules' ] },
    { 'hard_check_wan_connectivity'   : [ True , 'optional' , 'WAN connectivity is required' ] },
    { 'hard_check_default_route_connectivity' : [ True, 'optional' ,  'default route should have WAN connectivity' ] }
]

soft_checkers = [
    { 'soft_check_uuid'               : { 'severity': 'critical' }},
    { 'soft_check_hostname_syntax'    : { 'severity': 'critical' , 'interactive': 'must' }},   # This check should be before 'soft_check_hostname_in_hosts', as last might insert bad syntax hostname into /etc/hosts file
    { 'soft_check_hostname_in_hosts'  : { 'severity': 'critical' }},
    { 'soft_check_default_route'      : { 'severity': 'critical' , 'interactive': 'must' }},
    { 'soft_check_default_routes_metric'         : { 'severity': 'critical' }},
    { 'soft_check_resolvconf'         : { 'severity': 'optional' }},
    { 'soft_check_utc_timezone'       : { 'severity': 'critical' }},
    { 'soft_check_disable_linux_autoupgrade'     : { 'severity': 'critical' }},
    { 'soft_check_disable_transparent_hugepages' : { 'severity': 'optional' , 'interactive': 'must' }}, # 'must' as it installs the 3rd party soft, so we need user permission
    { 'soft_check_hugepage_number'    : { 'severity': 'optional' , 'interactive': 'optional' }},
    { 'soft_check_dpdk_num_buffers'   : { 'severity': 'optional' , 'interactive': 'optional' }},
	{ 'soft_check_vpp_workers_core'   : { 'severity': 'optional' , 'interactive': 'optional' }},
    { 'soft_check_cpu_power_saving' : { 'severity': 'optional' , 'interactive': 'optional' }}

]

class TXT_COLOR:
    BG_SUCCESS          = '\x1b[30;42m'  # Green
    BG_FAILURE_CRITICAL = '\x1b[30;41m'  # Red
    BG_FAILURE_OPTIONAL = '\x1b[30;43m'  # Yellow
    FG_SUCCESS          = '\x1b[32m'       # Green
    FG_FAILURE_CRITICAL = '\x1b[31m'       # Red
    FG_FAILURE_OPTIONAL = '\x1b[33m'       # Yellow
    FG_BOLD             = '\x1b[1m'
    FG_UNDERLINE        = '\x1b[4m'
    END                 = '\x1b[0m'

def checker_name_to_description(checker_name):
    """Convert checker name into description.

    :param checker_name:         Checker name.

    :returns: Description.
    """
    return ' '.join(checker_name.split('_')[1:])

def report_checker_result(succeeded, severity, checker_name, description=None):
    """Report checker results.

    :param succeeded:       Success status.
    :param severity:        Severity level.
    :param checker_name:    Checker name.
    :param description:     Description.

    :returns: None.
    """
    if not description:
        description = checker_name_to_description(checker_name)
    if succeeded:
        status   = TXT_COLOR.FG_SUCCESS + ' PASSED ' + TXT_COLOR.END
    else:
        if severity == 'optional':
            status   = TXT_COLOR.BG_FAILURE_OPTIONAL + ' FAILED ' + TXT_COLOR.END
        else:
            status   = TXT_COLOR.BG_FAILURE_CRITICAL + ' FAILED ' + TXT_COLOR.END
    print('%s: %s : %s' % (status, severity.upper(), description))

def check_hard_configuration(checker, check_only):
    """Check hard configuration.

    :param checker:         Checker name.
    :param check_only:      Check only mode.

    :returns: 'True' if succeeded.
    """
    succeeded = True
    for element in hard_checkers:
        (checker_name, checker_params) = element.items()[0]

        # Don't run connectivity checkers in check only mode,
        # as every check waits 5 seconds for ping response on every found interface.
        # That might suspend agent start too long, making user experience bad.
        if 'connectivity' in checker_name and check_only:
            continue

        checker_func = getattr(checker, checker_name)
        args         = checker_params[0]
        severity     = checker_params[1]
        description  = checker_params[2]
        result = checker_func(args)
        if not result and severity == 'critical':
            succeeded = False
        report_checker_result(result, severity, checker_name, description)
    return succeeded

def check_soft_configuration(checker, fix=False, quiet=False):
    """Check hard configuration.

    :param checker:         Checker name.
    :param fix:             Fix problem.
    :param quiet:           Do not prompt user.

    :returns: 'True' if succeeded.
    """
    succeeded = True
    for element in soft_checkers:

        (checker_name, checker_params) = element.items()[0]
        prompt = checker_name_to_description(checker_name) + ': '

        checker_func = getattr(checker, checker_name)
        severity     = checker_params['severity']
        result       = checker_func(fix=False, prompt=prompt)
        report_checker_result(result, severity, checker_name)

        go_and_fix = fix
        if go_and_fix:
            # No need to fix if result is OK.
            if result:
                go_and_fix = False

            interactive = '' if not 'interactive' in checker_params \
                             else checker_params['interactive']

            # If parameter is adjustable and interactive mode was chosen,
            # fix the parameter even if result is OK. This is to provide
            # user with ability to change default configuration.
            if result and not quiet and interactive == 'optional':
                go_and_fix = True

            # Don't fix if silent was specified but user interaction is required
            if not result and quiet and interactive == 'must':
               go_and_fix = False

        if not go_and_fix:
            if not result and severity == 'critical':
                succeeded = False
            continue

        if quiet:
            result = checker_func(fix=True, silently=True, prompt=prompt)
            report_checker_result(result, severity, checker_name)
        else:
            while True:
                choice = raw_input(prompt + "configure? [y/N/q]: ")
                if choice == 'y' or choice == 'Y':
                    result = checker_func(fix=True, silently=False, prompt=prompt)
                    report_checker_result(result, severity, checker_name)
                    break
                elif choice == 'n' or choice == 'N' or choice == '':
                    break
                elif choice == 'q' or choice == 'Q':
                    exit(FW_EXIT_CODE_ERROR_ABORTED_BY_USER)
        if not result and severity == 'critical':
            succeeded = False
    return succeeded

def reset_system_to_defaults(checker):
    """ reset vpp configuration to default

    :returns: 'True' if succeeded.
    """ 
    # This function does the following:
    # 1. Copies the startup.conf.orig over the start.conf and startup.conf.baseline files.
    # 2. reset /etc/default/grub to a single core configuration
    # 3. Reboot.

    reboot_needed = False
    while True:
        choice = raw_input("Resetting to Factory Defauls. Resetting will reboot the system. Are you sure? [y/N]: ")
        if choice == 'n' or choice == 'N' or choice == '':
            return True
        elif choice == 'y' or choice == 'Y':
            shutil.copyfile (fwglobals.g.VPP_CONFIG_FILE_RESTORE, fwglobals.g.VPP_CONFIG_FILE)
            if os.path.exists(fwglobals.g.VPP_CONFIG_FILE_BACKUP):
                shutil.copyfile (fwglobals.g.VPP_CONFIG_FILE_RESTORE, fwglobals.g.VPP_CONFIG_FILE_BACKUP)
            checker.update_grub = True
            checker.update_grub_file()
            reboot_needed = True
            break
    
    if reboot_needed == True:
        while True:
            choice = raw_input("Reboot the system? [Y/n]: ")
            if choice == 'n' or choice == 'N':
                print ("Please reboot the system for changes to take effect.")
                return True
            elif choice == 'y' or choice == 'Y' or choice == '':
                print ("Rebooting....")
                os.system('reboot now')
    return True

def main(args):
    """Checker entry point.

    :param args:            Command line arguments.

    :returns: Bitmask with status codes.
    """
    (flavor, version, _) = platform.linux_distribution()
    module_name = (flavor + version.replace('.', '')).lower()
    module = importlib.import_module(module_name)
    with module.Checker(args.debug) as checker:

        # Check hardware requirements
        # -----------------------------------------
        hard_status_code = FW_EXIT_CODE_OK
        if not args.soft_only:
            if not args.hard_only:
                print('\n=== hard configuration ====')
            success = check_hard_configuration(checker, args.check_only)
            hard_status_code = FW_EXIT_CODE_OK if success else FW_EXIT_CODE_ERROR_UNMET_HARDWARE_REQUIREMENTS
            if args.hard_only:
                return hard_status_code

        # Check software and configure it if needed
        # -----------------------------------------
        if not (args.hard_only or args.soft_only):
            print('\n=== soft configuration ====')
        if args.check_only:
            success = check_soft_configuration(checker, fix=False)
            soft_status_code = FW_EXIT_CODE_OK if success else FW_EXIT_CODE_ERROR_UNMET_SYSTEM_REQUIREMENTS
            if not success:
                print('')
                print("===================================================================================")
                print("! system checker errors, run 'fwsystem_checker' with no flags to fix configuration!")
                print("===================================================================================")
                print('')
            return (soft_status_code | hard_status_code)

        if args.quiet:
            # In silent mode just go and configure needed stuff
            success = check_soft_configuration(checker, fix=True, quiet=True)
            soft_status_code = FW_EXIT_CODE_OK if success else FW_EXIT_CODE_ERROR_FAILED_TO_FIX_SYSTEM_CONFIGURATION
            return  (soft_status_code | hard_status_code)

        # Firstly show to user needed configuration adjustments.
        # The start intercation with user.
        check_soft_configuration(checker, fix=False)
        choice = 'x'
        while not (choice == '' or choice == '0' or choice == '4'):
            choice = raw_input(
                            "\n" +
                            "\t[0] - quit and use fixed parameters\n" +
                            "\t 1  - check system configuration\n" +
                            "\t 2  - configure system silently\n" +
                            "\t 3  - configure system interactively\n" +
                            "\t 4  - restore system to factory defaults\n" +
                            "\t-----------------------------------------\n" +
                            "Choose: ")
            if choice == '1':
            	print('')
                success = check_soft_configuration(checker, fix=False)
            elif choice == '2':
            	print('')
<<<<<<< HEAD
                success = check_soft_configuration(checker, fix=True, quite=True)
            elif choice == '3':
            	print('')
                success = check_soft_configuration(checker, fix=True, quite=False)
            elif choice == '4':
                print ('')
                success = reset_system_to_defaults(checker)
=======
                success = check_soft_configuration(checker, fix=True, quiet=True)
            elif choice == '4':
            	print('')
                success = check_soft_configuration(checker, fix=True, quiet=False)
>>>>>>> 8a9efaed
            else:
                success = True

        if choice == '0' or choice == '':   # Note we restart daemon and not use 'fwagent restart' as fwsystem_checker might change python code too ;)
	        if success == True:
                    print ("Please wait..")
                    os.system("sudo systemctl stop flexiwan-router")
                    checker.save_config()
                    if checker.update_grub == True:
		                rebootSys = 'x'
                                while not (rebootSys == "n" or rebootSys == 'N' or rebootSys == 'y' or rebootSys == 'Y'): 
                                    rebootSys = raw_input("Changes to OS confugration requires system reboot.\n" +
                                                    "Would you like to reboot now (Y/n)?")
                                    if rebootSys == 'y' or rebootSys == 'Y' or rebootSys == '':
                                        print ("Rebooting...")
                                        os.system('reboot now')
                                    else:
                                        print ("Please reboot the system for changes to take effect.")

                os.system("sudo systemctl start flexiwan-router")
                print ("Done.")
		
        soft_status_code = FW_EXIT_CODE_OK if success else FW_EXIT_CODE_ERROR_FAILED_TO_FIX_SYSTEM_CONFIGURATION
        return (soft_status_code | hard_status_code)

if __name__ == '__main__':
    import argparse
    global arg

    parser = argparse.ArgumentParser(description='FlexiEdge configuration utility')
    parser.add_argument('-c', '--check_only', action='store_true',
                        help="check configuration and exit")
    parser.add_argument('-q', '--quiet', action='store_true',
                        help="adjust system configuration silently")
    parser.add_argument('-r', '--hard_only', action='store_true',
                        help="check hard configuration only")
    parser.add_argument('-s', '--soft_only', action='store_true',
                        help="check soft configuration only")
    parser.add_argument('-d', '--debug', action='store_true',
                        help="don't clean temporary files and enable debug prints")
    args = parser.parse_args()
    res = main(args)
    ####### For now (Dec-2019) don't block installation and agent start on failure
    # exit(res)
    exit(FW_EXIT_CODE_OK)<|MERGE_RESOLUTION|>--- conflicted
+++ resolved
@@ -310,7 +310,6 @@
                 success = check_soft_configuration(checker, fix=False)
             elif choice == '2':
             	print('')
-<<<<<<< HEAD
                 success = check_soft_configuration(checker, fix=True, quite=True)
             elif choice == '3':
             	print('')
@@ -318,12 +317,6 @@
             elif choice == '4':
                 print ('')
                 success = reset_system_to_defaults(checker)
-=======
-                success = check_soft_configuration(checker, fix=True, quiet=True)
-            elif choice == '4':
-            	print('')
-                success = check_soft_configuration(checker, fix=True, quiet=False)
->>>>>>> 8a9efaed
             else:
                 success = True
 
